--- conflicted
+++ resolved
@@ -45,29 +45,17 @@
 	<h3><?php echo "<?php echo __('Actions'); ?>"; ?></h3>
 	<ul>
 <?php
-<<<<<<< HEAD
-	echo "\t\t<li><?php echo \$this->Html->link(sprintf(__('Edit %s'), __('{$singularHumanName}')), array('action' => 'edit', \${$singularVar}['{$modelClass}']['{$primaryKey}'])); ?> </li>\n";
-	echo "\t\t<li><?php echo \$this->Html->link(sprintf(__('Delete %s'), __('{$singularHumanName}')), array('action' => 'delete', \${$singularVar}['{$modelClass}']['{$primaryKey}']), null, sprintf(__('Are you sure you want to delete # %s?'), \${$singularVar}['{$modelClass}']['{$primaryKey}'])); ?> </li>\n";
-	echo "\t\t<li><?php echo \$this->Html->link(sprintf(__('List %s'), __('{$pluralHumanName}')), array('action' => 'index')); ?> </li>\n";
-	echo "\t\t<li><?php echo \$this->Html->link(sprintf(__('New %s'), __('{$singularHumanName}')), array('action' => 'add')); ?> </li>\n";
-=======
-	echo "\t\t<li><?php echo \$this->Html->link(__('Edit " . $singularHumanName ."', true), array('action' => 'edit', \${$singularVar}['{$modelClass}']['{$primaryKey}'])); ?> </li>\n";
-	echo "\t\t<li><?php echo \$this->Html->link(__('Delete " . $singularHumanName . "', true), array('action' => 'delete', \${$singularVar}['{$modelClass}']['{$primaryKey}']), null, sprintf(__('Are you sure you want to delete # %s?', true), \${$singularVar}['{$modelClass}']['{$primaryKey}'])); ?> </li>\n";
-	echo "\t\t<li><?php echo \$this->Html->link(__('List " . $pluralHumanName . "', true), array('action' => 'index')); ?> </li>\n";
-	echo "\t\t<li><?php echo \$this->Html->link(__('New " . $singularHumanName . "', true), array('action' => 'add')); ?> </li>\n";
->>>>>>> b5a0dccc
+	echo "\t\t<li><?php echo \$this->Html->link(__('Edit " . $singularHumanName ."'), array('action' => 'edit', \${$singularVar}['{$modelClass}']['{$primaryKey}'])); ?> </li>\n";
+	echo "\t\t<li><?php echo \$this->Html->link(__('Delete " . $singularHumanName . "'), array('action' => 'delete', \${$singularVar}['{$modelClass}']['{$primaryKey}']), null, sprintf(__('Are you sure you want to delete # %s?'), \${$singularVar}['{$modelClass}']['{$primaryKey}'])); ?> </li>\n";
+	echo "\t\t<li><?php echo \$this->Html->link(__('List " . $pluralHumanName . "'), array('action' => 'index')); ?> </li>\n";
+	echo "\t\t<li><?php echo \$this->Html->link(__('New " . $singularHumanName . "'), array('action' => 'add')); ?> </li>\n";
 
 	$done = array();
 	foreach ($associations as $type => $data) {
 		foreach ($data as $alias => $details) {
 			if ($details['controller'] != $this->name && !in_array($details['controller'], $done)) {
-<<<<<<< HEAD
-				echo "\t\t<li><?php echo \$this->Html->link(sprintf(__('List %s'), __('" . Inflector::humanize($details['controller']) . "')), array('controller' => '{$details['controller']}', 'action' => 'index')); ?> </li>\n";
-				echo "\t\t<li><?php echo \$this->Html->link(sprintf(__('New %s'), __('" . Inflector::humanize(Inflector::underscore($alias)) . "')), array('controller' => '{$details['controller']}', 'action' => 'add')); ?> </li>\n";
-=======
-				echo "\t\t<li><?php echo \$this->Html->link(__('List " . Inflector::humanize($details['controller']) . "', true), array('controller' => '{$details['controller']}', 'action' => 'index')); ?> </li>\n";
-				echo "\t\t<li><?php echo \$this->Html->link(__('New " .  Inflector::humanize(Inflector::underscore($alias)) . "', true), array('controller' => '{$details['controller']}', 'action' => 'add')); ?> </li>\n";
->>>>>>> b5a0dccc
+				echo "\t\t<li><?php echo \$this->Html->link(__('List " . Inflector::humanize($details['controller']) . "'), array('controller' => '{$details['controller']}', 'action' => 'index')); ?> </li>\n";
+				echo "\t\t<li><?php echo \$this->Html->link(__('New " .  Inflector::humanize(Inflector::underscore($alias)) . "'), array('controller' => '{$details['controller']}', 'action' => 'add')); ?> </li>\n";
 				$done[] = $details['controller'];
 			}
 		}
@@ -79,12 +67,12 @@
 if (!empty($associations['hasOne'])) :
 	foreach ($associations['hasOne'] as $alias => $details): ?>
 	<div class="related">
-		<h3><?php echo "<?php __('Related " . Inflector::humanize($details['controller']) . "');?>";?></h3>
+		<h3><?php echo "<?php echo __('Related " . Inflector::humanize($details['controller']) . "');?>";?></h3>
 	<?php echo "<?php if (!empty(\${$singularVar}['{$alias}'])):?>\n";?>
 		<dl><?php echo "\t<?php \$i = 0; \$class = ' class=\"altrow\"';?>\n";?>
 	<?php
 			foreach ($details['fields'] as $field) {
-				echo "\t\t<dt<?php if (\$i % 2 == 0) echo \$class;?>><?php __('" . Inflector::humanize($field) . "');?></dt>\n";
+				echo "\t\t<dt<?php if (\$i % 2 == 0) echo \$class;?>><?php echo __('" . Inflector::humanize($field) . "');?></dt>\n";
 				echo "\t\t<dd<?php if (\$i++ % 2 == 0) echo \$class;?>>\n\t<?php echo \${$singularVar}['{$alias}']['{$field}'];?>\n&nbsp;</dd>\n";
 			}
 	?>
@@ -92,7 +80,7 @@
 	<?php echo "<?php endif; ?>\n";?>
 		<div class="actions">
 			<ul>
-				<li><?php echo "<?php echo \$this->Html->link(__('Edit " . Inflector::humanize(Inflector::underscore($alias)) . "', true), array('controller' => '{$details['controller']}', 'action' => 'edit', \${$singularVar}['{$alias}']['{$details['primaryKey']}'])); ?></li>\n";?>
+				<li><?php echo "<?php echo \$this->Html->link(__('Edit " . Inflector::humanize(Inflector::underscore($alias)) . "'), array('controller' => '{$details['controller']}', 'action' => 'edit', \${$singularVar}['{$alias}']['{$details['primaryKey']}'])); ?></li>\n";?>
 			</ul>
 		</div>
 	</div>
@@ -112,16 +100,16 @@
 	$otherPluralHumanName = Inflector::humanize($details['controller']);
 	?>
 <div class="related">
-	<h3><?php echo "<?php __('Related " . $otherPluralHumanName . "');?>";?></h3>
+	<h3><?php echo "<?php echo __('Related " . $otherPluralHumanName . "');?>";?></h3>
 	<?php echo "<?php if (!empty(\${$singularVar}['{$alias}'])):?>\n";?>
 	<table cellpadding = "0" cellspacing = "0">
 	<tr>
 <?php
 			foreach ($details['fields'] as $field) {
-				echo "\t\t<th><?php __('" . Inflector::humanize($field) . "'); ?></th>\n";
+				echo "\t\t<th><?php echo __('" . Inflector::humanize($field) . "'); ?></th>\n";
 			}
 ?>
-		<th class="actions"><?php echo "<?php __('Actions');?>";?></th>
+		<th class="actions"><?php echo "<?php echo __('Actions');?>";?></th>
 	</tr>
 <?php
 echo "\t<?php
@@ -139,9 +127,9 @@
 				}
 
 				echo "\t\t\t<td class=\"actions\">\n";
-				echo "\t\t\t\t<?php echo \$this->Html->link(__('View', true), array('controller' => '{$details['controller']}', 'action' => 'view', \${$otherSingularVar}['{$details['primaryKey']}'])); ?>\n";
-				echo "\t\t\t\t<?php echo \$this->Html->link(__('Edit', true), array('controller' => '{$details['controller']}', 'action' => 'edit', \${$otherSingularVar}['{$details['primaryKey']}'])); ?>\n";
-				echo "\t\t\t\t<?php echo \$this->Html->link(__('Delete', true), array('controller' => '{$details['controller']}', 'action' => 'delete', \${$otherSingularVar}['{$details['primaryKey']}']), null, sprintf(__('Are you sure you want to delete # %s?', true), \${$otherSingularVar}['{$details['primaryKey']}'])); ?>\n";
+				echo "\t\t\t\t<?php echo \$this->Html->link(__('View'), array('controller' => '{$details['controller']}', 'action' => 'view', \${$otherSingularVar}['{$details['primaryKey']}'])); ?>\n";
+				echo "\t\t\t\t<?php echo \$this->Html->link(__('Edit'), array('controller' => '{$details['controller']}', 'action' => 'edit', \${$otherSingularVar}['{$details['primaryKey']}'])); ?>\n";
+				echo "\t\t\t\t<?php echo \$this->Html->link(__('Delete'), array('controller' => '{$details['controller']}', 'action' => 'delete', \${$otherSingularVar}['{$details['primaryKey']}']), null, sprintf(__('Are you sure you want to delete # %s?'), \${$otherSingularVar}['{$details['primaryKey']}'])); ?>\n";
 				echo "\t\t\t</td>\n";
 			echo "\t\t</tr>\n";
 
@@ -151,7 +139,7 @@
 <?php echo "<?php endif; ?>\n\n";?>
 	<div class="actions">
 		<ul>
-			<li><?php echo "<?php echo \$this->Html->link(__('New " . Inflector::humanize(Inflector::underscore($alias)) . "', true), array('controller' => '{$details['controller']}', 'action' => 'add'));?>";?> </li>
+			<li><?php echo "<?php echo \$this->Html->link(__('New " . Inflector::humanize(Inflector::underscore($alias)) . "'), array('controller' => '{$details['controller']}', 'action' => 'add'));?>";?> </li>
 		</ul>
 	</div>
 </div>
