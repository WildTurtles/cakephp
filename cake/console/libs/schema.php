--- conflicted
+++ resolved
@@ -205,6 +205,7 @@
 		$db =& ConnectionManager::getDataSource($this->Schema->connection);
 		$contents = "#" . $Schema->name . " sql generated on: " . date('Y-m-d H:i:s') . " : " . time() . "\n\n";
 		$contents .= $db->dropSchema($Schema) . "\n\n". $db->createSchema($Schema);
+
 		if ($write) {
 			if (strpos($write, '.sql') === false) {
 				$write .= '.sql';
@@ -335,15 +336,11 @@
 		$db =& ConnectionManager::getDataSource($this->Schema->connection);
 
 		$this->out(__('Comparing Database to Schema...', true));
-<<<<<<< HEAD
-		$Old = $this->Schema->read();
-=======
 		$options = array();
 		if (isset($this->params['f'])) {
 			$options['models'] = false;
 		}
 		$Old = $this->Schema->read($options);
->>>>>>> 793c6ec0
 		$compare = $this->Schema->compare($Old, $Schema);
 
 		$contents = array();
