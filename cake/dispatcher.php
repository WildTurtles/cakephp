--- conflicted
+++ resolved
@@ -121,13 +121,9 @@
 		}
 		$this->here = $request->here;
 
-<<<<<<< HEAD
-		if ($this->asset($url) || $this->cached($url)) {
+
+		if ($this->asset($request->url) || $this->cached($request->url)) {
 			return;
-=======
-		if ($this->asset($request->url) || $this->cached($request->url)) {
-			return $this->_stop();
->>>>>>> 4a8e44b4
 		}
 
 		$request = $this->parseParams($request, $additionalParams);
@@ -187,11 +183,8 @@
 
 		$methods = array_flip($controller->methods);
 
-<<<<<<< HEAD
-		if (!isset($methods[$params['action']])) {
-=======
+
 		if (!isset($methods[$request->params['action']])) {
->>>>>>> 4a8e44b4
 			if ($controller->scaffold !== false) {
 				App::import('Controller', 'Scaffold', false);
 				return new Scaffold($controller, $request);
