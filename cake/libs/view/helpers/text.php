<?php
/**
 * Text Helper
 *
 * Text manipulations: Highlight, excerpt, truncate, strip of links, convert email addresses to mailto: links...
 *
 * PHP versions 4 and 5
 *
 * CakePHP(tm) : Rapid Development Framework (http://cakephp.org)
 * Copyright 2005-2009, Cake Software Foundation, Inc. (http://cakefoundation.org)
 *
 * Licensed under The MIT License
 * Redistributions of files must retain the above copyright notice.
 *
 * @copyright     Copyright 2005-2009, Cake Software Foundation, Inc. (http://cakefoundation.org)
 * @link          http://cakephp.org CakePHP(tm) Project
 * @package       cake
 * @subpackage    cake.cake.libs.view.helpers
 * @since         CakePHP(tm) v 0.10.0.1076
 * @license       MIT License (http://www.opensource.org/licenses/mit-license.php)
 */

/**
 * Included libraries.
 *
 */
if (!class_exists('HtmlHelper')) {
	App::import('Helper', 'Html');
}
if (!class_exists('Multibyte')) {
	App::import('Core', 'Multibyte');
}

/**
 * Text helper library.
 *
 * Text manipulations: Highlight, excerpt, truncate, strip of links, convert email addresses to mailto: links...
 *
 * @package       cake
 * @subpackage    cake.cake.libs.view.helpers
 */
class TextHelper extends AppHelper {

/**
 * Highlights a given phrase in a text. You can specify any expression in highlighter that
 * may include the \1 expression to include the $phrase found.
 *
 * Options:
 *
 * - 'format' The piece of html with that the phrase will be highlighted
 * - 'html' If true, will ignore any HTML tags, ensuring that only the correct text is highlighted
 *
 * @param string $text Text to search the phrase in
 * @param string $phrase The phrase that will be searched
 * @param array $options An array of html attributes and options.
 * @return string The highlighted text
 * @access public
 */
	function highlight($text, $phrase, $options = array()) {
		if (empty($phrase)) {
			return $text;
		}

		$default = array(
			'format' => '<span class="highlight">\1</span>',
			'html' => false
		);
		$options = array_merge($default, $options);
		extract($options);

		if (is_array($phrase)) {
			$replace = array();
			$with = array();

			foreach ($phrase as $key => $segment) {
				$segment = "($segment)";
				if ($html) {
					$segment = "(?![^<]+>)$segment(?![^<]+>)";
				}

				$with[] = (is_array($format)) ? $format[$key] : $format;
				$replace[] = "|$segment|iu";
			}

			return preg_replace($replace, $with, $text);
		} else {
			$phrase = "($phrase)";
			if ($html) {
				$phrase = "(?![^<]+>)$phrase(?![^<]+>)";
			}

			return preg_replace("|$phrase|iu", $format, $text);
		}
	}

/**
 * Strips given text of all links (<a href=....)
 *
 * @param string $text Text
 * @return string The text without links
 * @access public
 */
	function stripLinks($text) {
		return preg_replace('|<a\s+[^>]+>|im', '', preg_replace('|<\/a>|im', '', $text));
	}

/**
 * Adds links (<a href=....) to a given text, by finding text that begins with
 * strings like http:// and ftp://.
 *
 * @param string $text Text to add links to
 * @param array $options Array of HTML options.
 * @return string The text with links
 * @access public
 */
	function autoLinkUrls($text, $options = array()) {
		$linkOptions = 'array(';
		foreach ($options as $option => $value) {
			$value = var_export($value, true);
			$linkOptions .= "'$option' => $value, ";
		}
		$linkOptions .= ')';

		$text = preg_replace_callback('#(?<!href="|">)((?:http|https|ftp|nntp)://[^ <]+)#i', create_function('$matches',
			'$Html = new HtmlHelper(); $Html->tags = $Html->loadConfig(); return $Html->link($matches[0], $matches[0],' . $linkOptions . ');'), $text);

		return preg_replace_callback('#(?<!href="|">)(?<!http://|https://|ftp://|nntp://)(www\.[^\n\%\ <]+[^<\n\%\,\.\ <])(?<!\))#i',
			create_function('$matches', '$Html = new HtmlHelper(); $Html->tags = $Html->loadConfig(); return $Html->link($matches[0], "http://" . strtolower($matches[0]),' . $linkOptions . ');'), $text);
	}

/**
 * Adds email links (<a href="mailto:....) to a given text.
 *
 * @param string $text Text
 * @param array $options Array of HTML options.
 * @return string The text with links
 * @access public
 */
	function autoLinkEmails($text, $options = array()) {
		$linkOptions = 'array(';
		foreach ($options as $option => $value) {
			$value = var_export($value, true);
			$linkOptions .= "'$option' => $value, ";
		}
		$linkOptions .= ')';

		return preg_replace_callback('#([_A-Za-z0-9+-]+(?:\.[_A-Za-z0-9+-]+)*@[A-Za-z0-9-]+(?:\.[A-Za-z0-9-]+)*)#',
						create_function('$matches', '$Html = new HtmlHelper(); $Html->tags = $Html->loadConfig(); return $Html->link($matches[0], "mailto:" . $matches[0],' . $linkOptions . ');'), $text);
	}

/**
 * Convert all links and email adresses to HTML links.
 *
 * @param string $text Text
 * @param array $options Array of HTML options.
 * @return string The text with links
 * @access public
 */
	function autoLink($text, $options = array()) {
		return $this->autoLinkEmails($this->autoLinkUrls($text, $options), $options);
	}

/**
 * Truncates text.
 *
 * Cuts a string to the length of $length and replaces the last characters
 * with the ending if the text is longer than length.
 *
 * Options:
 *
 * - 'ending' Will be used as Ending and appended to the trimmed string
 * - 'exact' If false, $text will not be cut mid-word
 * - 'html' If true, HTML tags would be handled correctly
 *
 * @param string  $text String to truncate.
 * @param integer $length Length of returned string, including ellipsis.
 * @param array $options An array of html attributes and options.
 * @return string Trimmed string.
 */
	function truncate($text, $length = 100, $options = array()) {
		$default = array(
			'ending' => '...', 'exact' => true, 'html' => false
		);
		$options = array_merge($default, $options);
		extract($options);

		if ($html) {
			if (mb_strlen(preg_replace('/<.*?>/', '', $text)) <= $length) {
				return $text;
			}
			$totalLength = mb_strlen($ending);
			$openTags = array();
			$truncate = '';

			preg_match_all('/(<\/?([\w+]+)[^>]*>)?([^<>]*)/', $text, $tags, PREG_SET_ORDER);
			foreach ($tags as $tag) {
				if (!preg_match('/img|br|input|hr|area|base|basefont|col|frame|isindex|link|meta|param/s', $tag[2])) {
					if (preg_match('/<[\w]+[^>]*>/s', $tag[0])) {
						array_unshift($openTags, $tag[2]);
					} else if (preg_match('/<\/([\w]+)[^>]*>/s', $tag[0], $closeTag)) {
						$pos = array_search($closeTag[1], $openTags);
						if ($pos !== false) {
							array_splice($openTags, $pos, 1);
						}
					}
				}
				$truncate .= $tag[1];

				$contentLength = mb_strlen(preg_replace('/&[0-9a-z]{2,8};|&#[0-9]{1,7};|&#x[0-9a-f]{1,6};/i', ' ', $tag[3]));
				if ($contentLength + $totalLength > $length) {
					$left = $length - $totalLength;
					$entitiesLength = 0;
					if (preg_match_all('/&[0-9a-z]{2,8};|&#[0-9]{1,7};|&#x[0-9a-f]{1,6};/i', $tag[3], $entities, PREG_OFFSET_CAPTURE)) {
						foreach ($entities[0] as $entity) {
							if ($entity[1] + 1 - $entitiesLength <= $left) {
								$left--;
								$entitiesLength += mb_strlen($entity[0]);
							} else {
								break;
							}
						}
					}

					$truncate .= mb_substr($tag[3], 0 , $left + $entitiesLength);
					break;
				} else {
					$truncate .= $tag[3];
					$totalLength += $contentLength;
				}
				if ($totalLength >= $length) {
					break;
				}
			}
		} else {
			if (mb_strlen($text) <= $length) {
				return $text;
			} else {
				$truncate = mb_substr($text, 0, $length - mb_strlen($ending));
			}
		}
		if (!$exact) {
			$spacepos = mb_strrpos($truncate, ' ');
			if (isset($spacepos)) {
				if ($html) {
					$bits = mb_substr($truncate, $spacepos);
					preg_match_all('/<\/([a-z]+)>/', $bits, $droppedTags, PREG_SET_ORDER);
					if (!empty($droppedTags)) {
						foreach ($droppedTags as $closingTag) {
							if (!in_array($closingTag[1], $openTags)) {
								array_unshift($openTags, $closingTag[1]);
							}
						}
					}
				}
				$truncate = mb_substr($truncate, 0, $spacepos);
			}
		}
		$truncate .= $ending;

		if ($html) {
			foreach ($openTags as $tag) {
				$truncate .= '</'.$tag.'>';
			}
		}

		return $truncate;
	}

/**
 * Alias for truncate().
 *
 * @see TextHelper::truncate()
 * @access public
 */
	function trim() {
		trigger_error('TextHelper::trim() is deprecated.  Use TextHelper::truncate() instead', E_USER_WARNING);
		$args = func_get_args();
		return call_user_func_array(array(&$this, 'truncate'), $args);
	}

/**
 * Extracts an excerpt from the text surrounding the phrase with a number of characters on each side determined by radius.
 *
 * @param string $text String to search the phrase in
 * @param string $phrase Phrase that will be searched for
 * @param integer $radius The amount of characters that will be returned on each side of the founded phrase
 * @param string $ending Ending that will be appended
 * @return string Modified string
 * @access public
 */
	function excerpt($text, $phrase, $radius = 100, $ending = '...') {
		if (empty($text) or empty($phrase)) {
			return $this->truncate($text, $radius * 2, array('ending' => $ending));
		}

		$phraseLen = mb_strlen($phrase);
		if ($radius < $phraseLen) {
			$radius = $phraseLen;
		}

		$pos = mb_strpos(mb_strtolower($text), mb_strtolower($phrase));

		$startPos = 0;
		if ($pos > $radius) {
			$startPos = $pos - $radius;
		}

		$textLen = mb_strlen($text);

		$endPos = $pos + $phraseLen + $radius;
		if ($endPos >= $textLen) {
			$endPos = $textLen;
		}

		$excerpt = mb_substr($text, $startPos, $endPos - $startPos);
		if ($startPos != 0) {
			$excerpt = substr_replace($excerpt, $ending, 0, $phraseLen);
		}

		if ($endPos != $textLen) {
			$excerpt = substr_replace($excerpt, $ending, -$phraseLen);
		}

		return $excerpt;
	}

/**
 * Creates a comma separated list where the last two items are joined with 'and', forming natural English
 *
 * @param array $list The list to be joined
 * @return string
 * @access public
 */
	function toList($list, $and = 'and') {
		$return = '';
		$count = count($list) - 1;
	    $counter = 0;
		foreach ($list as $i => $item) {
<<<<<<< HEAD
			$r .= $item;
			if ($c > 0 && $i < $c) {
				$r .= ($i < $c - 1 ? ', ' : " {$and} ");
=======
			$return .= $item;
			if ($count > 0 && $counter < $count) {
				$return .= ($counter < $count - 1 ? ', ' : " {$and} ");
>>>>>>> cc750d15
			}
		    $counter++;
		}
		return $return;
	}
}
?><|MERGE_RESOLUTION|>--- conflicted
+++ resolved
@@ -336,15 +336,9 @@
 		$count = count($list) - 1;
 	    $counter = 0;
 		foreach ($list as $i => $item) {
-<<<<<<< HEAD
-			$r .= $item;
-			if ($c > 0 && $i < $c) {
-				$r .= ($i < $c - 1 ? ', ' : " {$and} ");
-=======
 			$return .= $item;
 			if ($count > 0 && $counter < $count) {
 				$return .= ($counter < $count - 1 ? ', ' : " {$and} ");
->>>>>>> cc750d15
 			}
 		    $counter++;
 		}
