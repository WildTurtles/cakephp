--- conflicted
+++ resolved
@@ -325,37 +325,11 @@
 		$c = count($list) - 1;
 		foreach ($list as $i => $item) {
 			$r .= $item;
-			if ($c > 0 && $i < $c)
-			{
+			if ($c > 0 && $i < $c) {
 				$r .= ($i < $c - 1 ? ', ' : " {$and} ");
 			}
 		}
 		return $r;
 	}
-<<<<<<< HEAD
-
-/**
- * Text-to-html parser, similar to Textile or RedCloth, only with a little different syntax.
- *
- * @param string $text String to "flay"
- * @param boolean $allowHtml Set to true if if html is allowed
- * @return string "Flayed" text
- * @access public
- * @todo Change this. We need a real Textile parser.
- * @codeCoverageIgnoreStart
- */
-	function flay($text, $allowHtml = false) {
-		trigger_error(__('(TextHelper::flay) Deprecated: the Flay library is no longer supported and will be removed in a future version.', true), E_USER_WARNING);
-		if (!class_exists('Flay')) {
-			uses('flay');
-		}
-		return Flay::toHtml($text, false, $allowHtml);
-	}
-
-/**
- * @codeCoverageIgnoreEnd
- */
-=======
->>>>>>> 1924eb9d
 }
 ?>