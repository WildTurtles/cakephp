<?php
/**
 * Automatic generation of HTML FORMs from given data.
 *
 * Used for scaffolding.
 *
 * PHP versions 4 and 5
 *
 * CakePHP(tm) :  Rapid Development Framework (http://www.cakephp.org)
 * Copyright 2005-2009, Cake Software Foundation, Inc. (http://www.cakefoundation.org)
 *
 * Licensed under The MIT License
 * Redistributions of files must retain the above copyright notice.
 *
 * @copyright     Copyright 2005-2009, Cake Software Foundation, Inc. (http://www.cakefoundation.org)
 * @link          http://www.cakefoundation.org/projects/info/cakephp CakePHP(tm) Project
 * @package       cake
 * @subpackage    cake.cake.libs.view.helpers
 * @since         CakePHP(tm) v 0.10.0.1076
 * @license       http://www.opensource.org/licenses/mit-license.php The MIT License
 */

/**
 * Form helper library.
 *
 * Automatic generation of HTML FORMs from given data.
 *
 * @package       cake
 * @subpackage    cake.cake.libs.view.helpers
 */
class FormHelper extends AppHelper {

/**
 * Other helpers used by FormHelper
 *
 * @var array
 * @access public
 */
	var $helpers = array('Html');

/**
 * Holds the fields array('field_name' => array('type'=> 'string', 'length'=> 100),
 * primaryKey and validates array('field_name')
 *
 * @access public
 */
	var $fieldset = array();

/**
 * Options used by DateTime fields
 *
 * @var array
 */
	var $__options = array(
		'day' => array(), 'minute' => array(), 'hour' => array(),
		'month' => array(), 'year' => array(), 'meridian' => array()
	);

/**
 * List of fields created, used with secure forms.
 *
 * @var array
 * @access public
 */
	var $fields = array();

/**
 * Defines the type of form being created.  Set by FormHelper::create().
 *
 * @var string
 * @access public
 */
	var $requestType = null;

/**
 * The default model being used for the current form.
 *
 * @var string
 */
	var $defaultModel = null;


/**
 * Persistent default options used by input(). Set by FormHelper::create().
 *
 * @var array
 * @access protected
 */
	var $_inputDefaults = array();

/**
 * Introspects model information and extracts information related
 * to validation, field length and field type. Appends information into
 * $this->fieldset.
 *
 * @return Model Returns a model instance
 * @access protected
 */
	function &_introspectModel($model) {
		$object = null;
		if (is_string($model) && strpos($model, '.') !== false) {
			$path = explode('.', $model);
			$model = end($path);
		}

		if (ClassRegistry::isKeySet($model)) {
			$object =& ClassRegistry::getObject($model);
		}

		if (!empty($object)) {
			$fields = $object->schema();
			foreach ($fields as $key => $value) {
				unset($fields[$key]);
				$fields[$key] = $value;
			}

			if (!empty($object->hasAndBelongsToMany)) {
				foreach ($object->hasAndBelongsToMany as $alias => $assocData) {
					$fields[$alias] = array('type' => 'multiple');
				}
			}
			$validates = array();
			if (!empty($object->validate)) {
				foreach ($object->validate as $validateField => $validateProperties) {
					if (is_array($validateProperties)) {
						$dims = Set::countDim($validateProperties);
						if (($dims == 1 && !isset($validateProperties['required']) || (array_key_exists('required', $validateProperties) && $validateProperties['required'] !== false))) {
							$validates[] = $validateField;
						} elseif ($dims > 1) {
							foreach ($validateProperties as $rule => $validateProp) {
								if (is_array($validateProp) && (array_key_exists('required', $validateProp) && $validateProp['required'] !== false)) {
									$validates[] = $validateField;
								}
							}
						}
					}
				}
			}
			$defaults = array('fields' => array(), 'key' => 'id', 'validates' => array());
			$key = $object->primaryKey;
			$this->fieldset[$object->name] = array_merge($defaults,compact('fields', 'key', 'validates'));
		}

		return $object;
	}

/**
 * Returns an HTML FORM element.
 *
 * #### Options:
 *
 * - `type` Form method defaults to POST
 * - `action`  The Action the form submits to. Can be a string or array,
 * - `url`  The url the form submits to. Can be a string or a url array,
 * - `default`  Allows for the creation of Ajax forms.
 * - `onsubmit` Used in conjunction with 'default' to create ajax forms.
 * - `inputDefaults' set the default $options for FormHelper::input(). Any options that would
 *    be set when using FormHelper::input() can be set here.  Options set with `inputDefaults`
 *    can be overridden when calling input()
 * - `encoding` Set the accept-charset encoding for the form.  Defaults to `Configure::read('App.encoding')`
 *
 * @access public
 * @param string $model The model object which the form is being defined for
 * @param array $options An array of html attributes and options.
 * @return string An formatted opening FORM tag.
 */
	function create($model = null, $options = array()) {
		$created = $id = false;
		$append = '';
		$view =& ClassRegistry::getObject('view');

		if (is_array($model) && empty($options)) {
			$options = $model;
			$model = null;
		} elseif (empty($model) && $model !== false && !empty($this->params['models'])) {
			$model = $this->params['models'][0];
			$this->defaultModel = $this->params['models'][0];
		} elseif (empty($model) && empty($this->params['models'])) {
			$model = false;
		}

		$models = ClassRegistry::keys();
		foreach ($models as $currentModel) {
			if (ClassRegistry::isKeySet($currentModel)) {
				$currentObject =& ClassRegistry::getObject($currentModel);
				if (is_a($currentObject, 'Model') && !empty($currentObject->validationErrors)) {
					$this->validationErrors[Inflector::camelize($currentModel)] =& $currentObject->validationErrors;
				}
			}
		}

		$object =& $this->_introspectModel($model);
		$this->setEntity($model . '.', true);

		if (isset($this->fieldset[$this->model()]['key'])) {
			$data = $this->fieldset[$this->model()];
			$recordExists = (
				isset($this->data[$model]) &&
				!empty($this->data[$model][$data['key']])
			);

			if ($recordExists) {
				$created = true;
				$id = $this->data[$model][$data['key']];
			}
		}

		$options = array_merge(array(
			'type' => ($created && empty($options['action'])) ? 'put' : 'post',
			'action' => null,
			'url' => null,
			'default' => true,
			'encoding' => strtolower(Configure::read('App.encoding')),
			'inputDefaults' => array()),
		$options);
		$this->_inputDefaults = $options['inputDefaults'];
		unset($options['inputDefaults']);

		if (empty($options['url']) || is_array($options['url'])) {
			if (empty($options['url']['controller'])) {
				if (!empty($model) && $model != $this->defaultModel) {
					$options['url']['controller'] = Inflector::underscore(Inflector::pluralize($model));
				} elseif (!empty($this->params['controller'])) {
					$options['url']['controller'] = Inflector::underscore($this->params['controller']);
				}
			}
			if (empty($options['action'])) {
				$options['action'] = $this->params['action'];
			}

			$actionDefaults = array(
				'plugin' => $this->plugin,
				'controller' => $view->viewPath,
				'action' => $options['action'],
				0 => $id
			);
			if (!empty($options['action']) && !isset($options['id'])) {
				$options['id'] = $model . Inflector::camelize($options['action']) . 'Form';
			}
			$options['action'] = array_merge($actionDefaults, (array)$options['url']);
		} elseif (is_string($options['url'])) {
			$options['action'] = $options['url'];
		}
		unset($options['url']);

		switch (strtolower($options['type'])) {
			case 'get':
				$htmlAttributes['method'] = 'get';
			break;
			case 'file':
				$htmlAttributes['enctype'] = 'multipart/form-data';
				$options['type'] = ($created) ? 'put' : 'post';
			case 'post':
			case 'put':
			case 'delete':
				$append .= $this->hidden('_method', array(
					'name' => '_method', 'value' => strtoupper($options['type']), 'id' => null
				));
			default:
				$htmlAttributes['method'] = 'post';
			break;
		}
		$this->requestType = strtolower($options['type']);

		$htmlAttributes['action'] = $this->url($options['action']);
		unset($options['type'], $options['action']);

		if ($options['default'] == false) {
			if (isset($htmlAttributes['onSubmit']) || isset($htmlAttributes['onsubmit'])) {
				$htmlAttributes['onsubmit'] .= ' event.returnValue = false; return false;';
			} else {
				$htmlAttributes['onsubmit'] = 'event.returnValue = false; return false;';
			}
		}

		if (!empty($options['encoding'])) {
			$htmlAttributes['accept-charset'] = $options['encoding'];
			unset($options['encoding']);
		}

		unset($options['default']);
		$htmlAttributes = array_merge($options, $htmlAttributes);

		if (isset($this->params['_Token']) && !empty($this->params['_Token'])) {
			$append .= $this->hidden('_Token.key', array(
				'value' => $this->params['_Token']['key'], 'id' => 'Token' . mt_rand())
			);
		}

		if (!empty($append)) {
			$append = sprintf($this->Html->tags['fieldset'], ' style="display:none;"', $append);
		}

		$this->setEntity($model . '.', true);
		$attributes = $this->_parseAttributes($htmlAttributes, null, '');
		return $this->output(sprintf($this->Html->tags['form'], $attributes)) . $append;
	}

/**
 * Closes an HTML form, cleans up values set by FormHelper::create(), and writes hidden
 * input fields where appropriate.
 *
 * If $options is set a form submit button will be created. Options can be either a string or an array.
 *
 * {{{
 * array usage:
 * array('label' => 'save'); value="save"
 * array('label' => 'save', 'name' => 'Whatever'); value="save" name="Whatever"
 * array('name' => 'Whatever'); value="Submit" name="Whatever"
 * array('label' => 'save', 'name' => 'Whatever', 'div' => 'good') <div class="good"> value="save" name="Whatever"
 * array('label' => 'save', 'name' => 'Whatever', 'div' => array('class' => 'good')); <div class="good"> value="save" name="Whatever"
 * }}}
 *
 * @param mixed $options as a string will use $options as the value of button,
 * @return string a closing FORM tag optional submit button.
 * @access public
 */
	function end($options = null) {
		if (!empty($this->params['models'])) {
			$models = $this->params['models'][0];
		}
		$out = null;
		$submit = null;

		if ($options !== null) {
			$submitOptions = array();
			if (is_string($options)) {
				$submit = $options;
			} else {
				if (isset($options['label'])) {
					$submit = $options['label'];
					unset($options['label']);
				}
				$submitOptions = $options;

				if (!$submit) {
					$submit = __('Submit', true);
				}
			}
			$out .= $this->submit($submit, $submitOptions);
		}
		if (isset($this->params['_Token']) && !empty($this->params['_Token'])) {
			$out .= $this->secure($this->fields);
			$this->fields = array();
		}
		$this->setEntity(null);
		$out .= $this->Html->tags['formend'];

		$view =& ClassRegistry::getObject('view');
		$view->modelScope = false;
		return $this->output($out);
	}

/**
 * Generates a hidden field with a security hash based on the fields used in the form.
 *
 * @param array $fields The list of fields to use when generating the hash
 * @return string A hidden input field with a security hash
 * @access public
 */
	function secure($fields = array()) {
		if (!isset($this->params['_Token']) || empty($this->params['_Token'])) {
			return;
		}
		$out = '<fieldset style="display:none;">';
		$locked = array();

		foreach ($fields as $key => $value) {
			if (!is_int($key)) {
				$locked[$key] = $value;
				unset($fields[$key]);
			}
		}
		sort($fields, SORT_STRING);
		ksort($locked, SORT_STRING);
		$fields += $locked;

		$fields = Security::hash(serialize($fields) . Configure::read('Security.salt'));
		$locked = str_rot13(serialize(array_keys($locked)));

		$out .= $this->hidden('_Token.fields', array(
			'value' => urlencode($fields . ':' . $locked),
			'id' => 'TokenFields' . mt_rand()
		));
		return $out .= '</fieldset>';
	}

/**
 * Determine which fields of a form should be used for hash
 *
 * @param mixed $field Reference to field to be secured
 * @param mixed $value Field value, if value should not be tampered with
 * @access private
 */
	function __secure($field = null, $value = null) {
		if (!$field) {
			$view =& ClassRegistry::getObject('view');
			$field = $view->entity();
		} elseif (is_string($field)) {
			$field = Set::filter(explode('.', $field), true);
		}

		if (!empty($this->params['_Token']['disabledFields'])) {
			foreach ((array)$this->params['_Token']['disabledFields'] as $disabled) {
				$disabled = explode('.', $disabled);
				if (array_values(array_intersect($field, $disabled)) === $disabled) {
					return;
				}
			}
		}
		$field = join('.', $field);
		if (!in_array($field, $this->fields)) {
			if ($value !== null) {
				return $this->fields[$field] = $value;
			}
			$this->fields[] = $field;
		}
	}

/**
 * Returns true if there is an error for the given field, otherwise false
 *
 * @param string $field This should be "Modelname.fieldname"
 * @return boolean If there are errors this method returns true, else false.
 * @access public
 */
	function isFieldError($field) {
		$this->setEntity($field);
		return (bool)$this->tagIsInvalid();
	}

/**
 * Returns a formatted error message for given FORM field, NULL if no errors.
 *
 * Options:
 *
 * - 'escape'  bool  Whether or not to html escape the contents of the error.
 * - 'wrap'  mixed  Whether or not the error message should be wrapped in a div. If a
 *   string, will be used as the HTML tag to use.
 * - 'class'  string  The classname for the error message
 *
 * @param string $field A field name, like "Modelname.fieldname"
 * @param mixed $text Error message or array of $options
 * @param array $options Rendering options for <div /> wrapper tag
 * @return string If there are errors this method returns an error message, otherwise null.
 * @access public
 */
	function error($field, $text = null, $options = array()) {
		$defaults = array('wrap' => true, 'class' => 'error-message', 'escape' => true);
		$options = array_merge($defaults, $options);
		$this->setEntity($field);

		if ($error = $this->tagIsInvalid()) {
			if (is_array($error)) {
				list(,,$field) = explode('.', $field);
				if (isset($error[$field])) {
					$error = $error[$field];
				} else {
					return null;
				}
			}

			if (is_array($text) && is_numeric($error) && $error > 0) {
				$error--;
			}
			if (is_array($text)) {
				$options = array_merge($options, $text);
				$text = isset($text[$error]) ? $text[$error] : null;
				unset($options[$error]);
			}

			if ($text != null) {
				$error = $text;
			} elseif (is_numeric($error)) {
				$error = sprintf(__('Error in field %s', true), Inflector::humanize($this->field()));
			}
			if ($options['escape']) {
				$error = h($error);
				unset($options['escape']);
			}
			if ($options['wrap']) {
				$tag = is_string($options['wrap']) ? $options['wrap'] : 'div';
				unset($options['wrap']);
				return $this->Html->tag($tag, $error, $options);
			} else {
				return $error;
			}
		} else {
			return null;
		}
	}

/**
 * Returns a formatted LABEL element for HTML FORMs.
 *
 * @param string $fieldName This should be "Modelname.fieldname"
 * @param string $text Text that will appear in the label field.
 * @param mixed $options An array of HTML attributes, or a string, to be used as a class name.
 * @return string The formatted LABEL element
 */
	function label($fieldName = null, $text = null, $options = array()) {
		if (empty($fieldName)) {
			$view = ClassRegistry::getObject('view');
			$fieldName = implode('.', $view->entity());
		}

		if ($text === null) {
			if (strpos($fieldName, '.') !== false) {
				$text = array_pop(explode('.', $fieldName));
			} else {
				$text = $fieldName;
			}
			if (substr($text, -3) == '_id') {
				$text = substr($text, 0, strlen($text) - 3);
			}
			$text = __(Inflector::humanize(Inflector::underscore($text)), true);
		}

		if (is_string($options)) {
			$options = array('class' => $options);
		}

		if (isset($options['for'])) {
			$labelFor = $options['for'];
			unset($options['for']);
		} else {
			$labelFor = $this->domId($fieldName);
		}

		return $this->output(sprintf(
			$this->Html->tags['label'],
			$labelFor,
			$this->_parseAttributes($options), $text
		));
	}

/**
 * Generate a set of inputs for `$fields`.  If $fields is null the current model
 * will be used.
 *
 * In addition to controller fields output, `$fields` can be used to control legend
 * and fieldset rendering with the `fieldset` and `legend` keys.
 * `$form->inputs(array('legend' => 'My legend'));` Would generate an input set with
 * a custom legend.  You can customize individual inputs through `$fields` as well.
 *
 * {{{
 *	$form->inputs(array(
 *		'name' => array('label' => 'custom label')
 *	));
 * }}}
 *
 * @param mixed $fields An array of fields to generate inputs for, or null.
 * @param array $blacklist a simple array of fields to skip.
 * @return string Completed form inputs.
 * @access public
 */
	function inputs($fields = null, $blacklist = null) {
		$fieldset = $legend = true;

		if (is_array($fields)) {
			if (array_key_exists('legend', $fields)) {
				$legend = $fields['legend'];
				unset($fields['legend']);
			}

			if (isset($fields['fieldset'])) {
				$fieldset = $fields['fieldset'];
				unset($fields['fieldset']);
			}
		} elseif ($fields !== null) {
			$fieldset = $legend = $fields;
			if (!is_bool($fieldset)) {
				$fieldset = true;
			}
			$fields = array();
		}

		if (empty($fields)) {
			$fields = array_keys($this->fieldset[$this->model()]['fields']);
		}

		if ($legend === true) {
			$actionName = __('New %s', true);
			$isEdit = (
				strpos($this->action, 'update') !== false ||
				strpos($this->action, 'edit') !== false
			);
			if ($isEdit) {
				$actionName = __('Edit %s', true);
			}
			$modelName = Inflector::humanize(Inflector::underscore($this->model()));
			$legend = sprintf($actionName, __($modelName, true));
		}

		$out = null;
		foreach ($fields as $name => $options) {
			if (is_numeric($name) && !is_array($options)) {
				$name = $options;
				$options = array();
			}
			$entity = explode('.', $name);
			$blacklisted = (
				is_array($blacklist) &&
				(in_array($name, $blacklist) || in_array(end($entity), $blacklist))
			);
			if ($blacklisted) {
				continue;
			}
			$out .= $this->input($name, $options);
		}

		if (is_string($fieldset)) {
			$fieldsetClass = sprintf(' class="%s"', $fieldset);
		} else {
			$fieldsetClass = '';
		}

		if ($fieldset && $legend) {
			return sprintf(
				$this->Html->tags['fieldset'],
				$fieldsetClass,
				sprintf($this->Html->tags['legend'], $legend) . $out
			);
		} elseif ($fieldset) {
			return sprintf($this->Html->tags['fieldset'], $fieldsetClass, $out);
		} else {
			return $out;
		}
	}

/**
 * Generates a form input element complete with label and wrapper div
 *
 * Options - See each field type method for more information. Any options that are part of
 * $attributes or $options for the different type methods can be included in $options for input().
 *
 * - `type` - Force the type of widget you want. e.g. `type => 'select'`
 * - `label` - control the label
 * - `div` - control the wrapping div element
 * - `options` - for widgets that take options e.g. radio, select
 * - `error` - control the error message that is produced
 * - `empty` - String or boolean to enable empty select box options.
 *
 * @param string $fieldName This should be "Modelname.fieldname"
 * @param array $options Each type of input takes different options.
 * @return string Completed form widget
 */
	function input($fieldName, $options = array()) {
		$this->setEntity($fieldName);

		$options = array_merge(
			array('before' => null, 'between' => null, 'after' => null),
			$this->_inputDefaults,
			$options
		);
		
		$modelKey = $this->model();
		$fieldKey = $this->field();
		if (!isset($this->fieldset[$modelKey])) {
			$this->_introspectModel($modelKey);
		}

		$userType = isset($options['type']) ? true : false;

		if (!$userType) {
			$options['type'] = 'text';
			$fieldDef = array();
			if (isset($options['options'])) {
				$options['type'] = 'select';
			} elseif (in_array($fieldKey, array('psword', 'passwd', 'password'))) {
				$options['type'] = 'password';
			} elseif (isset($this->fieldset[$modelKey]['fields'][$fieldKey])) {
				$fieldDef = $this->fieldset[$modelKey]['fields'][$fieldKey];
				$type = $fieldDef['type'];
				$primaryKey = $this->fieldset[$modelKey]['key'];
			}

			if (isset($type)) {
				$map = array(
					'string'  => 'text',     'datetime'  => 'datetime',
					'boolean' => 'checkbox', 'timestamp' => 'datetime',
					'text'    => 'textarea', 'time'      => 'time',
					'date'    => 'date',     'float'     => 'text'
				);

				if (isset($this->map[$type])) {
					$options['type'] = $this->map[$type];
				} elseif (isset($map[$type])) {
					$options['type'] = $map[$type];
				}
				if ($fieldKey == $primaryKey) {
					$options['type'] = 'hidden';
				}
			}

			if ($modelKey === $fieldKey) {
				$options['type'] = 'select';
				if (!isset($options['multiple'])) {
					$options['multiple'] = 'multiple';
				}
			}
		}
		$types = array('text', 'checkbox', 'radio', 'select');

		if (!isset($options['options']) && in_array($options['type'], $types) && !$userType) {
			$view =& ClassRegistry::getObject('view');
			$varName = Inflector::variable(
				Inflector::pluralize(preg_replace('/_id$/', '', $fieldKey))
			);
			$varOptions = $view->getVar($varName);
			if (is_array($varOptions)) {
				if ($options['type'] !== 'radio') {
					$options['type'] = 'select';
				}
				$options['options'] = $varOptions;
			}
		}

		$autoLength = (!array_key_exists('maxlength', $options) && isset($fieldDef['length']));
		if ($autoLength && $options['type'] == 'text') {
			$options['maxlength'] = $fieldDef['length'];
		}
		if ($autoLength && $fieldDef['type'] == 'float') {
			$options['maxlength'] = array_sum(explode(',', $fieldDef['length']))+1;
		}

		$out = '';
		$div = true;
		$divOptions = array();

		if (array_key_exists('div', $options)) {
			$div = $options['div'];
			unset($options['div']);
		}

		if (!empty($div)) {
			$divOptions['class'] = 'input';
			$divOptions = $this->addClass($divOptions, $options['type']);
			if (is_string($div)) {
				$divOptions['class'] = $div;
			} elseif (is_array($div)) {
				$divOptions = array_merge($divOptions, $div);
			}
			if (
				isset($this->fieldset[$modelKey]) &&
				in_array($fieldKey, $this->fieldset[$modelKey]['validates'])
				) {
				$divOptions = $this->addClass($divOptions, 'required');
			}
			if (!isset($divOptions['tag'])) {
				$divOptions['tag'] = 'div';
			}
		}

		$label = null;
		if (isset($options['label']) && $options['type'] !== 'radio') {
			$label = $options['label'];
			unset($options['label']);
		}

		if ($options['type'] === 'radio') {
			$label = false;
			if (isset($options['options'])) {
				if (is_array($options['options'])) {
					$radioOptions = $options['options'];
				} else {
					$radioOptions = array($options['options']);
				}
				unset($options['options']);
			}
		}

		if ($label !== false) {
			$labelAttributes = $this->domId(array(), 'for');
			if ($options['type'] === 'date' || $options['type'] === 'datetime') {
				if (isset($options['dateFormat']) && $options['dateFormat'] === 'NONE') {
					$labelAttributes['for'] .= 'Hour';
				} else {
					$labelAttributes['for'] .= 'Month';
				}
			} elseif ($options['type'] === 'time') {
				$labelAttributes['for'] .= 'Hour';
			}

			if (is_array($label)) {
				$labelText = null;
				if (isset($label['text'])) {
					$labelText = $label['text'];
					unset($label['text']);
				}
				$labelAttributes = array_merge($labelAttributes, $label);
			} else {
				$labelText = $label;
			}

			if (isset($options['id'])) {
				$labelAttributes = array_merge($labelAttributes, array('for' => $options['id']));
			}
			$out = $this->label($fieldName, $labelText, $labelAttributes);
		}

		$error = null;
		if (isset($options['error'])) {
			$error = $options['error'];
			unset($options['error']);
		}

		$selected = null;
		if (array_key_exists('selected', $options)) {
			$selected = $options['selected'];
			unset($options['selected']);
		}
		if (isset($options['rows']) || isset($options['cols'])) {
			$options['type'] = 'textarea';
		}

		$timeFormat = 12;
		if (isset($options['timeFormat'])) {
			$timeFormat = $options['timeFormat'];
			unset($options['timeFormat']);
		}

		$dateFormat = 'MDY';
		if (isset($options['dateFormat'])) {
			$dateFormat = $options['dateFormat'];
			unset($options['dateFormat']);
		}

<<<<<<< HEAD
		if ($options['type'] === 'datetime' || $options['type'] === 'date' || $options['type'] === 'time' || $options['type'] === 'select') {
			$options += array('empty' => false);
		}

		$type = $options['type'];
		$before  = $options['before'];
=======
		$type = $options['type'];
		$before = $options['before'];
>>>>>>> 873760aa
		$between = $options['between'];
		$after = $options['after'];
		unset($options['type'], $options['before'], $options['between'], $options['after']);

		switch ($type) {
			case 'hidden':
				$out = $this->hidden($fieldName, $options);
				unset($divOptions);
			break;
			case 'checkbox':
				$out = $before . $this->checkbox($fieldName, $options) . $between . $out;
			break;
			case 'radio':
				$out = $before . $out . $this->radio($fieldName, $radioOptions, $options) . $between;
			break;
			case 'text':
			case 'password':
				$out = $before . $out . $between . $this->{$type}($fieldName, $options);
			break;
			case 'file':
				$out = $before . $out . $between . $this->file($fieldName, $options);
			break;
			case 'select':
				$options = array_merge(array('options' => array()), $options);
				$list = $options['options'];
				unset($options['options']);
				$out = $before . $out . $between . $this->select(
					$fieldName, $list, $selected, $options
				);
			break;
			case 'time':
				$out = $before . $out . $between . $this->dateTime(
					$fieldName, null, $timeFormat, $selected, $options
				);
			break;
			case 'date':
				$out = $before . $out . $between . $this->dateTime(
					$fieldName, $dateFormat, null, $selected, $options
				);
			break;
			case 'datetime':
				$out = $before . $out . $between . $this->dateTime(
					$fieldName, $dateFormat, $timeFormat, $selected, $options
				);
			break;
			case 'textarea':
			default:
				$out = $before . $out . $between . $this->textarea($fieldName, array_merge(
					array('cols' => '30', 'rows' => '6'), $options
				));
			break;
		}

		if ($type != 'hidden') {
			$out .= $after;
			if ($error !== false) {
				$errMsg = $this->error($fieldName, $error);
				if ($errMsg) {
					$out .= $errMsg;
					$divOptions = $this->addClass($divOptions, 'error');
				}
			}
		}
		if (isset($divOptions) && isset($divOptions['tag'])) {
			$tag = $divOptions['tag'];
			unset($divOptions['tag']);
			$out = $this->Html->tag($tag, $out, $divOptions);
		}
		return $out;
	}

/**
 * Creates a checkbox input widget.
 *
 * Options:
 *
 * - `value` - the value of the checkbox
 * - `checked` - boolean indicate that this checkbox is checked.
 * - `hiddenField` - boolean to indicate if you want the results of checkbox() to include
 *    a hidden input with a value of ''.
 *
 * @param string $fieldName Name of a field, like this "Modelname.fieldname"
 * @param array $options Array of HTML attributes.
 * @return string An HTML text input element
 */
	function checkbox($fieldName, $options = array()) {
		$options = $this->_initInputField($fieldName, $options) + array('hiddenField' => true);
		$value = current($this->value());
		$output = "";

		if (empty($options['value'])) {
			$options['value'] = 1;
		} elseif (!empty($value) && $value === $options['value']) {
			$options['checked'] = 'checked';
		}
		if ($options['hiddenField']) {
			$hiddenOptions = array(
				'id' => $options['id'] . '_', 'name' => $options['name'],
				'value' => '0', 'secure' => false
			);
			if (isset($options['disabled']) && $options['disabled'] == true) {
				$hiddenOptions['disabled'] = 'disabled';
			}
			$output = $this->hidden($fieldName, $hiddenOptions);
		}
		unset($options['hiddenField']);

		return $this->output($output . sprintf(
			$this->Html->tags['checkbox'],
			$options['name'],
			$this->_parseAttributes($options, array('name'), null, ' ')
		));
	}

/**
 * Creates a set of radio widgets.
 *
 * Attributes:
 *
 * - `separator` - define the string in between the radio buttons
 * - `legend` - control whether or not the widget set has a fieldset & legend
 * - `value` - indicate a value that is should be checked
 * - `label` - boolean to indicate whether or not labels for widgets show be displayed
 * - `hiddenField` - boolean to indicate if you want the results of radio() to include
 *    a hidden input with a value of ''. This is useful for creating radio sets that non-continuous
 *
 * @param string $fieldName Name of a field, like this "Modelname.fieldname"
 * @param array $options Radio button options array.
 * @param array $attributes Array of HTML attributes.
 * @return string
 */
	function radio($fieldName, $options = array(), $attributes = array()) {
		$attributes = $this->_initInputField($fieldName, $attributes);
		$legend = false;

		if (isset($attributes['legend'])) {
			$legend = $attributes['legend'];
			unset($attributes['legend']);
		} elseif (count($options) > 1) {
			$legend = __(Inflector::humanize($this->field()), true);
		}
		$label = true;

		if (isset($attributes['label'])) {
			$label = $attributes['label'];
			unset($attributes['label']);
		}
		$inbetween = null;

		if (isset($attributes['separator'])) {
			$inbetween = $attributes['separator'];
			unset($attributes['separator']);
		}

		if (isset($attributes['value'])) {
			$value = $attributes['value'];
		} else {
			$value =  $this->value($fieldName);
		}
		$out = array();

		$hiddenField = isset($attributes['hiddenField']) ? $attributes['hiddenField'] : true;
		unset($attributes['hiddenField']);

		foreach ($options as $optValue => $optTitle) {
			$optionsHere = array('value' => $optValue);

			if (isset($value) && $optValue == $value) {
				$optionsHere['checked'] = 'checked';
			}
			$parsedOptions = $this->_parseAttributes(
				array_merge($attributes, $optionsHere),
				array('name', 'type', 'id'), '', ' '
			);
			$tagName = Inflector::camelize(
				$attributes['id'] . '_' . Inflector::underscore($optValue)
			);

			if ($label) {
				$optTitle =  sprintf($this->Html->tags['label'], $tagName, null, $optTitle);
			}
			$out[] =  sprintf(
				$this->Html->tags['radio'], $attributes['name'],
				$tagName, $parsedOptions, $optTitle
			);
		}
		$hidden = null;

		if ($hiddenField) {
			if (!isset($value) || $value === '') {
				$hidden = $this->hidden($fieldName, array(
					'id' => $attributes['id'] . '_', 'value' => '', 'name' => $attributes['name']
				));
			}
		}
		$out = $hidden . join($inbetween, $out);

		if ($legend) {
			$out = sprintf(
				$this->Html->tags['fieldset'], '',
				sprintf($this->Html->tags['legend'], $legend) . $out
			);
		}
		return $this->output($out);
	}

/**
 * Creates a text input widget.
 *
 * @param string $fieldName Name of a field, in the form "Modelname.fieldname"
 * @param array $options Array of HTML attributes.
 * @return string An HTML text input element
 */
	function text($fieldName, $options = array()) {
		$options = $this->_initInputField($fieldName, array_merge(
			array('type' => 'text'), $options
		));
		return $this->output(sprintf(
			$this->Html->tags['input'],
			$options['name'],
			$this->_parseAttributes($options, array('name'), null, ' ')
		));
	}

/**
 * Creates a password input widget.
 *
 * @param string $fieldName Name of a field, like in the form "Modelname.fieldname"
 * @param array $options Array of HTML attributes.
 * @return string
 */
	function password($fieldName, $options = array()) {
		$options = $this->_initInputField($fieldName, $options);
		return $this->output(sprintf(
			$this->Html->tags['password'],
			$options['name'],
			$this->_parseAttributes($options, array('name'), null, ' ')
		));
	}

/**
 * Creates a textarea widget.
 *
 * @param string $fieldName Name of a field, in the form "Modelname.fieldname"
 * @param array $options Array of HTML attributes.
 * @return string An HTML text input element
 */
	function textarea($fieldName, $options = array()) {
		$options = $this->_initInputField($fieldName, $options);
		$value = null;

		if (array_key_exists('value', $options)) {
			$value = $options['value'];
			if (!array_key_exists('escape', $options) || $options['escape'] !== false) {
				$value = h($value);
			}
			unset($options['value']);
		}
		return $this->output(sprintf(
			$this->Html->tags['textarea'],
			$options['name'],
			$this->_parseAttributes($options, array('type', 'name'), null, ' '),
			$value
		));
	}

/**
 * Creates a hidden input field.
 *
 * @param string $fieldName Name of a field, in the form"Modelname.fieldname"
 * @param array $options Array of HTML attributes.
 * @return string
 * @access public
 */
	function hidden($fieldName, $options = array()) {
		$secure = true;

		if (isset($options['secure'])) {
			$secure = $options['secure'];
			unset($options['secure']);
		}
		$options = $this->_initInputField($fieldName, array_merge(
			$options, array('secure' => false)
		));
		$model = $this->model();

		if ($fieldName !== '_method' && $model !== '_Token' && $secure) {
			$this->__secure(null, '' . $options['value']);
		}

		return $this->output(sprintf(
			$this->Html->tags['hidden'],
			$options['name'],
			$this->_parseAttributes($options, array('name', 'class'), '', ' ')
		));
	}

/**
 * Creates file input widget.
 *
 * @param string $fieldName Name of a field, in the form "Modelname.fieldname"
 * @param array $options Array of HTML attributes.
 * @return string
 * @access public
 */
	function file($fieldName, $options = array()) {
		$options = array_merge($options, array('secure' => false));
		$options = $this->_initInputField($fieldName, $options);
		$view =& ClassRegistry::getObject('view');
		$field = $view->entity();

		foreach (array('name', 'type', 'tmp_name', 'error', 'size') as $suffix) {
			$this->__secure(array_merge($field, array($suffix)));
		}

		$attributes = $this->_parseAttributes($options, array('name'), '', ' ');
		return $this->output(sprintf($this->Html->tags['file'], $options['name'], $attributes));
	}

/**
 * Creates a <button> tag.
 *
 * Options:
 *
 * - `escape` - HTML entity encode the $title of the button. Defaults to false.
 *
 * @param string $title  The button's caption. Not automatically HTML encoded
 * @param array $options Array of options and HTML attributes.
 * @return string A HTML button tag.
 * @access public
 */
	function button($title, $options = array()) {
		$options += array('type' => 'submit', 'escape' => false);
		if ($options['escape']) {
			$title = h($title);
		}
		return $this->output(sprintf(
			$this->Html->tags['button'],
			$options['type'],
			$this->_parseAttributes($options, array('type'), '', ' '),
			$title
		));
	}

/**
 * Creates a submit button element.
 *
 * @param string $caption The label appearing on the button OR if string contains :// or the
 *  extension .jpg, .jpe, .jpeg, .gif, .png use an image if the extension
 *  exists, AND the first character is /, image is relative to webroot,
 *  OR if the first character is not /, image is relative to webroot/img.
 * @param array $options
 * @return string A HTML submit button
 */
	function submit($caption = null, $options = array()) {
		if (!$caption) {
			$caption = __('Submit', true);
		}
		$out = null;
		$div = true;

		if (isset($options['div'])) {
			$div = $options['div'];
			unset($options['div']);
		}
		$options += array('type' => 'submit', 'before' => null, 'after' => null);
		$divOptions = array('tag' => 'div');

		if ($div === true) {
			$divOptions['class'] = 'submit';
		} elseif ($div === false) {
			unset($divOptions);
		} elseif (is_string($div)) {
			$divOptions['class'] = $div;
		} elseif (is_array($div)) {
			$divOptions = array_merge(array('class' => 'submit', 'tag' => 'div'), $div);
		}

		$before = $options['before'];
		$after = $options['after'];
		unset($options['before'], $options['after']);

		if (strpos($caption, '://') !== false) {
			unset($options['type']);
			$out .=  $this->output($before . sprintf(
				$this->Html->tags['submitimage'],
				$caption,
				$this->_parseAttributes($options, null, '', ' ')
			) . $after);
		} elseif (preg_match('/\.(jpg|jpe|jpeg|gif|png|ico)$/', $caption)) {
			unset($options['type']);
			if ($caption{0} !== '/') {
				$url = $this->webroot(IMAGES_URL . $caption);
			} else {
				$caption = trim($caption, '/');
				$url = $this->webroot($caption);
			}
			$out .= $this->output($before . sprintf(
				$this->Html->tags['submitimage'],
				$url,
				$this->_parseAttributes($options, null, '', ' ')
			) . $after);
		} else {
			$options['value'] = $caption;
			$out .= $this->output($before . sprintf(
				$this->Html->tags['submit'],
				$this->_parseAttributes($options, null, '', ' ')
			). $after);
		}

		if (isset($divOptions)) {
			$tag = $divOptions['tag'];
			unset($divOptions['tag']);
			$out = $this->Html->tag($tag, $out, $divOptions);
		}
		return $out;
	}

/**
 * Returns a formatted SELECT element.
 *
 * Attributes:
 *
 * - `showParents` - If included in the array and set to true, an additional option element
 *   will be added for the parent of each option group.
 * - `multiple` - show a multiple select box.  If set to 'checkbox' multiple checkboxes will be
 *   created instead.
 * - `empty` - If true, the empty select option is shown.  If a string,
 *   that string is displayed as the empty element.
 *
 * @param string $fieldName Name attribute of the SELECT
 * @param array $options Array of the OPTION elements (as 'value'=>'Text' pairs) to be used in the
 *    SELECT element
 * @param mixed $selected The option selected by default.  If null, the default value
 *   from POST data will be used when available.
 * @param array $attributes The HTML attributes of the select element.
 * @return string Formatted SELECT element
 */
	function select($fieldName, $options = array(), $selected = null, $attributes = array()) {
		$select = array();
		$showParents = false;
		$escapeOptions = true;
		$style = null;
		$tag = null;
		$showEmpty = '';

		if (isset($attributes['escape'])) {
			$escapeOptions = $attributes['escape'];
			unset($attributes['escape']);
		}
		if (isset($attributes['empty'])) {
			$showEmpty = $attributes['empty'];
			unset($attributes['empty']);
		}
		$attributes = $this->_initInputField($fieldName, array_merge(
			(array)$attributes, array('secure' => false)
		));

		if (is_string($options) && isset($this->__options[$options])) {
			$options = $this->__generateOptions($options);
		} elseif (!is_array($options)) {
			$options = array();
		}
		if (isset($attributes['type'])) {
			unset($attributes['type']);
		}
		if (in_array('showParents', $attributes)) {
			$showParents = true;
			unset($attributes['showParents']);
		}

		if (!isset($selected)) {
			$selected = $attributes['value'];
		}

		if (isset($attributes) && array_key_exists('multiple', $attributes)) {
			$style = ($attributes['multiple'] === 'checkbox') ? 'checkbox' : null;
			$template = ($style) ? 'checkboxmultiplestart' : 'selectmultiplestart';
			$tag = $this->Html->tags[$template];
			$select[] = $this->hidden(null, array('value' => '', 'id' => null, 'secure' => false));
		} else {
			$tag = $this->Html->tags['selectstart'];
		}

		if (!empty($tag) || isset($template)) {
			$this->__secure();
			$select[] = sprintf($tag, $attributes['name'], $this->_parseAttributes(
				$attributes, array('name', 'value'))
			);
		}
		$emptyMulti = (
			$showEmpty !== null && $showEmpty !== false && !(
				empty($showEmpty) && (isset($attributes) &&
				array_key_exists('multiple', $attributes))
			)
		);

		if ($emptyMulti) {
			$showEmpty = ($showEmpty === true) ? '' : $showEmpty;
			$options = array_reverse($options, true);
			$options[''] = $showEmpty;
			$options = array_reverse($options, true);
		}

		$select = array_merge($select, $this->__selectOptions(
			array_reverse($options, true),
			$selected,
			array(),
			$showParents,
			array('escape' => $escapeOptions, 'style' => $style)
		));

		$template = ($style == 'checkbox') ? 'checkboxmultipleend' : 'selectend';
		$select[] = $this->Html->tags[$template];
		return $this->output(implode("\n", $select));
	}

/**
 * Returns a SELECT element for days.
 *
 * Attributes:
 *
 * - `empty` - If true, the empty select option is shown.  If a string,
 *   that string is displayed as the empty element.
 *
 * @param string $fieldName Prefix name for the SELECT element
 * @param string $selected Option which is selected.
 * @param array $attributes HTML attributes for the select element
 * @return string
 */
	function day($fieldName, $selected = null, $attributes = array()) {
		$attributes += array('empty' => true);
		$selected = $this->__dateTimeSelected('day', $fieldName, $selected, $attributes);

		if (strlen($selected) > 2) {
			$selected = date('d', strtotime($selected));
		} elseif ($selected === false) {
			$selected = null;
		}
		return $this->select($fieldName . ".day", $this->__generateOptions('day'), $selected, $attributes);
	}

/**
 * Returns a SELECT element for years
 *
 * Attributes:
 *
 * - `empty` - If true, the empty select option is shown.  If a string,
 *   that string is displayed as the empty element.
 *
 * @param string $fieldName Prefix name for the SELECT element
 * @param integer $minYear First year in sequence
 * @param integer $maxYear Last year in sequence
 * @param string $selected Option which is selected.
 * @param array $attributes Attribute array for the select elements.
 * @return string Completed year select input
 */
	function year($fieldName, $minYear = null, $maxYear = null, $selected = null, $attributes = array()) {
		$attributes += array('empty' => true);
		if ((empty($selected) || $selected === true) && $value = $this->value($fieldName)) {
			if (is_array($value)) {
				extract($value);
				$selected = $year;
			} else {
				if (empty($value)) {
					if (!$attributes['empty'] && !$maxYear) {
						$selected = 'now';

					} elseif (!$attributes['empty'] && $maxYear && !$selected) {
						$selected = $maxYear;
					}
				} else {
					$selected = $value;
				}
			}
		}

		if (strlen($selected) > 4 || $selected === 'now') {
			$selected = date('Y', strtotime($selected));
		} elseif ($selected === false) {
			$selected = null;
		}
		$yearOptions = array('min' => $minYear, 'max' => $maxYear);
		return $this->select(
			$fieldName . ".year", $this->__generateOptions('year', $yearOptions),
			$selected, $attributes
		);
	}

/**
 * Returns a SELECT element for months.
 *
 * Attributes:
 *
 * - `monthNames` is set and false 2 digit numbers will be used instead of text.
 * - `empty` - If true, the empty select option is shown.  If a string,
 *   that string is displayed as the empty element.
 *
 * @param string $fieldName Prefix name for the SELECT element
 * @param string $selected Option which is selected.
 * @param array $attributes Attributes for the select element
 * @return string
 */
	function month($fieldName, $selected = null, $attributes = array()) {
		$attributes += array('empty' => true);
		$selected = $this->__dateTimeSelected('month', $fieldName, $selected, $attributes);

		if (strlen($selected) > 2) {
			$selected = date('m', strtotime($selected));
		} elseif ($selected === false) {
			$selected = null;
		}
		$defaults = array('monthNames' => true);
		$attributes = array_merge($defaults, (array) $attributes);
		$monthNames = $attributes['monthNames'];
		unset($attributes['monthNames']);

		return $this->select(
			$fieldName . ".month",
			$this->__generateOptions('month', array('monthNames' => $monthNames)),
			$selected, $attributes
		);
	}

/**
 * Returns a SELECT element for hours.
 *
 * Attributes:
 *
 * - `empty` - If true, the empty select option is shown.  If a string,
 *   that string is displayed as the empty element.
 *
 * @param string $fieldName Prefix name for the SELECT element
 * @param boolean $format24Hours True for 24 hours format
 * @param string $selected Option which is selected.
 * @param array $attributes List of HTML attributes
 * @return string Completed hour select input
 */
	function hour($fieldName, $format24Hours = false, $selected = null, $attributes = array()) {
		$attributes += array('empty' => true);
		$selected = $this->__dateTimeSelected('hour', $fieldName, $selected, $attributes);

		if (strlen($selected) > 2) {
			if ($format24Hours) {
				$selected = date('H', strtotime($selected));
			} else {
				$selected = date('g', strtotime($selected));
			}
		} elseif ($selected === false) {
			$selected = null;
		}
		return $this->select(
			$fieldName . ".hour",
			$this->__generateOptions($format24Hours ? 'hour24' : 'hour'),
			$selected, $attributes
		);
	}

/**
 * Returns a SELECT element for minutes.
 *
 * Attributes:
 *
 * - `empty` - If true, the empty select option is shown.  If a string,
 *   that string is displayed as the empty element.
 *
 * @param string $fieldName Prefix name for the SELECT element
 * @param string $selected Option which is selected.
 * @param string $attributes Array of Attributes
 * @return string Completed minute select input
 */
	function minute($fieldName, $selected = null, $attributes = array()) {
		$attributes += array('empty' => true);
		$selected = $this->__dateTimeSelected('minute', $fieldName, $selected, $attributes);

		if (strlen($selected) > 2) {
			$selected = date('i', strtotime($selected));
		} elseif ($selected === false) {
			$selected = null;
		}
		$minuteOptions = array();

		if (isset($attributes['interval'])) {
			$minuteOptions['interval'] = $attributes['interval'];
			unset($attributes['interval']);
		}
		return $this->select(
			$fieldName . ".min", $this->__generateOptions('minute', $minuteOptions),
			$selected, $attributes
		);
	}

/**
 * Selects values for dateTime selects.
 *
 * @param string $select Name of element field. ex. 'day'
 * @param string $fieldName Name of fieldName being generated ex. Model.created
 * @param mixed $selected The current selected value.
 * @param array $attributes Array of attributes, must contain 'empty' key.
 * @return string Currently selected value.
 */
	function __dateTimeSelected($select, $fieldName, $selected, $attributes) {
		if ((empty($selected) || $selected === true) && $value = $this->value($fieldName)) {
			if (is_array($value) && isset($value[$select])) {
				$selected = $value[$select];
			} else {
				if (empty($value)) {
					if (!$attributes['empty']) {
						$selected = 'now';
					}
				} else {
					$selected = $value;
				}
			}
		}
		return $selected;
	}

/**
 * Returns a SELECT element for AM or PM.
 *
 * Attributes:
 *
 * - `empty` - If true, the empty select option is shown.  If a string,
 *   that string is displayed as the empty element.
 *
 * @param string $fieldName Prefix name for the SELECT element
 * @param string $selected Option which is selected.
 * @param string $attributes Array of Attributes
 * @param bool $showEmpty Show/Hide an empty option
 * @return string Completed meridian select input
 */
	function meridian($fieldName, $selected = null, $attributes = array()) {
		$attributes += array('empty' => true);
		if ((empty($selected) || $selected === true) && $value = $this->value($fieldName)) {
			if (is_array($value)) {
				extract($value);
				$selected = $meridian;
			} else {
				if (empty($value)) {
					if (!$attribues['empty']) {
						$selected = date('a');
					}
				} else {
					$selected = date('a', strtotime($value));
				}
			}
		}

		if ($selected === false) {
			$selected = null;
		}
		return $this->select(
			$fieldName . ".meridian", $this->__generateOptions('meridian'),
			$selected, $attributes
		);
	}

/**
 * Returns a set of SELECT elements for a full datetime setup: day, month and year, and then time.
 *
 * Attributes:
 *
 * - `monthNames` If set and false numbers will be used for month select instead of text.
 * - `minYear` The lowest year to use in the year select
 * - `maxYear` The maximum year to use in the year select
 * - `interval` The interval for the minutes select. Defaults to 1
 * - `separator` The contents of the string between select elements. Defaults to '-'
 * - `empty` - If true, the empty select option is shown.  If a string,
 *   that string is displayed as the empty element.
 *
 * @param string $fieldName Prefix name for the SELECT element
 * @param string $dateFormat DMY, MDY, YMD.
 * @param string $timeFormat 12, 24.
 * @param string $selected Option which is selected.
 * @param string $attributes array of Attributes
 * @return string The HTML formatted OPTION element
 */
	function dateTime($fieldName, $dateFormat = 'DMY', $timeFormat = '12', $selected = null, $attributes = array()) {
		$attributes += array('empty' => true);
		$year = $month = $day = $hour = $min = $meridian = null;

		if (empty($selected)) {
			$selected = $this->value($fieldName);
		}

		if ($selected === null && $attributes['empty'] != true) {
			$selected = time();
		}

		if (!empty($selected)) {
			if (is_array($selected)) {
				extract($selected);
			} else {
				if (is_numeric($selected)) {
					$selected = strftime('%Y-%m-%d %H:%M:%S', $selected);
				}
				$meridian = 'am';
				$pos = strpos($selected, '-');
				if ($pos !== false) {
					$date = explode('-', $selected);
					$days = explode(' ', $date[2]);
					$day = $days[0];
					$month = $date[1];
					$year = $date[0];
				} else {
					$days[1] = $selected;
				}

				if (!empty($timeFormat)) {
					$time = explode(':', $days[1]);
					$check = str_replace(':', '', $days[1]);

					if (($check > 115959) && $timeFormat == '12') {
						$time[0] = $time[0] - 12;
						$meridian = 'pm';
					} elseif ($time[0] == '00' && $timeFormat == '12') {
						$time[0] = 12;
					} elseif ($time[0] > 12) {
						$meridian = 'pm';
					}
					if ($time[0] == 0 && $timeFormat == '12') {
						$time[0] = 12;
					}
					$hour = $time[0];
					$min = $time[1];
				}
			}
		}

		$elements = array('Day','Month','Year','Hour','Minute','Meridian');
		$defaults = array(
			'minYear' => null, 'maxYear' => null, 'separator' => '-',
			'interval' => 1, 'monthNames' => true
		);
		$attributes = array_merge($defaults, (array) $attributes);
		if (isset($attributes['minuteInterval'])) {
			$attributes['interval'] = $attributes['minuteInterval'];
			unset($attributes['minuteInterval']);
		}
		$minYear = $attributes['minYear'];
		$maxYear = $attributes['maxYear'];
		$separator = $attributes['separator'];
		$interval = $attributes['interval'];
		$monthNames = $attributes['monthNames'];
		$attributes = array_diff_key($attributes, $defaults);

		if (isset($attributes['id'])) {
			if (is_string($attributes['id'])) {
				// build out an array version
				foreach ($elements as $element) {
					$selectAttrName = 'select' . $element . 'Attr';
					${$selectAttrName} = $attributes;
					${$selectAttrName}['id'] = $attributes['id'] . $element;
				}
			} elseif (is_array($attributes['id'])) {
				// check for missing ones and build selectAttr for each element
				foreach ($elements as $element) {
					$selectAttrName = 'select' . $element . 'Attr';
					${$selectAttrName} = $attributes;
					${$selectAttrName}['id'] = $attributes['id'][strtolower($element)];
				}
			}
		} else {
			// build the selectAttrName with empty id's to pass
			foreach ($elements as $element) {
				$selectAttrName = 'select' . $element . 'Attr';
				${$selectAttrName} = $attributes;
			}
		}

		$selects = array();
		foreach (preg_split('//', $dateFormat, -1, PREG_SPLIT_NO_EMPTY) as $char) {
			switch ($char) {
				case 'Y':
					$selects[] = $this->year(
						$fieldName, $minYear, $maxYear, $year, $selectYearAttr
					);
				break;
				case 'M':
					$selectMonthAttr['monthNames'] = $monthNames;
					$selects[] = $this->month($fieldName, $month, $selectMonthAttr);
				break;
				case 'D':
					$selects[] = $this->day($fieldName, $day, $selectDayAttr);
				break;
			}
		}
		$opt = implode($separator, $selects);

		if (!empty($interval) && $interval > 1 && !empty($min)) {
			$min = round($min * (1 / $interval)) * $interval;
		}
		$selectMinuteAttr['interval'] = $interval;
		switch ($timeFormat) {
			case '24':
				$opt .= $this->hour($fieldName, true, $hour, $selectHourAttr) . ':' .
				$this->minute($fieldName, $min, $selectMinuteAttr);
			break;
			case '12':
				$opt .= $this->hour($fieldName, false, $hour, $selectHourAttr) . ':' .
				$this->minute($fieldName, $min, $selectMinuteAttr) . ' ' .
				$this->meridian($fieldName, $meridian, $selectMeridianAttr);
			break;
			default:
				$opt .= '';
			break;
		}
		return $opt;
	}

/**
 * Gets the input field name for the current tag
 *
 * @param array $options
 * @param string $key
 * @return array
 */
	function __name($options = array(), $field = null, $key = 'name') {
		if ($this->requestType == 'get') {
			if ($options === null) {
				$options = array();
			} elseif (is_string($options)) {
				$field = $options;
				$options = 0;
			}

			if (!empty($field)) {
				$this->setEntity($field);
			}

			if (is_array($options) && isset($options[$key])) {
				return $options;
			}
			$name = $this->field();

			if (is_array($options)) {
				$options[$key] = $name;
				return $options;
			} else {
				return $name;
			}
		}
		return parent::__name($options, $field, $key);
	}

/**
 * Returns an array of formatted OPTION/OPTGROUP elements
 * @access private
 * @return array
 */
	function __selectOptions($elements = array(), $selected = null, $parents = array(), $showParents = null, $attributes = array()) {
		$select = array();
		$attributes = array_merge(array('escape' => true, 'style' => null), $attributes);
		$selectedIsEmpty = ($selected === '' || $selected === null);
		$selectedIsArray = is_array($selected);

		foreach ($elements as $name => $title) {
			$htmlOptions = array();
			if (is_array($title) && (!isset($title['name']) || !isset($title['value']))) {
				if (!empty($name)) {
					if ($attributes['style'] === 'checkbox') {
						$select[] = $this->Html->tags['fieldsetend'];
					} else {
						$select[] = $this->Html->tags['optiongroupend'];
					}
					$parents[] = $name;
				}
				$select = array_merge($select, $this->__selectOptions(
					$title, $selected, $parents, $showParents, $attributes
				));

				if (!empty($name)) {
					if ($attributes['style'] === 'checkbox') {
						$select[] = sprintf($this->Html->tags['fieldsetstart'], $name);
					} else {
						$select[] = sprintf($this->Html->tags['optiongroup'], $name, '');
					}
				}
				$name = null;
			} elseif (is_array($title)) {
				$htmlOptions = $title;
				$name = $title['value'];
				$title = $title['name'];
				unset($htmlOptions['name'], $htmlOptions['value']);
			}

			if ($name !== null) {
				if ((!$selectedIsEmpty && (string)$selected == (string)$name) || ($selectedIsArray && in_array($name, $selected))) {
					if ($attributes['style'] === 'checkbox') {
						$htmlOptions['checked'] = true;
					} else {
						$htmlOptions['selected'] = 'selected';
					}
				}

				if ($showParents || (!in_array($title, $parents))) {
					$title = ($attributes['escape']) ? h($title) : $title;

					if ($attributes['style'] === 'checkbox') {
						$htmlOptions['value'] = $name;

						$tagName = Inflector::camelize(
							$this->model() . '_' . $this->field().'_'.Inflector::underscore($name)
						);
						$htmlOptions['id'] = $tagName;
						$label = array('for' => $tagName);

						if (isset($htmlOptions['checked']) && $htmlOptions['checked'] === true) {
							$label['class'] = 'selected';
						}

						list($name) = array_values($this->__name());

						if (empty($attributes['class'])) {
							$attributes['class'] = 'checkbox';
						}
						$label = $this->label(null, $title, $label);
						$item = sprintf(
							$this->Html->tags['checkboxmultiple'], $name,
							$this->_parseAttributes($htmlOptions)
						);
						$select[] = $this->Html->div($attributes['class'], $item . $label);
					} else {
						$select[] = sprintf(
							$this->Html->tags['selectoption'],
							$name, $this->_parseAttributes($htmlOptions), $title
						);
					}
				}
			}
		}

		return array_reverse($select, true);
	}

/**
 * Generates option lists for common <select /> menus
 * @access private
 */
	function __generateOptions($name, $options = array()) {
		if (!empty($this->options[$name])) {
			return $this->options[$name];
		}
		$data = array();

		switch ($name) {
			case 'minute':
				if (isset($options['interval'])) {
					$interval = $options['interval'];
				} else {
					$interval = 1;
				}
				$i = 0;
				while ($i < 60) {
					$data[$i] = sprintf('%02d', $i);
					$i += $interval;
				}
			break;
			case 'hour':
				for ($i = 1; $i <= 12; $i++) {
					$data[sprintf('%02d', $i)] = $i;
				}
			break;
			case 'hour24':
				for ($i = 0; $i <= 23; $i++) {
					$data[sprintf('%02d', $i)] = $i;
				}
			break;
			case 'meridian':
				$data = array('am' => 'am', 'pm' => 'pm');
			break;
			case 'day':
				$min = 1;
				$max = 31;

				if (isset($options['min'])) {
					$min = $options['min'];
				}
				if (isset($options['max'])) {
					$max = $options['max'];
				}

				for ($i = $min; $i <= $max; $i++) {
					$data[sprintf('%02d', $i)] = $i;
				}
			break;
			case 'month':
				if ($options['monthNames']) {
					$data['01'] = __('January', true);
					$data['02'] = __('February', true);
					$data['03'] = __('March', true);
					$data['04'] = __('April', true);
					$data['05'] = __('May', true);
					$data['06'] = __('June', true);
					$data['07'] = __('July', true);
					$data['08'] = __('August', true);
					$data['09'] = __('September', true);
					$data['10'] = __('October', true);
					$data['11'] = __('November', true);
					$data['12'] = __('December', true);
				} else {
					for ($m = 1; $m <= 12; $m++) {
						$data[sprintf("%02s", $m)] = strftime("%m", mktime(1, 1, 1, $m, 1, 1999));
					}
				}
			break;
			case 'year':
				$current = intval(date('Y'));

				if (!isset($options['min'])) {
					$min = $current - 20;
				} else {
					$min = $options['min'];
				}

				if (!isset($options['max'])) {
					$max = $current + 20;
				} else {
					$max = $options['max'];
				}
				if ($min > $max) {
					list($min, $max) = array($max, $min);
				}
				for ($i = $min; $i <= $max; $i++) {
					$data[$i] = $i;
				}
				$data = array_reverse($data, true);
			break;
		}
		$this->__options[$name] = $data;
		return $this->__options[$name];
	}

/**
 * Sets field defaults and adds field to form security input hash
 *
 * Options
 *
 *  - `secure` - boolean whether or not the the field should be added to the security fields.
 *
 * @param string $field
 * @param array $options
 * @return array
 * @access protected
 */
	function _initInputField($field, $options = array()) {
		if (isset($options['secure'])) {
			$secure = $options['secure'];
			unset($options['secure']);
		} else {
			$secure = (isset($this->params['_Token']) && !empty($this->params['_Token']));
		}
		$result = parent::_initInputField($field, $options);

		if ($secure) {
			$this->__secure();
		}
		return $result;
	}
}

?><|MERGE_RESOLUTION|>--- conflicted
+++ resolved
@@ -826,17 +826,12 @@
 			unset($options['dateFormat']);
 		}
 
-<<<<<<< HEAD
 		if ($options['type'] === 'datetime' || $options['type'] === 'date' || $options['type'] === 'time' || $options['type'] === 'select') {
 			$options += array('empty' => false);
 		}
 
 		$type = $options['type'];
 		$before  = $options['before'];
-=======
-		$type = $options['type'];
-		$before = $options['before'];
->>>>>>> 873760aa
 		$between = $options['between'];
 		$after = $options['after'];
 		unset($options['type'], $options['before'], $options['between'], $options['after']);
