--- conflicted
+++ resolved
@@ -106,13 +106,8 @@
 <p>
 	<?php
 		echo $this->Html->link(
-<<<<<<< HEAD
-			sprintf('<strong>%s</strong>%s', __('new'), __('CakePHP 1.2 Docs')),
-			'http://book.cakephp.org',
-=======
-			sprintf('<strong>%s</strong>%s', __('new', true ), __('CakePHP 1.3 Docs', true )),
+			sprintf('<strong>%s</strong>%s', __('new'), __('CakePHP 1.3 Docs')),
 			'http://book.cakephp.org/view/875/x1-3-Collection',
->>>>>>> 385ceb43
 			array('target' => '_blank', 'escape' => false)
 		);
 	?>
