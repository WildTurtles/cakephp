<?php
/**
 * Memcache storage engine for cache
 *
 *
 * PHP versions 4 and 5
 *
 * CakePHP(tm) : Rapid Development Framework (http://cakephp.org)
 * Copyright 2005-2010, Cake Software Foundation, Inc. (http://cakefoundation.org)
 *
 * Licensed under The MIT License
 * Redistributions of files must retain the above copyright notice.
 *
 * @copyright     Copyright 2005-2010, Cake Software Foundation, Inc. (http://cakefoundation.org)
 * @link          http://cakephp.org CakePHP(tm) Project
 * @package       cake
 * @subpackage    cake.cake.libs.cache
 * @since         CakePHP(tm) v 1.2.0.4933
 * @license       MIT License (http://www.opensource.org/licenses/mit-license.php)
 */

/**
 * Memcache storage engine for cache.  Memcache has some limitations in the amount of 
 * control you have over expire times far in the future.  See MemcacheEngine::write() for
 * more information.
 *
 * @package       cake
 * @subpackage    cake.cake.libs.cache
 */
class MemcacheEngine extends CacheEngine {

/**
 * Memcache wrapper.
 *
 * @var Memcache
 * @access private
 */
	private $__Memcache = null;

/**
 * Settings
 *
 *  - servers = string or array of memcache servers, default => 127.0.0.1. If an
 *    array MemcacheEngine will use them as a pool.
 *  - compress = boolean, default => false
 *
 * @var array
 * @access public
 */
	public $settings = array();

/**
 * Initialize the Cache Engine
 *
 * Called automatically by the cache frontend
 * To reinitialize the settings call Cache::engine('EngineName', [optional] settings = array());
 *
 * @param array $setting array of setting for the engine
 * @return boolean True if the engine has been successfully initialized, false if not
 */
	public function init($settings = array()) {
		if (!class_exists('Memcache')) {
			return false;
		}
		parent::init(array_merge(array(
			'engine'=> 'Memcache', 
			'prefix' => Inflector::slug(APP_DIR) . '_', 
			'servers' => array('127.0.0.1'),
			'compress'=> false
			), $settings)
		);

		if ($this->settings['compress']) {
			$this->settings['compress'] = MEMCACHE_COMPRESSED;
		}
		if (!is_array($this->settings['servers'])) {
			$this->settings['servers'] = array($this->settings['servers']);
		}
		if (!isset($this->__Memcache)) {
			$return = false;
			$this->__Memcache =& new Memcache();
			foreach ($this->settings['servers'] as $server) {
				$parts = explode(':', $server);
				$host = $parts[0];
				$port = 11211;
				if (isset($parts[1])) {
					$port = $parts[1];
				}
				if ($this->__Memcache->addServer($host, $port)) {
					$return = true;
				}
			}
			return $return;
		}
		return true;
	}

/**
 * Write data for key into cache.  When using memcache as your cache engine
 * remember that the Memcache pecl extension does not support cache expiry times greater 
 * than 30 days in the future. If you wish to create cache entries that do not expire, set the duration
 * to `0` in your cache configuration.
 *
 * @param string $key Identifier for the data
 * @param mixed $value Data to be cached
 * @param integer $duration How long to cache the data, in seconds
 * @return boolean True if the data was succesfully cached, false on failure
<<<<<<< HEAD
 */
	public function write($key, $value, $duration) {
		$expires = time() + $duration;
		$this->__Memcache->set($key . '_expires', $expires, $this->settings['compress'], $expires);
		return $this->__Memcache->set($key, $value, $this->settings['compress'], $expires);
=======
 * @see http://php.net/manual/en/memcache.set.php
 * @access public
 */
	function write($key, &$value, $duration) {
		return $this->__Memcache->set($key, $value, $this->settings['compress'], $duration);
>>>>>>> 2a50c3a1
	}

/**
 * Read a key from the cache
 *
 * @param string $key Identifier for the data
 * @return mixed The cached data, or false if the data doesn't exist, has expired, or if there was an error fetching it
 */
<<<<<<< HEAD
	public function read($key) {
		$time = time();
		$cachetime = intval($this->__Memcache->get($key . '_expires'));
		if ($cachetime < $time || ($time + $this->settings['duration']) < $cachetime) {
			return false;
		}
=======
	function read($key) {
>>>>>>> 2a50c3a1
		return $this->__Memcache->get($key);
	}

/**
 * Increments the value of an integer cached key
 *
 * @param string $key Identifier for the data
 * @param integer $offset How much to increment
 * @param integer $duration How long to cache the data, in seconds
 * @return New incremented value, false otherwise
 * @throws RuntimeException when you try to increment with compress = true
 */
	public function increment($key, $offset = 1) {
		if ($this->settings['compress']) {
			throw new RuntimeException(
				sprintf(__('Method increment() not implemented for compressed cache in %s'), __CLASS__)
			);
		}
		return $this->__Memcache->increment($key, $offset);
	}

/**
 * Decrements the value of an integer cached key
 *
 * @param string $key Identifier for the data
 * @param integer $offset How much to substract
 * @param integer $duration How long to cache the data, in seconds
 * @return New decremented value, false otherwise
 * @throws RuntimeException when you try to decrement with compress = true
 */
	public function decrement($key, $offset = 1) {
		if ($this->settings['compress']) {
			throw new RuntimeException(
				sprintf(__('Method decrement() not implemented for compressed cache in %s'), __CLASS__)
			);
		}
		return $this->__Memcache->decrement($key, $offset);
	}

/**
 * Delete a key from the cache
 *
 * @param string $key Identifier for the data
 * @return boolean True if the value was succesfully deleted, false if it didn't exist or couldn't be removed
 */
	public function delete($key) {
		return $this->__Memcache->delete($key);
	}

/**
 * Delete all keys from the cache
 *
 * @return boolean True if the cache was succesfully cleared, false otherwise
 */
	public function clear($check) {
		return $this->__Memcache->flush();
	}

/**
 * Connects to a server in connection pool
 *
 * @param string $host host ip address or name
 * @param integer $port Server port
 * @return boolean True if memcache server was connected
 */
	public function connect($host, $port = 11211) {
		if ($this->__Memcache->getServerStatus($host, $port) === 0) {
			if ($this->__Memcache->connect($host, $port)) {
				return true;
			}
			return false;
		}
		return true;
	}
}<|MERGE_RESOLUTION|>--- conflicted
+++ resolved
@@ -105,19 +105,11 @@
  * @param mixed $value Data to be cached
  * @param integer $duration How long to cache the data, in seconds
  * @return boolean True if the data was succesfully cached, false on failure
-<<<<<<< HEAD
- */
-	public function write($key, $value, $duration) {
-		$expires = time() + $duration;
-		$this->__Memcache->set($key . '_expires', $expires, $this->settings['compress'], $expires);
-		return $this->__Memcache->set($key, $value, $this->settings['compress'], $expires);
-=======
  * @see http://php.net/manual/en/memcache.set.php
  * @access public
  */
 	function write($key, &$value, $duration) {
 		return $this->__Memcache->set($key, $value, $this->settings['compress'], $duration);
->>>>>>> 2a50c3a1
 	}
 
 /**
@@ -126,16 +118,7 @@
  * @param string $key Identifier for the data
  * @return mixed The cached data, or false if the data doesn't exist, has expired, or if there was an error fetching it
  */
-<<<<<<< HEAD
-	public function read($key) {
-		$time = time();
-		$cachetime = intval($this->__Memcache->get($key . '_expires'));
-		if ($cachetime < $time || ($time + $this->settings['duration']) < $cachetime) {
-			return false;
-		}
-=======
 	function read($key) {
->>>>>>> 2a50c3a1
 		return $this->__Memcache->get($key);
 	}
 
