<?php
/**
 * Behavior for binding management.
 *
 * Behavior to simplify manipulating a model's bindings when doing a find operation
 *
 * PHP versions 4 and 5
 *
 * CakePHP(tm) : Rapid Development Framework (http://cakephp.org)
 * Copyright 2005-2010, Cake Software Foundation, Inc. (http://cakefoundation.org)
 *
 * Licensed under The MIT License
 * Redistributions of files must retain the above copyright notice.
 *
 * @copyright     Copyright 2005-2010, Cake Software Foundation, Inc. (http://cakefoundation.org)
 * @link          http://cakephp.org CakePHP(tm) Project
 * @package       cake
 * @subpackage    cake.cake.console.libs
 * @since         CakePHP(tm) v 1.2.0.5669
 * @license       MIT License (http://www.opensource.org/licenses/mit-license.php)
 */

/**
 * Behavior to allow for dynamic and atomic manipulation of a Model's associations used for a find call. Most useful for limiting
 * the amount of associations and data returned.
 *
 * @package       cake
 * @subpackage    cake.cake.console.libs
 * @link http://book.cakephp.org/view/1323/Containable
 */
class ContainableBehavior extends ModelBehavior {

/**
 * Types of relationships available for models
 *
 * @var array
 * @access private
 */
	public $types = array('belongsTo', 'hasOne', 'hasMany', 'hasAndBelongsToMany');

/**
 * Runtime configuration for this behavior
 *
 * @var array
 * @access private
 */
	public $runtime = array();

/**
 * Initiate behavior for the model using specified settings.
 *
 * Available settings:
 *
 * - recursive: (boolean, optional) set to true to allow containable to automatically
 *   determine the recursiveness level needed to fetch specified models,
 *   and set the model recursiveness to this level. setting it to false
 *   disables this feature. DEFAULTS TO: true
 * - notices: (boolean, optional) issues E_NOTICES for bindings referenced in a
 *   containable call that are not valid. DEFAULTS TO: true
 * - autoFields: (boolean, optional) auto-add needed fields to fetch requested
 *   bindings. DEFAULTS TO: true
 *
 * @param object $Model Model using the behavior
 * @param array $settings Settings to override for model.
 */
	public function setup(&$Model, $settings = array()) {
		if (!isset($this->settings[$Model->alias])) {
			$this->settings[$Model->alias] = array('recursive' => true, 'notices' => true, 'autoFields' => true);
		}
		if (!is_array($settings)) {
			$settings = array();
		}
		$this->settings[$Model->alias] = array_merge($this->settings[$Model->alias], $settings);
	}

/**
 * Runs before a find() operation. Used to allow 'contain' setting
 * as part of the find call, like this:
 *
 * `Model->find('all', array('contain' => array('Model1', 'Model2')));`
 *
 * {{{
 * Model->find('all', array('contain' => array(
 * 	'Model1' => array('Model11', 'Model12'),
 * 	'Model2',
 * 	'Model3' => array(
 * 		'Model31' => 'Model311',
 * 		'Model32',
 * 		'Model33' => array('Model331', 'Model332')
 * )));
 * }}}
 *
 * @param object $Model	Model using the behavior
 * @param array $query Query parameters as set by cake
 * @return array
 */
	public function beforeFind(&$Model, $query) {
		$reset = (isset($query['reset']) ? $query['reset'] : true);
		$noContain = ((isset($this->runtime[$Model->alias]['contain']) && empty($this->runtime[$Model->alias]['contain'])) || (isset($query['contain']) && empty($query['contain'])));
		$contain = array();
		if (isset($this->runtime[$Model->alias]['contain'])) {
			$contain = $this->runtime[$Model->alias]['contain'];
			unset($this->runtime[$Model->alias]['contain']);
		}
		if (isset($query['contain'])) {
			$contain = array_merge($contain, (array)$query['contain']);
		}
		if ($noContain || !$contain || in_array($contain, array(null, false), true) || (isset($contain[0]) && $contain[0] === null)) {
			if ($noContain) {
				$query['recursive'] = -1;
			}
			return $query;
		}
		if ((isset($contain[0]) && is_bool($contain[0])) || is_bool(end($contain))) {
			$reset = is_bool(end($contain))
				? array_pop($contain)
				: array_shift($contain);
		}
		$containments = $this->containments($Model, $contain);
		$map = $this->containmentsMap($containments);

		$mandatory = array();
		foreach ($containments['models'] as $name => $model) {
			$instance =& $model['instance'];
			$needed = $this->fieldDependencies($instance, $map, false);
			if (!empty($needed)) {
				$mandatory = array_merge($mandatory, $needed);
			}
			if ($contain) {
				$backupBindings = array();
				foreach ($this->types as $relation) {
					if (!empty($instance->__backAssociation[$relation])) {
						$backupBindings[$relation] = $instance->__backAssociation[$relation];
					} else {
						$backupBindings[$relation] = $instance->{$relation};
					}
				}
				foreach ($this->types as $type) {
					$unbind = array();
					foreach ($instance->{$type} as $assoc => $options) {
						if (!isset($model['keep'][$assoc])) {
							$unbind[] = $assoc;
						}
					}
					if (!empty($unbind)) {
						if (!$reset && empty($instance->__backOriginalAssociation)) {
							$instance->__backOriginalAssociation = $backupBindings;
						} else if ($reset && empty($instance->__backContainableAssociation)) {
							$instance->__backContainableAssociation = $backupBindings;
						}
						$instance->unbindModel(array($type => $unbind), $reset);
					}
					foreach ($instance->{$type} as $assoc => $options) {
						if (isset($model['keep'][$assoc]) && !empty($model['keep'][$assoc])) {
							if (isset($model['keep'][$assoc]['fields'])) {
								$model['keep'][$assoc]['fields'] = $this->fieldDependencies($containments['models'][$assoc]['instance'], $map, $model['keep'][$assoc]['fields']);
							}
							if (!$reset && empty($instance->__backOriginalAssociation)) {
								$instance->__backOriginalAssociation = $backupBindings;
							} else if ($reset) {
								$instance->__backAssociation[$type] = $backupBindings[$type];
							}
							$instance->{$type}[$assoc] = array_merge($instance->{$type}[$assoc], $model['keep'][$assoc]);
						}
						if (!$reset) {
							$instance->__backInnerAssociation[] = $assoc;
						}
					}
				}
			}
		}

		if ($this->settings[$Model->alias]['recursive']) {
			$query['recursive'] = (isset($query['recursive'])) ? $query['recursive'] : $containments['depth'];
		}

		$autoFields = ($this->settings[$Model->alias]['autoFields']
					&& !in_array($Model->findQueryType, array('list', 'count'))
					&& !empty($query['fields']));
		if (!$autoFields) {
			return $query;
		}

		$query['fields'] = (array)$query['fields'];
		foreach (array('hasOne', 'belongsTo') as $type) {
			if (!empty($Model->{$type})) {
				foreach ($Model->{$type} as $assoc => $data) {
					if (!empty($data['fields'])) {
						foreach ((array) $data['fields'] as $field) {
							$query['fields'][] = (strpos($field, '.') === false ? $assoc . '.' : '') . $field;
						}
					}
				}
			}
		}
		if (!empty($mandatory[$Model->alias])) {
			foreach ($mandatory[$Model->alias] as $field) {
				if ($field == '--primaryKey--') {
					$field = $Model->primaryKey;
				} else if (preg_match('/^.+\.\-\-[^-]+\-\-$/', $field)) {
					list($modelName, $field) = explode('.', $field);
					$field = $modelName . '.' . (($field === '--primaryKey--') ? $Model->$modelName->primaryKey : $field);
				}
				$query['fields'][] = $field;
			}
		}
		$query['fields'] = array_unique($query['fields']);
		return $query;
	}

/**
 * Resets original associations on models that may have receive multiple,
 * subsequent unbindings.
 *
 * @param object $Model Model on which we are resetting
 * @param array $results Results of the find operation
 * @param bool $primary true if this is the primary model that issued the find operation, false otherwise
 */
	public function afterFind(&$Model, $results, $primary) {
		if (!empty($Model->__backContainableAssociation)) {
			foreach ($Model->__backContainableAssociation as $relation => $bindings) {
				$Model->{$relation} = $bindings;
				unset($Model->__backContainableAssociation);
			}
		}
	}

/**
 * Unbinds all relations from a model except the specified ones. Calling this function without
 * parameters unbinds all related models.
 *
 * @param object $Model Model on which binding restriction is being applied
 * @return void
<<<<<<< HEAD
=======
 * @access public
 * @link http://book.cakephp.org/view/1323/Containable#Using-Containable-1324
>>>>>>> 21f61ee3
 */
	public function contain(&$Model) {
		$args = func_get_args();
		$contain = call_user_func_array('am', array_slice($args, 1));
		$this->runtime[$Model->alias]['contain'] = $contain;
	}

/**
 * Permanently restore the original binding settings of given model, useful
 * for restoring the bindings after using 'reset' => false as part of the
 * contain call.
 *
 * @param object $Model Model on which to reset bindings
 * @return void
 */
	public function resetBindings(&$Model) {
		if (!empty($Model->__backOriginalAssociation)) {
			$Model->__backAssociation = $Model->__backOriginalAssociation;
			unset($Model->__backOriginalAssociation);
		}
		$Model->resetAssociations();
		if (!empty($Model->__backInnerAssociation)) {
			$assocs = $Model->__backInnerAssociation;
			unset($Model->__backInnerAssociation);
			foreach ($assocs as $currentModel) {
				$this->resetBindings($Model->$currentModel);
			}
		}
	}

/**
 * Process containments for model.
 *
 * @param object $Model Model on which binding restriction is being applied
 * @param array $contain Parameters to use for restricting this model
 * @param array $containments Current set of containments
 * @param bool $throwErrors Wether unexisting bindings show throw errors
 * @return array Containments
 */
	public function containments(&$Model, $contain, $containments = array(), $throwErrors = null) {
		$options = array('className', 'joinTable', 'with', 'foreignKey', 'associationForeignKey', 'conditions', 'fields', 'order', 'limit', 'offset', 'unique', 'finderQuery', 'deleteQuery', 'insertQuery');
		$keep = array();
		$depth = array();
		if ($throwErrors === null) {
			$throwErrors = (empty($this->settings[$Model->alias]) ? true : $this->settings[$Model->alias]['notices']);
		}
		foreach ((array)$contain as $name => $children) {
			if (is_numeric($name)) {
				$name = $children;
				$children = array();
			}
			if (preg_match('/(?<!\.)\(/', $name)) {
				$name = str_replace('(', '.(', $name);
			}
			if (strpos($name, '.') !== false) {
				$chain = explode('.', $name);
				$name = array_shift($chain);
				$children = array(implode('.', $chain) => $children);
			}

			$children = (array)$children;
			foreach ($children as $key => $val) {
				if (is_string($key) && is_string($val) && !in_array($key, $options, true)) {
					$children[$key] = (array) $val;
				}
			}

			$keys = array_keys($children);
			if ($keys && isset($children[0])) {
				$keys = array_merge(array_values($children), $keys);
			}

			foreach ($keys as $i => $key) {
				if (is_array($key)) {
					continue;
				}
				$optionKey = in_array($key, $options, true);
				if (!$optionKey && is_string($key) && preg_match('/^[a-z(]/', $key) && (!isset($Model->{$key}) || !is_object($Model->{$key}))) {
					$option = 'fields';
					$val = array($key);
					if ($key{0} == '(') {
						$val = preg_split('/\s*,\s*/', substr(substr($key, 1), 0, -1));
					} elseif (preg_match('/ASC|DESC$/', $key)) {
						$option = 'order';
						$val = $Model->{$name}->alias.'.'.$key;
					} elseif (preg_match('/[ =!]/', $key)) {
						$option = 'conditions';
						$val = $Model->{$name}->alias.'.'.$key;
					}
					$children[$option] = is_array($val) ? $val : array($val);
					$newChildren = null;
					if (!empty($name) && !empty($children[$key])) {
						$newChildren = $children[$key];
					}
					unset($children[$key], $children[$i]);
					$key = $option;
					$optionKey = true;
					if (!empty($newChildren)) {
						$children = Set::merge($children, $newChildren);
					}
				}
				if ($optionKey && isset($children[$key])) {
					if (!empty($keep[$name][$key]) && is_array($keep[$name][$key])) {
						$keep[$name][$key] = array_merge((isset($keep[$name][$key]) ? $keep[$name][$key] : array()), (array) $children[$key]);
					} else {
						$keep[$name][$key] = $children[$key];
					}
					unset($children[$key]);
				}
			}

			if (!isset($Model->{$name}) || !is_object($Model->{$name})) {
				if ($throwErrors) {
					trigger_error(sprintf(__('Model "%s" is not associated with model "%s"', true), $Model->alias, $name), E_USER_WARNING);
				}
				continue;
			}

			$containments = $this->containments($Model->{$name}, $children, $containments);
			$depths[] = $containments['depth'] + 1;
			if (!isset($keep[$name])) {
				$keep[$name] = array();
			}
		}

		if (!isset($containments['models'][$Model->alias])) {
			$containments['models'][$Model->alias] = array('keep' => array(),'instance' => &$Model);
		}

		$containments['models'][$Model->alias]['keep'] = array_merge($containments['models'][$Model->alias]['keep'], $keep);
		$containments['depth'] = empty($depths) ? 0 : max($depths);
		return $containments;
	}

/**
 * Calculate needed fields to fetch the required bindings for the given model.
 *
 * @param object $Model Model
 * @param array $map Map of relations for given model
 * @param mixed $fields If array, fields to initially load, if false use $Model as primary model
 * @return array Fields
 */
	public function fieldDependencies(&$Model, $map, $fields = array()) {
		if ($fields === false) {
			foreach ($map as $parent => $children) {
				foreach ($children as $type => $bindings) {
					foreach ($bindings as $dependency) {
						if ($type == 'hasAndBelongsToMany') {
							$fields[$parent][] = '--primaryKey--';
						} else if ($type == 'belongsTo') {
							$fields[$parent][] = $dependency . '.--primaryKey--';
						}
					}
				}
			}
			return $fields;
		}
		if (empty($map[$Model->alias])) {
			return $fields;
		}
		foreach ($map[$Model->alias] as $type => $bindings) {
			foreach ($bindings as $dependency) {
				$innerFields = array();
				switch ($type) {
					case 'belongsTo':
						$fields[] = $Model->{$type}[$dependency]['foreignKey'];
						break;
					case 'hasOne':
					case 'hasMany':
						$innerFields[] = $Model->$dependency->primaryKey;
						$fields[] = $Model->primaryKey;
						break;
				}
				if (!empty($innerFields) && !empty($Model->{$type}[$dependency]['fields'])) {
					$Model->{$type}[$dependency]['fields'] = array_unique(array_merge($Model->{$type}[$dependency]['fields'], $innerFields));
				}
			}
		}
		return array_unique($fields);
	}

/**
 * Build the map of containments
 *
 * @param array $containments Containments
 * @return array Built containments
 */
	public function containmentsMap($containments) {
		$map = array();
		foreach ($containments['models'] as $name => $model) {
			$instance =& $model['instance'];
			foreach ($this->types as $type) {
				foreach ($instance->{$type} as $assoc => $options) {
					if (isset($model['keep'][$assoc])) {
						$map[$name][$type] = isset($map[$name][$type]) ? array_merge($map[$name][$type], (array)$assoc) : (array)$assoc;
					}
				}
			}
		}
		return $map;
	}
}
?><|MERGE_RESOLUTION|>--- conflicted
+++ resolved
@@ -231,11 +231,7 @@
  *
  * @param object $Model Model on which binding restriction is being applied
  * @return void
-<<<<<<< HEAD
-=======
- * @access public
  * @link http://book.cakephp.org/view/1323/Containable#Using-Containable-1324
->>>>>>> 21f61ee3
  */
 	public function contain(&$Model) {
 		$args = func_get_args();
