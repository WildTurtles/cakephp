--- conflicted
+++ resolved
@@ -247,19 +247,8 @@
 				}
 
 				if (!$this->ScaffoldModel->exists()) {
-<<<<<<< HEAD
-					$message = __(sprintf("Invalid id for %s::edit()", Inflector::humanize($this->modelKey)));
+					$message = sprintf(__("Invalid id for %s::edit()", true), Inflector::humanize($this->modelKey));
 					return $this->_sendMessage($message);
-=======
-					$message = sprintf(__("Invalid id for %s::edit()", true), Inflector::humanize($this->modelKey));
-					if ($this->_validSession) {
-						$this->controller->Session->setFlash($message);
-						$this->controller->redirect($this->redirect);
-					} else {
-						$this->controller->flash($message, $this->redirect);
-						$this->_output();
-					}
->>>>>>> d7e62b88
 				}
 			}
 
@@ -270,15 +259,10 @@
 
 				if ($this->ScaffoldModel->save($request->data)) {
 					if ($this->controller->_afterScaffoldSave($action)) {
-<<<<<<< HEAD
-						$message = __(
-							sprintf('The %1$s has been %2$s', Inflector::humanize($this->modelKey), $success)
-=======
 						$message = sprintf(
 							__('The %1$s has been %2$s', true),
 							Inflector::humanize($this->modelKey),
 							$success
->>>>>>> d7e62b88
 						);
 						return $this->_sendMessage($message);
 					} else {
@@ -324,14 +308,9 @@
  */
 	protected function _scaffoldDelete(CakeRequest $request) {
 		if ($this->controller->_beforeScaffold('delete')) {
-<<<<<<< HEAD
-			$message = __(
-				sprintf("No id set for %s::delete()", Inflector::humanize($this->modelKey))
-=======
 			$message = sprintf(
 				__("No id set for %s::delete()", true),
 				Inflector::humanize($this->modelKey)
->>>>>>> d7e62b88
 			);
 			if (isset($request->params['pass'][0])) {
 				$id = $request->params['pass'][0];
@@ -340,33 +319,17 @@
 			}
 
 			if ($this->ScaffoldModel->delete($id)) {
-<<<<<<< HEAD
-				$message = __(
-					sprintf('The %1$s with id: %2$d has been deleted.', Inflector::humanize($this->modelClass), $id)
-=======
 				$message = sprintf(
 					__('The %1$s with id: %2$d has been deleted.', true),
 					Inflector::humanize($this->modelClass), $id
->>>>>>> d7e62b88
 				);
 				return $this->_sendMessage($message);
 			} else {
 				$message = sprintf(
 					__('There was an error deleting the %1$s with id: %2$d', true),
 					Inflector::humanize($this->modelClass), $id
-<<<<<<< HEAD
 				));
 				return $this->_sendMessage($message);
-=======
-				);
-				if ($this->_validSession) {
-					$this->controller->Session->setFlash($message);
-					$this->controller->redirect($this->redirect);
-				} else {
-					$this->controller->flash($message, $this->redirect);
-					return $this->_output();
-				}
->>>>>>> d7e62b88
 			}
 		} elseif ($this->controller->_scaffoldError('delete') === false) {
 			return $this->_scaffoldError();
