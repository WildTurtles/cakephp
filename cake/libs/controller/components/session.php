<?php
/**
 * SessionComponent.  Provides access to Sessions from the Controller layer
 *
 * PHP versions 4 and 5
 *
 * CakePHP(tm) : Rapid Development Framework (http://cakephp.org)
 * Copyright 2005-2010, Cake Software Foundation, Inc. (http://cakefoundation.org)
 *
 * Licensed under The MIT License
 * Redistributions of files must retain the above copyright notice.
 *
 * @copyright     Copyright 2005-2010, Cake Software Foundation, Inc. (http://cakefoundation.org)
 * @link          http://cakephp.org CakePHP(tm) Project
 * @package       cake
 * @subpackage    cake.cake.libs.controller.components
 * @since         CakePHP(tm) v 0.10.0.1232
 * @license       MIT License (http://www.opensource.org/licenses/mit-license.php)
 */
if (!class_exists('cakesession')) {
	require LIBS . 'cake_session.php';
}

/**
 * Session Component.
 *
 * Session handling from the controller.
 *
 * @package       cake
 * @subpackage    cake.cake.libs.controller.components
 * @link http://book.cakephp.org/view/1310/Sessions
 *
 */
class SessionComponent extends CakeSession {

/**
 * Used to determine if methods implementation is used, or bypassed
 *
 * @var boolean
 * @access private
 */
	private $__active = true;

/**
 * Used to determine if request are from an Ajax request
 *
 * @var boolean
 * @access private
 */
	private $__bare = 0;

/**
 * Class constructor
 *
 * @param string $base The base path for the Session
 */
	function __construct($base = null) {
		if (Configure::read('Session.start') === true) {
			parent::__construct($base);
		} else {
			$this->__active = false;
		}
	}

/**
 * Startup method.
 *
 * @param object $controller Instantiating controller
 * @return void
 */
	public function startup(&$controller) {
		if ($this->started() === false && $this->__active === true) {
			$this->__start();
		}
	}

/**
 * Starts Session on if 'Session.start' is set to false in core.php
 *
 * @param string $base The base path for the Session
 * @return void
 */
	public function activate($base = null) {
		if ($this->__active === true) {
			return;
		}
		parent::__construct($base);
		$this->__active = true;
	}

/**
 * Used to write a value to a session key.
 *
 * In your controller: $this->Session->write('Controller.sessKey', 'session value');
 *
 * @param string $name The name of the key your are setting in the session.
 * 							This should be in a Controller.key format for better organizing
 * @param string $value The value you want to store in a session.
 * @return boolean Success
<<<<<<< HEAD
=======
 * @access public
 * @link http://book.cakephp.org/view/1312/write
>>>>>>> 518cab91
 */
	public function write($name, $value = null) {
		if ($this->__active === true) {
			$this->__start();
			if (is_array($name)) {
				foreach ($name as $key => $value) {
					if (parent::write($key, $value) === false) {
						return false;
					}
				}
				return true;
			}
			if (parent::write($name, $value) === false) {
				return false;
			}
			return true;
		}
		return false;
	}

/**
 * Used to read a session values for a key or return values for all keys.
 *
 * In your controller: $this->Session->read('Controller.sessKey');
 * Calling the method without a param will return all session vars
 *
 * @param string $name the name of the session key you want to read
 * @return mixed value from the session vars
<<<<<<< HEAD
=======
 * @access public
 * @link http://book.cakephp.org/view/1314/read
>>>>>>> 518cab91
 */
	public function read($name = null) {
		if ($this->__active === true) {
			$this->__start();
			return parent::read($name);
		}
		return false;
	}

/**
 * Wrapper for SessionComponent::del();
 *
 * In your controller: $this->Session->delete('Controller.sessKey');
 *
 * @param string $name the name of the session key you want to delete
 * @return boolean true is session variable is set and can be deleted, false is variable was not set.
<<<<<<< HEAD
=======
 * @access public
 * @link http://book.cakephp.org/view/1316/delete
>>>>>>> 518cab91
 */
	public function delete($name) {
		if ($this->__active === true) {
			$this->__start();
			return parent::delete($name);
		}
		return false;
	}

/**
 * Used to check if a session variable is set
 *
 * In your controller: $this->Session->check('Controller.sessKey');
 *
 * @param string $name the name of the session key you want to check
 * @return boolean true is session variable is set, false if not
<<<<<<< HEAD
=======
 * @access public
 * @link http://book.cakephp.org/view/1315/check
>>>>>>> 518cab91
 */
	public function check($name) {
		if ($this->__active === true) {
			$this->__start();
			return parent::check($name);
		}
		return false;
	}

/**
 * Used to determine the last error in a session.
 *
 * In your controller: $this->Session->error();
 *
 * @return string Last session error
<<<<<<< HEAD
=======
 * @access public
 * @link http://book.cakephp.org/view/1318/error
>>>>>>> 518cab91
 */
	public function error() {
		if ($this->__active === true) {
			$this->__start();
			return parent::error();
		}
		return false;
	}

/**
 * Used to set a session variable that can be used to output messages in the view.
 *
 * In your controller: $this->Session->setFlash('This has been saved');
 *
 * Additional params below can be passed to customize the output, or the Message.[key]
 *
 * @param string $message Message to be flashed
 * @param string $element Element to wrap flash message in.
 * @param array $params Parameters to be sent to layout as view variables
 * @param string $key Message key, default is 'flash'
<<<<<<< HEAD
=======
 * @access public
 * @link http://book.cakephp.org/view/1313/setFlash
>>>>>>> 518cab91
 */
	public function setFlash($message, $element = 'default', $params = array(), $key = 'flash') {
		if ($this->__active === true) {
			$this->__start();
			$this->write('Message.' . $key, compact('message', 'element', 'params'));
		}
	}

/**
 * Used to renew a session id
 *
 * In your controller: $this->Session->renew();
 *
 * @return void
 */
	public function renew() {
		if ($this->__active === true) {
			$this->__start();
			parent::renew();
		}
	}

/**
 * Used to check for a valid session.
 *
 * In your controller: $this->Session->valid();
 *
 * @return boolean true is session is valid, false is session is invalid
 */
	public function valid() {
		if ($this->__active === true) {
			$this->__start();
			return parent::valid();
		}
		return false;
	}

/**
 * Used to destroy sessions
 *
 * In your controller: $this->Session->destroy();
 *
 * @return void
<<<<<<< HEAD
=======
 * @access public
 * @link http://book.cakephp.org/view/1317/destroy
>>>>>>> 518cab91
 */
	public function destroy() {
		if ($this->__active === true) {
			$this->__start();
			parent::destroy();
		}
	}

/**
 * Returns Session id
 *
 * If $id is passed in a beforeFilter, the Session will be started
 * with the specified id
 *
 * @param $id string
 * @return string
 */
	public function id($id = null) {
		return parent::id($id);
	}

/**
 * Starts Session if SessionComponent is used in Controller::beforeFilter(),
 * or is called from
 *
 * @return boolean
 * @access private
 */
	function __start() {
		if ($this->started() === false) {
			if (!$this->id() && parent::start()) {
				parent::_checkValid();
			} else {
				parent::start();
			}
		}
		return $this->started();
	}
}

?><|MERGE_RESOLUTION|>--- conflicted
+++ resolved
@@ -97,11 +97,7 @@
  * 							This should be in a Controller.key format for better organizing
  * @param string $value The value you want to store in a session.
  * @return boolean Success
-<<<<<<< HEAD
-=======
- * @access public
  * @link http://book.cakephp.org/view/1312/write
->>>>>>> 518cab91
  */
 	public function write($name, $value = null) {
 		if ($this->__active === true) {
@@ -130,11 +126,7 @@
  *
  * @param string $name the name of the session key you want to read
  * @return mixed value from the session vars
-<<<<<<< HEAD
-=======
- * @access public
  * @link http://book.cakephp.org/view/1314/read
->>>>>>> 518cab91
  */
 	public function read($name = null) {
 		if ($this->__active === true) {
@@ -151,11 +143,7 @@
  *
  * @param string $name the name of the session key you want to delete
  * @return boolean true is session variable is set and can be deleted, false is variable was not set.
-<<<<<<< HEAD
-=======
- * @access public
  * @link http://book.cakephp.org/view/1316/delete
->>>>>>> 518cab91
  */
 	public function delete($name) {
 		if ($this->__active === true) {
@@ -172,11 +160,7 @@
  *
  * @param string $name the name of the session key you want to check
  * @return boolean true is session variable is set, false if not
-<<<<<<< HEAD
-=======
- * @access public
  * @link http://book.cakephp.org/view/1315/check
->>>>>>> 518cab91
  */
 	public function check($name) {
 		if ($this->__active === true) {
@@ -192,11 +176,7 @@
  * In your controller: $this->Session->error();
  *
  * @return string Last session error
-<<<<<<< HEAD
-=======
- * @access public
  * @link http://book.cakephp.org/view/1318/error
->>>>>>> 518cab91
  */
 	public function error() {
 		if ($this->__active === true) {
@@ -217,11 +197,7 @@
  * @param string $element Element to wrap flash message in.
  * @param array $params Parameters to be sent to layout as view variables
  * @param string $key Message key, default is 'flash'
-<<<<<<< HEAD
-=======
- * @access public
  * @link http://book.cakephp.org/view/1313/setFlash
->>>>>>> 518cab91
  */
 	public function setFlash($message, $element = 'default', $params = array(), $key = 'flash') {
 		if ($this->__active === true) {
@@ -265,11 +241,7 @@
  * In your controller: $this->Session->destroy();
  *
  * @return void
-<<<<<<< HEAD
-=======
- * @access public
  * @link http://book.cakephp.org/view/1317/destroy
->>>>>>> 518cab91
  */
 	public function destroy() {
 		if ($this->__active === true) {
