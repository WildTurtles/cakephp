--- conflicted
+++ resolved
@@ -40,11 +40,7 @@
  * @access public
  */
 	function skip() {
-<<<<<<< HEAD
-		$this->skipif (!extension_loaded('xdebug'), 'XDebug not installed');
-=======
 		$this->skipIf(!extension_loaded('xdebug'), '%s XDebug not installed');
->>>>>>> 8db4fe68
 	}
 /**
  * startTest Method
