--- conflicted
+++ resolved
@@ -35,18 +35,9 @@
  * @return void
  */
 	function setUp() {
-<<<<<<< HEAD
 		$controller = null;
 		$this->View = new View($controller);
 		$this->Rss = new RssHelper($this->View);
-
-		$manager =& XmlManager::getInstance();
-		$manager->namespaces = array();
-=======
-		$this->Rss =& new RssHelper();
-		$this->Rss->Time =& new TimeHelper();
-		$this->Rss->beforeRender();
->>>>>>> ef147275
 	}
 
 /**
