--- conflicted
+++ resolved
@@ -790,11 +790,7 @@
 		$this->Controller->theme = 'test_theme';
 		$this->Controller->view = 'Theme';
 		$this->Controller->constructClasses();
-<<<<<<< HEAD
-		$Scaffold =& new TestScaffoldMock($this->Controller, new CakeRequest());
-=======
 		$Scaffold =& new TestScaffoldMock($this->Controller, $this->Controller->request);
->>>>>>> 8625d7b3
 
 		$this->assertEqual($this->Controller->view, 'Scaffold');
 	}
