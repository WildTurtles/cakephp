--- conflicted
+++ resolved
@@ -93,13 +93,8 @@
 
   - if [[ $CODECOVERAGE == 1 ]]; then phpdbg -qrr vendor/bin/phpunit --coverage-clover=clover.xml; fi
 
-<<<<<<< HEAD
-  - if [[ $CHECKS = 1 ]]; then composer require --dev phpstan/phpstan:^0.11 && vendor/bin/phpstan analyse -c phpstan.neon -l 2 src/; fi
-  - if [[ $CHECKS = 1 ]]; then composer cs-check; fi
-=======
-  - if [[ $CHECKS == 1 ]]; then composer require --dev "phpstan/phpstan:^0.10" && vendor/bin/phpstan analyse -c phpstan.neon -l 2 src/; fi
+  - if [[ $CHECKS == 1 ]]; then composer require --dev phpstan/phpstan:^0.11 && vendor/bin/phpstan analyse -c phpstan.neon -l 2 src/; fi
   - if [[ $CHECKS == 1 ]]; then composer cs-check; fi
->>>>>>> 20ecadaf
 
 after_success:
   - if [[ $CODECOVERAGE == 1 ]]; then bash <(curl -s https://codecov.io/bash); fi
