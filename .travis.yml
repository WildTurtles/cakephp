language: php

php:
  - 7.0
  - 5.6
  - 7.1
  - 7.2

dist: trusty

env:
  matrix:
    - DB=mysql db_dsn='mysql://root@127.0.0.1/cakephp_test'
    - DB=pgsql db_dsn='postgres://postgres@127.0.0.1/cakephp_test'
    - DB=sqlite db_dsn='sqlite:///:memory:'
  global:
    - DEFAULT=1

services:
  - memcached
  - redis-server
  - postgresql
  - mysql

addons:
  postgresql: "9.4"

cache:
  directories:
    - vendor
    - $HOME/.composer/cache

matrix:
  fast_finish: true

  include:
    - php: 7.0
      env: PHPCS=1 DEFAULT=0

    - php: 7.1
      env: PHPSTAN=1 DEFAULT=0

before_install:
  - echo cakephp version && tail -1 VERSION.txt
  - phpenv config-rm xdebug.ini

  - if [ $DB = 'mysql' ]; then mysql -u root -e 'CREATE DATABASE cakephp_test;'; fi
  - if [ $DB = 'mysql' ]; then mysql -u root -e 'CREATE DATABASE cakephp_test2;'; fi
  - if [ $DB = 'mysql' ]; then mysql -u root -e 'CREATE DATABASE cakephp_test3;'; fi

  - if [ $DB = 'pgsql' ]; then psql -c 'CREATE DATABASE cakephp_test;' -U postgres; fi
  - if [ $DB = 'pgsql' ]; then psql -c 'CREATE SCHEMA test2;' -U postgres -d cakephp_test; fi
  - if [ $DB = 'pgsql' ]; then psql -c 'CREATE SCHEMA test3;' -U postgres -d cakephp_test; fi

  - if [[ $DEFAULT = 1 || $PHPSTAN = 1 ]] ; then pecl channel-update pecl.php.net; fi;
  - if [[ $DEFAULT = 1 || $PHPSTAN = 1 ]] ; then echo 'extension = memcached.so' >> ~/.phpenv/versions/$(phpenv version-name)/etc/php.ini; fi
  - if [[ $DEFAULT = 1 || $PHPSTAN = 1 ]] ; then echo 'extension = redis.so' >> ~/.phpenv/versions/$(phpenv version-name)/etc/php.ini; fi
  - if [[ $DEFAULT = 1 || $PHPSTAN = 1 ]] ; then echo 'extension = apcu.so' >> ~/.phpenv/versions/$(phpenv version-name)/etc/php.ini; fi
  - if [[ $DEFAULT = 1 || $PHPSTAN = 1 ]] ; then echo 'apc.enable_cli = 1' >> ~/.phpenv/versions/$(phpenv version-name)/etc/php.ini; fi

  - if [[ ${TRAVIS_PHP_VERSION:0:1} == "7" ]] ; then echo "yes" | pecl install channel://pecl.php.net/apcu-5.1.5 || true; fi
  - if [[ ${TRAVIS_PHP_VERSION:0:1} == "5" ]] ; then echo "yes" | pecl install apcu-4.0.11 || true; fi
  - if [[ ${TRAVIS_PHP_VERSION:0:1} == "5" && $DB = 'mysql' ]] ; then wget http://xcache.lighttpd.net/pub/Releases/3.2.0/xcache-3.2.0.tar.gz; tar xf xcache-3.2.0.tar.gz; pushd xcache-3.2.0; phpize; ./configure; make; NO_INTERACTION=1 make test; make install; popd;printf "extension=xcache.so\nxcache.size=64M\nxcache.var_size=16M\nxcache.test=On" > ~/.phpenv/versions/$(phpenv version-name)/etc/php.ini; fi

  - sudo locale-gen da_DK

before_script:
  - composer install --prefer-dist --no-interaction

script:
  - if [[ $DEFAULT = 1 && $TRAVIS_PHP_VERSION = 7.0 ]]; then export CODECOVERAGE=1; phpdbg -qrr vendor/bin/phpunit --coverage-clover=clover.xml; fi
  - if [[ $DEFAULT = 1 && $TRAVIS_PHP_VERSION != 7.0 ]]; then vendor/bin/phpunit; fi

  - if [[ $PHPCS = 1 ]]; then composer cs-check; fi
<<<<<<< HEAD
  - if [[ $PHPSTAN = 1 ]]; then composer require --dev "phpstan/phpstan:0.9.*" ; fi
  - if [[ $PHPSTAN = 1 ]]; then composer require --dev "phpstan/phpstan-phpunit:0.9.*" ; fi
  - if [[ $PHPSTAN = 1 ]]; then vendor/bin/phpstan analyse -c phpstan.neon -l 2 src; fi
=======
  - if [[ $PHPSTAN = 1 ]]; then composer require --dev "phpstan/phpstan:^0.10" && vendor/bin/phpstan analyse -c phpstan.neon -l 2 src; fi
>>>>>>> 0a7f75e6

after_success:
  - if [[ $DEFAULT = 1 && $TRAVIS_PHP_VERSION = 7.0 ]]; then bash <(curl -s https://codecov.io/bash); fi

notifications:
  email: false<|MERGE_RESOLUTION|>--- conflicted
+++ resolved
@@ -72,13 +72,8 @@
   - if [[ $DEFAULT = 1 && $TRAVIS_PHP_VERSION != 7.0 ]]; then vendor/bin/phpunit; fi
 
   - if [[ $PHPCS = 1 ]]; then composer cs-check; fi
-<<<<<<< HEAD
-  - if [[ $PHPSTAN = 1 ]]; then composer require --dev "phpstan/phpstan:0.9.*" ; fi
+  - if [[ $PHPSTAN = 1 ]]; then composer require --dev "phpstan/phpstan:^0.10" && vendor/bin/phpstan analyse -c phpstan.neon -l 2 src; fi
   - if [[ $PHPSTAN = 1 ]]; then composer require --dev "phpstan/phpstan-phpunit:0.9.*" ; fi
-  - if [[ $PHPSTAN = 1 ]]; then vendor/bin/phpstan analyse -c phpstan.neon -l 2 src; fi
-=======
-  - if [[ $PHPSTAN = 1 ]]; then composer require --dev "phpstan/phpstan:^0.10" && vendor/bin/phpstan analyse -c phpstan.neon -l 2 src; fi
->>>>>>> 0a7f75e6
 
 after_success:
   - if [[ $DEFAULT = 1 && $TRAVIS_PHP_VERSION = 7.0 ]]; then bash <(curl -s https://codecov.io/bash); fi
