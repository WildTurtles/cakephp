<?php
/**
 * Request object for handling alternative HTTP requests
 *
 * Alternative HTTP requests can come from wireless units like mobile phones, palmtop computers,
 * and the like.  These units have no use for Ajax requests, and this Component can tell how Cake
 * should respond to the different needs of a handheld computer and a desktop machine.
 *
 * CakePHP(tm) : Rapid Development Framework (http://cakephp.org)
 * Copyright 2005-2012, Cake Software Foundation, Inc. (http://cakefoundation.org)
 *
 * Licensed under The MIT License
 * Redistributions of files must retain the above copyright notice.
 *
 * @copyright     Copyright 2005-2012, Cake Software Foundation, Inc. (http://cakefoundation.org)
 * @link          http://cakephp.org CakePHP(tm) Project
 * @package       Cake.Controller.Component
 * @since         CakePHP(tm) v 0.10.4.1076
 * @license       MIT License (http://www.opensource.org/licenses/mit-license.php)
 */
namespace Cake\Controller\Component;

use Cake\Controller\Component;
use Cake\Controller\ComponentCollection;
use Cake\Controller\Controller;
use Cake\Core\App;
use Cake\Core\Configure;
use Cake\Error;
use Cake\Routing\Router;
use Cake\Utility\Inflector;
use Cake\Utility\Xml;

/**
 * Request object for handling alternative HTTP requests
 *
 * Alternative HTTP requests can come from wireless units like mobile phones, palmtop computers,
 * and the like. These units have no use for Ajax requests, and this Component can tell how Cake
 * should respond to the different needs of a handheld computer and a desktop machine.
 *
 * @package       Cake.Controller.Component
 * @link http://book.cakephp.org/2.0/en/core-libraries/components/request-handling.html
 *
 */
class RequestHandlerComponent extends Component {

/**
 * The layout that will be switched to for Ajax requests
 *
 * @var string
 * @see RequestHandler::setAjax()
 */
	public $ajaxLayout = 'ajax';

/**
 * Determines whether or not callbacks will be fired on this component
 *
 * @var boolean
 */
	public $enabled = true;

/**
 * Holds the reference to Controller::$request
 *
 * @var Cake\Network\Request
 */
	public $request;

/**
 * Holds the reference to Controller::$response
 *
 * @var Cake\Network\Response
 */
	public $response;

/**
 * Contains the file extension parsed out by the Router
 *
 * @var string
 * @see Router::parseExtensions()
 */
	public $ext = null;

/**
 * The template to use when rendering the given content type.
 *
 * @var string
 */
	protected $_renderType = null;

/**
 * A mapping between extensions and deserializers for request bodies of that type.
 * By default only JSON and XML are mapped, use RequestHandlerComponent::addInputType()
 *
 * @var array
 */
	protected $_inputTypeMap = array(
		'json' => array('json_decode', true)
	);

/**
 * A mapping between type and viewClass
 * By default only JSON and XML are mapped, use RequestHandlerComponent::viewClassMap()
 *
 * @var array
 */
	protected $_viewClassMap = array(
		'json' => 'Json',
		'xml' => 'Xml'
	);

/**
 * Constructor. Parses the accepted content types accepted by the client using HTTP_ACCEPT
 *
 * @param ComponentCollection $collection ComponentCollection object.
 * @param array $settings Array of settings.
 */
	public function __construct(ComponentCollection $collection, $settings = array()) {
		$default = array('checkHttpCache' => true);
		parent::__construct($collection, $settings + $default);
		$this->addInputType('xml', array(array($this, 'convertXml')));

		$Controller = $collection->getController();
		$this->request = $Controller->request;
		$this->response = $Controller->response;
	}

/**
 * Checks to see if a file extension has been parsed by the Router, or if the
 * HTTP_ACCEPT_TYPE has matches only one content type with the supported extensions.
 * If there is only one matching type between the supported content types & extensions,
 * and the requested mime-types, RequestHandler::$ext is set to that value.
 *
 * @param Controller $controller A reference to the controller
 * @return void
 * @see Router::parseExtensions()
 */
<<<<<<< HEAD
	public function initialize(Controller $controller, $settings = array()) {
		if (isset($this->request->params['_ext'])) {
			$this->ext = $this->request->params['_ext'];
=======
	public function initialize(Controller $controller) {
		if (isset($this->request->params['ext'])) {
			$this->ext = $this->request->params['ext'];
>>>>>>> a1edede4
		}
		if (empty($this->ext) || $this->ext == 'html') {
			$this->_setExtension();
		}
		$this->params = $controller->params;
		if (!empty($this->settings['viewClassMap'])) {
			$this->viewClassMap($this->settings['viewClassMap']);
		}
	}

/**
 * Set the extension based on the accept headers.
 * Compares the accepted types and configured extensions.
 * If there is one common type, that is assigned as the ext/content type
 * for the response.
 *
 * If html is one of the preferred types, no content type will be set, this
 * is to avoid issues with browsers that prefer html and several other content types.
 *
 * @return void
 */
	protected function _setExtension() {
		$accept = $this->request->parseAccept();
		if (empty($accept)) {
			return;
		}
		$extensions = Router::extensions();
		$preferred = array_shift($accept);
		$preferredTypes = $this->response->mapType($preferred);
		$similarTypes = array_intersect($extensions, $preferredTypes);
		if (count($similarTypes) === 1 && !in_array('xhtml', $preferredTypes) && !in_array('html', $preferredTypes)) {
			$this->ext = array_shift($similarTypes);
		}
	}

/**
 * The startup method of the RequestHandler enables several automatic behaviors
 * related to the detection of certain properties of the HTTP request, including:
 *
 * - Disabling layout rendering for Ajax requests (based on the HTTP_X_REQUESTED_WITH header)
 * - If Router::parseExtensions() is enabled, the layout and template type are
 *   switched based on the parsed extension or Accept-Type header.  For example, if `controller/action.xml`
 *   is requested, the view path becomes `app/View/Controller/xml/action.ctp`. Also if
 *   `controller/action` is requested with `Accept-Type: application/xml` in the headers
 *   the view path will become `app/View/Controller/xml/action.ctp`.  Layout and template
 *   types will only switch to mime-types recognized by Cake\Network\Response.  If you need to declare
 *   additional mime-types, you can do so using Cake\Network\Response::type() in your controllers beforeFilter()
 *   method.
 * - If a helper with the same name as the extension exists, it is added to the controller.
 * - If the extension is of a type that RequestHandler understands, it will set that
 *   Content-type in the response header.
 * - If the XML data is POSTed, the data is parsed into an XML object, which is assigned
 *   to the $data property of the controller, which can then be saved to a model object.
 *
 * @param Controller $controller A reference to the controller
 * @return void
 */
	public function startup(Controller $controller) {
		$controller->request->params['isAjax'] = $this->request->is('ajax');
		$isRecognized = (
			!in_array($this->ext, array('html', 'htm')) &&
			$this->response->getMimeType($this->ext)
		);

		if (!empty($this->ext) && $isRecognized) {
			$this->renderAs($controller, $this->ext);
		} elseif ($this->request->is('ajax')) {
			$this->renderAs($controller, 'ajax');
		} elseif (empty($this->ext) || in_array($this->ext, array('html', 'htm'))) {
			$this->respondAs('html', array('charset' => Configure::read('App.encoding')));
		}

		foreach ($this->_inputTypeMap as $type => $handler) {
			if ($this->requestedWith($type)) {
				$input = call_user_func_array(array($controller->request, 'input'), $handler);
				$controller->request->data = $input;
			}
		}
	}

/**
 * Helper method to parse xml input data, due to lack of anonymous functions
 * this lives here.
 *
 * @param string $xml
 * @return array Xml array data
 */
	public function convertXml($xml) {
		try {
			$xml = Xml::build($xml);
			if (isset($xml->data)) {
				return Xml::toArray($xml->data);
			}
			return Xml::toArray($xml);
		} catch (Error\XmlException $e) {
			return array();
		}
	}

/**
 * Handles (fakes) redirects for Ajax requests using requestAction()
 * Modifies the $_POST and $_SERVER['REQUEST_METHOD'] to simulate a new GET request.
 *
 * @param Controller $controller A reference to the controller
 * @param string|array $url A string or array containing the redirect location
 * @param integer|array $status HTTP Status for redirect
 * @param boolean $exit
 * @return void
 */
	public function beforeRedirect(Controller $controller, $url, $status = null, $exit = true) {
		if (!$this->request->is('ajax')) {
			return;
		}
		$_SERVER['REQUEST_METHOD'] = 'GET';
		foreach ($_POST as $key => $val) {
			unset($_POST[$key]);
		}
		if (is_array($url)) {
			$url = Router::url($url + array('base' => false));
		}
		if (!empty($status)) {
			$statusCode = $this->response->httpCodes($status);
			$code = key($statusCode);
			$this->response->statusCode($code);
		}
		$this->response->body($this->requestAction($url, array('return', 'bare' => false)));
		$this->response->send();
		$this->_stop();
	}

/**
 * Checks if the response can be considered different according to the request
 * headers, and the caching response headers. If it was not modified, then the
 * render process is skipped. And the client will get a blank response with a
 * "304 Not Modified" header.
 *
 * @params Controller $controller
 * @return boolean false if the render process should be aborted
 **/
	public function beforeRender(Controller $controller) {
		$shouldCheck = $this->settings['checkHttpCache'];
		if ($shouldCheck && $this->response->checkNotModified($this->request)) {
			return false;
		}
	}

/**
 * Returns true if the current HTTP request is Ajax, false otherwise
 *
 * @return boolean True if call is Ajax
 * @deprecated use `$this->request->is('ajax')` instead.
 */
	public function isAjax() {
		return $this->request->is('ajax');
	}

/**
 * Returns true if the current HTTP request is coming from a Flash-based client
 *
 * @return boolean True if call is from Flash
 * @deprecated use `$this->request->is('flash')` instead.
 */
	public function isFlash() {
		return $this->request->is('flash');
	}

/**
 * Returns true if the current request is over HTTPS, false otherwise.
 *
 * @return boolean True if call is over HTTPS
 * @deprecated use `$this->request->is('ssl')` instead.
 */
	public function isSSL() {
		return $this->request->is('ssl');
	}

/**
 * Returns true if the current call accepts an XML response, false otherwise
 *
 * @return boolean True if client accepts an XML response
 */
	public function isXml() {
		return $this->prefers('xml');
	}

/**
 * Returns true if the current call accepts an RSS response, false otherwise
 *
 * @return boolean True if client accepts an RSS response
 */
	public function isRss() {
		return $this->prefers('rss');
	}

/**
 * Returns true if the current call accepts an Atom response, false otherwise
 *
 * @return boolean True if client accepts an RSS response
 */
	public function isAtom() {
		return $this->prefers('atom');
	}

/**
 * Returns true if user agent string matches a mobile web browser, or if the
 * client accepts WAP content.
 *
 * @return boolean True if user agent is a mobile web browser
 */
	public function isMobile() {
		return $this->request->is('mobile') || $this->accepts('wap');
	}

/**
 * Returns true if the client accepts WAP content
 *
 * @return boolean
 */
	public function isWap() {
		return $this->prefers('wap');
	}

/**
 * Returns true if the current call a POST request
 *
 * @return boolean True if call is a POST
 * @deprecated Use $this->request->is('post'); from your controller.
 */
	public function isPost() {
		return $this->request->is('post');
	}

/**
 * Returns true if the current call a PUT request
 *
 * @return boolean True if call is a PUT
 * @deprecated Use $this->request->is('put'); from your controller.
 */
	public function isPut() {
		return $this->request->is('put');
	}

/**
 * Returns true if the current call a GET request
 *
 * @return boolean True if call is a GET
 * @deprecated Use $this->request->is('get'); from your controller.
 */
	public function isGet() {
		return $this->request->is('get');
	}

/**
 * Returns true if the current call a DELETE request
 *
 * @return boolean True if call is a DELETE
 * @deprecated Use $this->request->is('delete'); from your controller.
 */
	public function isDelete() {
		return $this->request->is('delete');
	}

/**
 * Gets Prototype version if call is Ajax, otherwise empty string.
 * The Prototype library sets a special "Prototype version" HTTP header.
 *
 * @return string Prototype version of component making Ajax call
 */
	public function getAjaxVersion() {
		if (env('HTTP_X_PROTOTYPE_VERSION') != null) {
			return env('HTTP_X_PROTOTYPE_VERSION');
		}
		return false;
	}

/**
 * Adds/sets the Content-type(s) for the given name.  This method allows
 * content-types to be mapped to friendly aliases (or extensions), which allows
 * RequestHandler to automatically respond to requests of that type in the
 * startup method.
 *
 * @param string $name The name of the Content-type, i.e. "html", "xml", "css"
 * @param string|array $type The Content-type or array of Content-types assigned to the name,
 *    i.e. "text/html", or "application/xml"
 * @return void
 * @deprecated use `$this->response->type()` instead.
 */
	public function setContent($name, $type = null) {
		$this->response->type(array($name => $type));
	}

/**
 * Gets the server name from which this request was referred
 *
 * @return string Server address
 * @deprecated use $this->request->referer() from your controller instead
 */
	public function getReferer() {
		return $this->request->referer(false);
	}

/**
 * Gets remote client IP
 *
 * @param boolean $safe
 * @return string Client IP address
 * @deprecated use $this->request->clientIp() from your,  controller instead.
 */
	public function getClientIP($safe = true) {
		return $this->request->clientIp($safe);
	}

/**
 * Determines which content types the client accepts.  Acceptance is based on
 * the file extension parsed by the Router (if present), and by the HTTP_ACCEPT
 * header. Unlike Cake\Network\Request::accepts() this method deals entirely with mapped content types.
 *
 * Usage:
 *
 * `$this->RequestHandler->accepts(array('xml', 'html', 'json'));`
 *
 * Returns true if the client accepts any of the supplied types.
 *
 * `$this->RequestHandler->accepts('xml');`
 *
 * Returns true if the client accepts xml.
 *
 * @param string|array $type Can be null (or no parameter), a string type name, or an
 *   array of types
 * @return mixed If null or no parameter is passed, returns an array of content
 *   types the client accepts.  If a string is passed, returns true
 *   if the client accepts it.  If an array is passed, returns true
 *   if the client accepts one or more elements in the array.
 * @see RequestHandlerComponent::setContent()
 */
	public function accepts($type = null) {
		$accepted = $this->request->accepts();

		if ($type == null) {
			return $this->mapType($accepted);
		} elseif (is_array($type)) {
			foreach ($type as $t) {
				$t = $this->mapAlias($t);
				if (in_array($t, $accepted)) {
					return true;
				}
			}
			return false;
		} elseif (is_string($type)) {
			$type = $this->mapAlias($type);
			return in_array($type, $accepted);
		}
		return false;
	}

/**
 * Determines the content type of the data the client has sent (i.e. in a POST request)
 *
 * @param string|array $type Can be null (or no parameter), a string type name, or an array of types
 * @return mixed If a single type is supplied a boolean will be returned.  If no type is provided
 *   The mapped value of CONTENT_TYPE will be returned. If an array is supplied the first type
 *   in the request content type will be returned.
 */
	public function requestedWith($type = null) {
		if (!$this->request->is('post') && !$this->request->is('put')) {
			return null;
		}

		list($contentType) = explode(';', env('CONTENT_TYPE'));
		if ($type == null) {
			return $this->mapType($contentType);
		} elseif (is_array($type)) {
			foreach ($type as $t) {
				if ($this->requestedWith($t)) {
					return $t;
				}
			}
			return false;
		} elseif (is_string($type)) {
			return ($type == $this->mapType($contentType));
		}
	}

/**
 * Determines which content-types the client prefers.  If no parameters are given,
 * the single content-type that the client most likely prefers is returned.  If $type is
 * an array, the first item in the array that the client accepts is returned.
 * Preference is determined primarily by the file extension parsed by the Router
 * if provided, and secondarily by the list of content-types provided in
 * HTTP_ACCEPT.
 *
 * @param string|array $type An optional array of 'friendly' content-type names, i.e.
 *   'html', 'xml', 'js', etc.
 * @return mixed If $type is null or not provided, the first content-type in the
 *    list, based on preference, is returned.  If a single type is provided
 *    a boolean will be returned if that type is preferred.
 *    If an array of types are provided then the first preferred type is returned.
 *    If no type is provided the first preferred type is returned.
 * @see RequestHandlerComponent::setContent()
 */
	public function prefers($type = null) {
		$acceptRaw = $this->request->parseAccept();

		if (empty($acceptRaw)) {
			return $this->ext;
		}
		$accepts = array_shift($acceptRaw);
		$accepts = $this->mapType($accepts);

		if ($type == null) {
			if (empty($this->ext) && !empty($accepts)) {
				return $accepts[0];
			}
			return $this->ext;
		}

		$types = (array)$type;

		if (count($types) === 1) {
			if (!empty($this->ext)) {
				return in_array($this->ext, $types);
			}
			return in_array($types[0], $accepts);
		}

		$intersect = array_values(array_intersect($accepts, $types));
		if (empty($intersect)) {
			return false;
		}
		return $intersect[0];
	}

/**
 * Sets the layout and template paths for the content type defined by $type.
 *
 * ### Usage:
 *
 * Render the response as an 'ajax' response.
 *
 * `$this->RequestHandler->renderAs($this, 'ajax');`
 *
 * Render the response as an xml file and force the result as a file download.
 *
 * `$this->RequestHandler->renderAs($this, 'xml', array('attachment' => 'myfile.xml');`
 *
 * @param Controller $controller A reference to a controller object
 * @param string $type Type of response to send (e.g: 'ajax')
 * @param array $options Array of options to use
 * @return void
 * @see RequestHandlerComponent::setContent()
 * @see RequestHandlerComponent::respondAs()
 */
	public function renderAs(Controller $controller, $type, $options = array()) {
		$defaults = array('charset' => 'UTF-8');

		if (Configure::read('App.encoding') !== null) {
			$defaults['charset'] = Configure::read('App.encoding');
		}
		$options = array_merge($defaults, $options);

		if ($type == 'ajax') {
			$controller->layout = $this->ajaxLayout;
			return $this->respondAs('html', $options);
		}
		$controller->ext = '.ctp';

		$viewClassMap = $this->viewClassMap();
		if (array_key_exists($type, $viewClassMap)) {
			$view = $viewClassMap[$type];
		} else {
			$view = Inflector::classify($type);
		}
		$viewClass = App::classname($view, 'View', 'View');

		if ($viewClass) {
			$controller->viewClass = $viewClass;
		} elseif (empty($this->_renderType)) {
			$controller->viewPath .= DS . $type;
		} else {
			$remove = preg_replace("/([\/\\\\]{$this->_renderType})$/", DS . $type, $controller->viewPath);
			$controller->viewPath = $remove;
		}
		$this->_renderType = $type;
		$controller->layoutPath = $type;

		if ($this->response->getMimeType($type)) {
			$this->respondAs($type, $options);
		}

		$helper = ucfirst($type);
		$isAdded = (
			in_array($helper, $controller->helpers) ||
			array_key_exists($helper, $controller->helpers)
		);

		if (!$isAdded) {
			$helperClass = App::classname($helper, 'View/Helper', 'Helper');
			if ($helperClass) {
				$controller->helpers[] = $helper;
			}
		}
	}

/**
 * Sets the response header based on type map index name.  This wraps several methods
 * available on Cake\Network\Response. It also allows you to use Content-Type aliases.
 *
 * @param string|array $type Friendly type name, i.e. 'html' or 'xml', or a full content-type,
 *    like 'application/x-shockwave'.
 * @param array $options If $type is a friendly type name that is associated with
 *    more than one type of content, $index is used to select which content-type to use.
 * @return boolean Returns false if the friendly type name given in $type does
 *    not exist in the type map, or if the Content-type header has
 *    already been set by this method.
 * @see RequestHandlerComponent::setContent()
 */
	public function respondAs($type, $options = array()) {
		$defaults = array('index' => null, 'charset' => null, 'attachment' => false);
		$options = $options + $defaults;

		if (strpos($type, '/') === false) {
			$cType = $this->response->getMimeType($type);
			if ($cType === false) {
				return false;
			}
			if (is_array($cType) && isset($cType[$options['index']])) {
				$cType = $cType[$options['index']];
			}
			if (is_array($cType)) {
				if ($this->prefers($cType)) {
					$cType = $this->prefers($cType);
				} else {
					$cType = $cType[0];
				}
			}
		} else {
			$cType = $type;
		}

		if ($cType != null) {
			if (empty($this->request->params['requested'])) {
				$this->response->type($cType);
			}

			if (!empty($options['charset'])) {
				$this->response->charset($options['charset']);
			}
			if (!empty($options['attachment'])) {
				$this->response->download($options['attachment']);
			}
			return true;
		}
		return false;
	}

/**
 * Returns the current response type (Content-type header), or null if not alias exists
 *
 * @return mixed A string content type alias, or raw content type if no alias map exists,
 *	otherwise null
 */
	public function responseType() {
		return $this->mapType($this->response->type());
	}

/**
 * Maps a content-type back to an alias
 *
 * @param string|array $cType Either a string content type to map, or an array of types.
 * @return string|array Aliases for the types provided.
 * @deprecated Use $this->response->mapType() in your controller instead.
 */
	public function mapType($cType) {
		return $this->response->mapType($cType);
	}

/**
 * Maps a content type alias back to its mime-type(s)
 *
 * @param string|array $alias String alias to convert back into a content type. Or an array of aliases to map.
 * @return string Null on an undefined alias.  String value of the mapped alias type.  If an
 *   alias maps to more than one content type, the first one will be returned.
 */
	public function mapAlias($alias) {
		if (is_array($alias)) {
			return array_map(array($this, 'mapAlias'), $alias);
		}
		$type = $this->response->getMimeType($alias);
		if ($type) {
			if (is_array($type)) {
				return $type[0];
			}
			return $type;
		}
		return null;
	}

/**
 * Add a new mapped input type.  Mapped input types are automatically
 * converted by RequestHandlerComponent during the startup() callback.
 *
 * @param string $type The type alias being converted, ie. json
 * @param array $handler The handler array for the type.  The first index should
 *    be the handling callback, all other arguments should be additional parameters
 *    for the handler.
 * @return void
 * @throws Cake\Error\Exception
 */
	public function addInputType($type, $handler) {
		if (!is_array($handler) || !isset($handler[0]) || !is_callable($handler[0])) {
			throw new Error\Exception(__d('cake_dev', 'You must give a handler callback.'));
		}
		$this->_inputTypeMap[$type] = $handler;
	}

/**
 * Getter/setter for viewClassMap
 *
 * @param array|string $type The type string or array with format `array('type' => 'viewClass')` to map one or more
 * @param array $viewClass The viewClass to be used for the type without `View` appended
 * @return array]string Returns viewClass when only string $type is set, else array with viewClassMap
 */
	public function viewClassMap($type = null, $viewClass = null) {
		if (!$viewClass && is_string($type) && isset($this->_viewClassMap[$type])) {
			return $this->_viewClassMap[$type];
		} elseif (is_string($type)) {
			$this->_viewClassMap[$type] = $viewClass;
		} elseif (is_array($type)) {
			foreach ($type as $key => $value) {
				$this->viewClassMap($key, $value);
			}
		}
		return $this->_viewClassMap;
	}

}<|MERGE_RESOLUTION|>--- conflicted
+++ resolved
@@ -134,15 +134,9 @@
  * @return void
  * @see Router::parseExtensions()
  */
-<<<<<<< HEAD
-	public function initialize(Controller $controller, $settings = array()) {
+	public function initialize(Controller $controller) {
 		if (isset($this->request->params['_ext'])) {
 			$this->ext = $this->request->params['_ext'];
-=======
-	public function initialize(Controller $controller) {
-		if (isset($this->request->params['ext'])) {
-			$this->ext = $this->request->params['ext'];
->>>>>>> a1edede4
 		}
 		if (empty($this->ext) || $this->ext == 'html') {
 			$this->_setExtension();
