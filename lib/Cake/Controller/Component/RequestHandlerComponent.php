--- conflicted
+++ resolved
@@ -631,16 +631,9 @@
 
 		$helper = ucfirst($type);
 
-<<<<<<< HEAD
-		if (!$isAdded) {
+		if (!in_array($helper, $controller->helpers) && empty($controller->helpers[$helper])) {
 			$helperClass = App::classname($helper, 'View/Helper', 'Helper');
 			if ($helperClass) {
-=======
-		if (!in_array($helper, $controller->helpers) && empty($controller->helpers[$helper])) {
-			App::uses('AppHelper', 'View/Helper');
-			App::uses($helper . 'Helper', 'View/Helper');
-			if (class_exists($helper . 'Helper')) {
->>>>>>> cdfead0f
 				$controller->helpers[] = $helper;
 			}
 		}
