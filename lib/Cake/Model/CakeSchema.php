--- conflicted
+++ resolved
@@ -280,11 +280,7 @@
 				if (empty($Object->hasAndBelongsToMany)) {
 					continue;
 				}
-<<<<<<< HEAD
-				foreach ($Object->hasAndBelongsToMany as $Assoc => $assocData) {
-=======
 				foreach ($Object->hasAndBelongsToMany as $assocData) {
->>>>>>> 0d486bda
 					if (isset($assocData['with'])) {
 						$class = $assocData['with'];
 					}
@@ -424,22 +420,14 @@
 					$col = "\t\t'{$field}' => array('type' => '" . $value['type'] . "', ";
 					unset($value['type']);
 					$col .= implode(', ', $this->_values($value));
-<<<<<<< HEAD
-				} elseif ($field == 'indexes') {
-=======
 				} elseif ($field === 'indexes') {
->>>>>>> 0d486bda
 					$col = "\t\t'indexes' => array(\n\t\t\t";
 					$props = array();
 					foreach ((array)$value as $key => $index) {
 						$props[] = "'{$key}' => array(" . implode(', ', $this->_values($index)) . ")";
 					}
 					$col .= implode(",\n\t\t\t", $props) . "\n\t\t";
-<<<<<<< HEAD
-				} elseif ($field == 'tableParameters') {
-=======
 				} elseif ($field === 'tableParameters') {
->>>>>>> 0d486bda
 					$col = "\t\t'tableParameters' => array(";
 					$props = array();
 					foreach ((array)$value as $key => $param) {
@@ -593,13 +581,8 @@
 		if (is_array($values)) {
 			foreach ($values as $key => $val) {
 				if (is_array($val)) {
-<<<<<<< HEAD
-					$vals[] = "'{$key}' => array('" . implode("', '", $val) . "')";
-				} elseif (!is_numeric($key)) {
-=======
 					$vals[] = "'{$key}' => array(" . implode(", ", $this->_values($val)) . ")";
 				} else {
->>>>>>> 0d486bda
 					$val = var_export($val, true);
 					if ($val === 'NULL') {
 						$val = 'null';
@@ -625,7 +608,7 @@
 		$db = $Obj->getDataSource();
 		$fields = $Obj->schema(true);
 
-		$columns = $props = array();
+		$columns = array();
 		foreach ($fields as $name => $value) {
 			if ($Obj->primaryKey == $name) {
 				$value['key'] = 'primary';
