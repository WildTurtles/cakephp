<?php
/**
 * CakePHP(tm) : Rapid Development Framework (http://cakephp.org)
 * Copyright 2005-2012, Cake Software Foundation, Inc. (http://cakefoundation.org)
 *
 * Licensed under The MIT License
 * Redistributions of files must retain the above copyright notice.
 *
 * @copyright     Copyright 2005-2012, Cake Software Foundation, Inc. (http://cakefoundation.org)
 * @link          http://cakephp.org CakePHP(tm) Project
 * @package       Cake.Model.Behavior
 * @since         CakePHP(tm) v 1.2.0.4525
 * @license       MIT License (http://www.opensource.org/licenses/mit-license.php)
 */
namespace Cake\Model\Behavior;

use Cake\Core\Configure;
use Cake\Error;
use Cake\I18n\I18n;
use Cake\Model\ConnectionManager;
use Cake\Model\Model;
use Cake\Model\ModelBehavior;
use Cake\Utility\ClassRegistry;

/**
 * Translate behavior
 *
 * @package       Cake.Model.Behavior
 * @link http://book.cakephp.org/2.0/en/core-libraries/behaviors/translate.html
 */
class TranslateBehavior extends ModelBehavior {

/**
 * Used for runtime configuration of model
 *
 * @var array
 */
	public $runtime = array();

/**
 * Stores the joinTable object for generating joins.
 *
 * @var object
 */
	protected $_joinTable;

/**
 * Stores the runtime model for generating joins.
 *
 * @var Model
 */
	protected $_runtimeModel;

/**
 * Callback
 *
 * $config for TranslateBehavior should be
 * array('fields' => array('field_one',
 * 'field_two' => 'FieldAssoc', 'field_three'))
 *
 * With above example only one permanent hasMany will be joined (for field_two
 * as FieldAssoc)
 *
 * $config could be empty - and translations configured dynamically by
 * bindTranslation() method
 *
 * @param Model $Model Model the behavior is being attached to.
 * @param array $config Array of configuration information.
 * @return mixed
 */
	public function setup(Model $Model, $config = array()) {
		$db = ConnectionManager::getDataSource($Model->useDbConfig);
		if (!$db->connected) {
			trigger_error(
				__d('cake_dev', 'Datasource %s for TranslateBehavior of model %s is not connected', $Model->useDbConfig, $Model->alias),
				E_USER_ERROR
			);
			return false;
		}

		$this->settings[$Model->alias] = array();
		$this->runtime[$Model->alias] = array('fields' => array());
		$this->translateModel($Model);
		return $this->bindTranslation($Model, $config, false);
	}

/**
 * Cleanup Callback unbinds bound translations and deletes setting information.
 *
 * @param Model $Model Model being detached.
 * @return void
 */
	public function cleanup(Model $Model) {
		$this->unbindTranslation($Model);
		unset($this->settings[$Model->alias]);
		unset($this->runtime[$Model->alias]);
	}

/**
 * beforeFind Callback
 *
 * @param Model $Model Model find is being run on.
 * @param array $query Array of Query parameters.
 * @return array Modified query
 */
	public function beforeFind(Model $Model, $query) {
		$this->runtime[$Model->alias]['virtualFields'] = $Model->virtualFields;
		$locale = $this->_getLocale($Model);
		if (empty($locale)) {
			return $query;
		}
		$db = $Model->getDataSource();
		$RuntimeModel = $this->translateModel($Model);

		if (!empty($RuntimeModel->tablePrefix)) {
			$tablePrefix = $RuntimeModel->tablePrefix;
		} else {
			$tablePrefix = $db->config['prefix'];
		}
		$joinTable = new \StdClass();
		$joinTable->tablePrefix = $tablePrefix;
		$joinTable->table = $RuntimeModel->table;
		$joinTable->schemaName = $RuntimeModel->getDataSource()->getSchemaName();

		$this->_joinTable = $joinTable;
		$this->_runtimeModel = $RuntimeModel;

		if (is_string($query['fields']) && "COUNT(*) AS {$db->name('count')}" == $query['fields']) {
			$query['fields'] = "COUNT(DISTINCT({$db->name($Model->escapeField())})) {$db->alias}count";
			$query['joins'][] = array(
				'type' => 'INNER',
				'alias' => $RuntimeModel->alias,
				'table' => $joinTable,
				'conditions' => array(
					$Model->escapeField() => $db->identifier($RuntimeModel->escapeField('foreign_key')),
					$RuntimeModel->escapeField('model') => $Model->name,
					$RuntimeModel->escapeField('locale') => $locale
				)
			);
			$conditionFields = $this->_checkConditions($Model, $query);
			foreach ($conditionFields as $field) {
				$query = $this->_addJoin($Model, $query, $field, $field, $locale);
			}
			unset($this->_joinTable, $this->_runtimeModel);
			return $query;
		}

		$fields = array_merge(
			$this->settings[$Model->alias],
			$this->runtime[$Model->alias]['fields']
		);
		$addFields = array();
		if (empty($query['fields'])) {
			$addFields = $fields;
		} elseif (is_array($query['fields'])) {
			$isAllFields = (
				in_array($Model->alias . '.' . '*', $query['fields']) ||
				in_array($Model->escapeField('*'), $query['fields'])
			);
			foreach ($fields as $key => $value) {
				$field = (is_numeric($key)) ? $value : $key;
				if (
					$isAllFields ||
					in_array($Model->alias . '.' . $field, $query['fields']) ||
					in_array($field, $query['fields'])
				) {
					$addFields[] = $field;
				}
			}
		}

		$this->runtime[$Model->alias]['virtualFields'] = $Model->virtualFields;
		if ($addFields) {
			foreach ($addFields as $_f => $field) {
				$aliasField = is_numeric($_f) ? $field : $_f;

				foreach (array($aliasField, $Model->alias . '.' . $aliasField) as $_field) {
					$key = array_search($_field, (array)$query['fields']);

					if ($key !== false) {
						unset($query['fields'][$key]);
					}
				}
				$query = $this->_addJoin($Model, $query, $field, $aliasField, $locale);
			}
		}
		$this->runtime[$Model->alias]['beforeFind'] = $addFields;
		unset($this->_joinTable, $this->_runtimeModel);
		return $query;
	}

/**
 * Check a query's conditions for translated fields.
 * Return an array of translated fields found in the conditions.
 *
 * @param Model $Model The model being read.
 * @param array $query The query array.
 * @return array The list of translated fields that are in the conditions.
 */
	protected function _checkConditions(Model $Model, $query) {
		$conditionFields = array();
		if (empty($query['conditions']) || (!empty($query['conditions']) && !is_array($query['conditions']))) {
			return $conditionFields;
		}
		foreach ($query['conditions'] as $col => $val) {
			foreach ($this->settings[$Model->alias] as $field => $assoc) {
				if (is_numeric($field)) {
					$field = $assoc;
				}
				if (strpos($col, $field) !== false) {
					$conditionFields[] = $field;
				}
			}
		}
		return $conditionFields;
	}

/**
 * Appends a join for translated fields.
 *
 * @param Model $Model The model being worked on.
 * @param array $query The query array to append a join to.
 * @param string $field The field name being joined.
 * @param string $aliasField The aliased field name being joined.
 * @param string|array $locale The locale(s) having joins added.
 * @return array The modfied query
 */
	protected function _addJoin(Model $Model, $query, $field, $aliasField, $locale) {
		$db = ConnectionManager::getDataSource($Model->useDbConfig);
		$RuntimeModel = $this->_runtimeModel;
		$joinTable = $this->_joinTable;
		$aliasVirtual = "i18n_{$field}";
		$alias = "I18n__{$field}";
		if (is_array($locale)) {
			foreach ($locale as $_locale) {
				$aliasVirtualLocale = "{$aliasVirtual}_{$_locale}";
				$aliasLocale = "{$alias}__{$_locale}";
				$Model->virtualFields[$aliasVirtualLocale] = "{$aliasLocale}.content";
				if (!empty($query['fields']) && is_array($query['fields'])) {
					$query['fields'][] = $aliasVirtualLocale;
				}
				$query['joins'][] = array(
					'type' => 'LEFT',
					'alias' => $aliasLocale,
					'table' => $joinTable,
					'conditions' => array(
						$Model->escapeField() => $db->identifier("{$aliasLocale}.foreign_key"),
						"{$aliasLocale}.model" => $Model->name,
						"{$aliasLocale}.{$RuntimeModel->displayField}" => $aliasField,
						"{$aliasLocale}.locale" => $_locale
					)
				);
			}
		} else {
			$Model->virtualFields[$aliasVirtual] = "{$alias}.content";
			if (!empty($query['fields']) && is_array($query['fields'])) {
				$query['fields'][] = $aliasVirtual;
			}
			$query['joins'][] = array(
				'type' => 'INNER',
				'alias' => $alias,
				'table' => $joinTable,
				'conditions' => array(
					"{$Model->alias}.{$Model->primaryKey}" => $db->identifier("{$alias}.foreign_key"),
					"{$alias}.model" => $Model->name,
					"{$alias}.{$RuntimeModel->displayField}" => $aliasField,
					"{$alias}.locale" => $locale
				)
			);
		}
		return $query;
	}

/**
 * afterFind Callback
 *
 * @param Model $Model Model find was run on
 * @param array $results Array of model results.
 * @param boolean $primary Did the find originate on $model.
 * @return array Modified results
 */
	public function afterFind(Model $Model, $results, $primary) {
		$Model->virtualFields = $this->runtime[$Model->alias]['virtualFields'];
		$this->runtime[$Model->alias]['virtualFields'] = $this->runtime[$Model->alias]['fields'] = array();
		$locale = $this->_getLocale($Model);

		if (empty($locale) || empty($results) || empty($this->runtime[$Model->alias]['beforeFind'])) {
			return $results;
		}
		$beforeFind = $this->runtime[$Model->alias]['beforeFind'];

		foreach ($results as $key => &$row) {
			$results[$key][$Model->alias]['locale'] = (is_array($locale)) ? current($locale) : $locale;
			foreach ($beforeFind as $_f => $field) {
				$aliasField = is_numeric($_f) ? $field : $_f;
				$aliasVirtual = "i18n_{$field}";
				if (is_array($locale)) {
					foreach ($locale as $_locale) {
						$aliasVirtualLocale = "{$aliasVirtual}_{$_locale}";
						if (!isset($row[$Model->alias][$aliasField]) && !empty($row[$Model->alias][$aliasVirtualLocale])) {
							$row[$Model->alias][$aliasField] = $row[$Model->alias][$aliasVirtualLocale];
							$row[$Model->alias]['locale'] = $_locale;
						}
						unset($row[$Model->alias][$aliasVirtualLocale]);
					}

					if (!isset($row[$Model->alias][$aliasField])) {
						$row[$Model->alias][$aliasField] = '';
					}
				} else {
					$value = '';
					if (!empty($row[$Model->alias][$aliasVirtual])) {
						$value = $row[$Model->alias][$aliasVirtual];
					}
					$row[$Model->alias][$aliasField] = $value;
					unset($row[$Model->alias][$aliasVirtual]);
				}
			}
		}
		return $results;
	}

/**
 * beforeValidate Callback
 *
 * @param Model $Model Model invalidFields was called on.
 * @return boolean
 */
	public function beforeValidate(Model $Model) {
		unset($this->runtime[$Model->alias]['beforeSave']);
		$this->_setRuntimeData($Model);
		return true;
	}

/**
 * beforeSave callback.
 *
 * Copies data into the runtime property when `$options['validate']` is
 * disabled. Or the runtime data hasn't been set yet.
 *
 * @param Model $Model Model save was called on.
 * @return boolean true.
 */
	public function beforeSave(Model $Model, $options = array()) {
		if (isset($options['validate']) && !$options['validate']) {
			unset($this->runtime[$Model->alias]['beforeSave']);
		}
		if (isset($this->runtime[$Model->alias]['beforeSave'])) {
			return true;
		}
		$this->_setRuntimeData($Model);
		return true;
	}

/**
 * Sets the runtime data.
 *
 * Used from beforeValidate() and beforeSave() for compatibility issues,
 * and to allow translations to be persisted even when validation
 * is disabled.
 *
 * @param Model $Model
 * @return void
 */
	protected function _setRuntimeData(Model $Model) {
		$locale = $this->_getLocale($Model);
		if (empty($locale)) {
			return true;
		}
		$fields = array_merge($this->settings[$Model->alias], $this->runtime[$Model->alias]['fields']);
		$tempData = array();

		foreach ($fields as $key => $value) {
			$field = (is_numeric($key)) ? $value : $key;

			if (isset($Model->data[$Model->alias][$field])) {
				$tempData[$field] = $Model->data[$Model->alias][$field];
				if (is_array($Model->data[$Model->alias][$field])) {
					if (is_string($locale) && !empty($Model->data[$Model->alias][$field][$locale])) {
						$Model->data[$Model->alias][$field] = $Model->data[$Model->alias][$field][$locale];
					} else {
						$values = array_values($Model->data[$Model->alias][$field]);
						$Model->data[$Model->alias][$field] = $values[0];
					}
				}
			}
		}
		$this->runtime[$Model->alias]['beforeSave'] = $tempData;
	}

/**
 * Restores model data to the original data.
 * This solves issues with saveAssociated and validate = first.
 *
 * @param Model $model
 * @return void
 */
	public function afterValidate(Model $Model) {
		$Model->data[$Model->alias] = array_merge(
			$Model->data[$Model->alias],
			$this->runtime[$Model->alias]['beforeSave']
		);
		return true;
	}

/**
 * afterSave Callback
 *
 * @param Model $Model Model the callback is called on
 * @param boolean $created Whether or not the save created a record.
 * @return void
 */
	public function afterSave(Model $Model, $created) {
		if (!isset($this->runtime[$Model->alias]['beforeValidate']) && !isset($this->runtime[$Model->alias]['beforeSave'])) {
			return true;
		}
		if (isset($this->runtime[$Model->alias]['beforeValidate'])) {
			$tempData = $this->runtime[$Model->alias]['beforeValidate'];
		} else {
			$tempData = $this->runtime[$Model->alias]['beforeSave'];
		}

		unset($this->runtime[$Model->alias]['beforeValidate'], $this->runtime[$Model->alias]['beforeSave']);
		$conditions = array('model' => $Model->alias, 'foreign_key' => $Model->id);
		$RuntimeModel = $this->translateModel($Model);

		if ($created) {
			$tempData = $this->_prepareTranslations($Model, $tempData);
		}
		$locale = $this->_getLocale($Model);

		foreach ($tempData as $field => $value) {
			unset($conditions['content']);
			$conditions['field'] = $field;
			if (is_array($value)) {
				$conditions['locale'] = array_keys($value);
			} else {
				$conditions['locale'] = $locale;
				if (is_array($locale)) {
					$value = array($locale[0] => $value);
				} else {
					$value = array($locale => $value);
				}
			}
			$translations = $RuntimeModel->find('list', array(
				'conditions' => $conditions,
				'fields' => array(
					$RuntimeModel->alias . '.locale',
					$RuntimeModel->alias . '.id'
				)
			));
			foreach ($value as $_locale => $_value) {
				$RuntimeModel->create();
				$conditions['locale'] = $_locale;
				$conditions['content'] = $_value;
				if (array_key_exists($_locale, $translations)) {
					$RuntimeModel->save(array(
						$RuntimeModel->alias => array_merge(
							$conditions, array('id' => $translations[$_locale])
						)
					));
				} else {
					$RuntimeModel->save(array($RuntimeModel->alias => $conditions));
				}
			}
		}
	}

/**
 * Prepares the data to be saved for translated records.
 * Add blank fields, and populates data for multi-locale saves.
 *
 * @param Model $Model Model instance
 * @param array $data The sparse data that was provided.
 * @return array The fully populated data to save.
 */
	protected function _prepareTranslations(Model $Model, $data) {
		$fields = array_merge($this->settings[$Model->alias], $this->runtime[$Model->alias]['fields']);
		$locales = array();
		foreach ($data as $key => $value) {
			if (is_array($value)) {
				$locales = array_merge($locales, array_keys($value));
			}
		}
		$locales = array_unique($locales);
		$hasLocales = count($locales) > 0;

		foreach ($fields as $key => $field) {
			if (!is_numeric($key)) {
				$field = $key;
			}
			if ($hasLocales && !isset($data[$field])) {
				$data[$field] = array_fill_keys($locales, '');
			} elseif (!isset($data[$field])) {
				$data[$field] = '';
			}
		}
		return $data;
	}

/**
 * afterDelete Callback
 *
 * @param Model $Model Model the callback was run on.
 * @return void
 */
	public function afterDelete(Model $Model) {
		$RuntimeModel = $this->translateModel($Model);
		$conditions = array('model' => $Model->alias, 'foreign_key' => $Model->id);
		$RuntimeModel->deleteAll($conditions);
	}

/**
 * Get selected locale for model
 *
 * @param Model $Model Model the locale needs to be set/get on.
 * @return mixed string or false
 */
	protected function _getLocale(Model $Model) {
		if (!isset($Model->locale) || is_null($Model->locale)) {
			$I18n = I18n::getInstance();
			$I18n->l10n->get(Configure::read('Config.language'));
			$Model->locale = $I18n->l10n->locale;
		}

		return $Model->locale;
	}

/**
 * Get instance of model for translations.
 *
 * If the model has a translateModel property set, this will be used as the class
 * name to find/use. If no translateModel property is found 'I18nModel' will be used.
 *
 * @param Model $Model Model to get a translatemodel for.
 * @return Model
 */
	public function translateModel(Model $Model) {
		if (!isset($this->runtime[$Model->alias]['model'])) {
			if (!isset($Model->translateModel) || empty($Model->translateModel)) {
				$className = 'I18nModel';
			} else {
				$className = $Model->translateModel;
			}

			$this->runtime[$Model->alias]['model'] = ClassRegistry::init($className, 'Model');
		}
		if (!empty($Model->translateTable) && $Model->translateTable !== $this->runtime[$Model->alias]['model']->useTable) {
			$this->runtime[$Model->alias]['model']->setSource($Model->translateTable);
		} elseif (empty($Model->translateTable) && empty($Model->translateModel)) {
			$this->runtime[$Model->alias]['model']->setSource('i18n');
		}
		return $this->runtime[$Model->alias]['model'];
	}

/**
 * Bind translation for fields, optionally with hasMany association for
 * fake field.
 *
 * *Note* You should avoid binding translations that overlap existing model properties.
 * This can cause un-expected and un-desirable behavior.
 *
 * @param Model $Model instance of model
 * @param string|array $fields string with field or array(field1, field2=>AssocName, field3)
 * @param boolean $reset Leave true to have the fields only modified for the next operation.
 *   if false the field will be added for all future queries.
 * @return boolean
<<<<<<< HEAD
 * @throws Cake\Error\Exception when attempting to bind a translating called name.  This is not allowed
=======
 * @throws CakeException when attempting to bind a translating called name. This is not allowed
>>>>>>> 9c29fab4
 *   as it shadows Model::$name.
 */
	public function bindTranslation(Model $Model, $fields, $reset = true) {
		if (is_string($fields)) {
			$fields = array($fields);
		}
		$associations = array();
		$RuntimeModel = $this->translateModel($Model);
		$default = array('className' => $RuntimeModel->alias, 'foreignKey' => 'foreign_key');

		foreach ($fields as $key => $value) {
			if (is_numeric($key)) {
				$field = $value;
				$association = null;
			} else {
				$field = $key;
				$association = $value;
			}
			if ($association === 'name') {
				throw new Error\Exception(
					__d('cake_dev', 'You cannot bind a translation named "name".')
				);
			}

			$this->_removeField($Model, $field);

			if (is_null($association)) {
				if ($reset) {
					$this->runtime[$Model->alias]['fields'][] = $field;
				} else {
					$this->settings[$Model->alias][] = $field;
				}
			} else {
				if ($reset) {
					$this->runtime[$Model->alias]['fields'][$field] = $association;
				} else {
					$this->settings[$Model->alias][$field] = $association;
				}

				foreach (array('hasOne', 'hasMany', 'belongsTo', 'hasAndBelongsToMany') as $type) {
					if (isset($Model->{$type}[$association]) || isset($Model->__backAssociation[$type][$association])) {
						trigger_error(
							__d('cake_dev', 'Association %s is already bound to model %s', $association, $Model->alias),
							E_USER_ERROR
						);
						return false;
					}
				}
				$associations[$association] = array_merge($default, array('conditions' => array(
					'model' => $Model->alias,
					$RuntimeModel->displayField => $field
				)));
			}
		}

		if (!empty($associations)) {
			$Model->bindModel(array('hasMany' => $associations), $reset);
		}
		return true;
	}

/**
 * Update runtime setting for a given field.
 *
 * @param Model $Model Model instance
 * @param string $field The field to update.
 */
	protected function _removeField(Model $Model, $field) {
		if (array_key_exists($field, $this->settings[$Model->alias])) {
			unset($this->settings[$Model->alias][$field]);
		} elseif (in_array($field, $this->settings[$Model->alias])) {
			$this->settings[$Model->alias] = array_merge(array_diff($this->settings[$Model->alias], array($field)));
		}

		if (array_key_exists($field, $this->runtime[$Model->alias]['fields'])) {
			unset($this->runtime[$Model->alias]['fields'][$field]);
		} elseif (in_array($field, $this->runtime[$Model->alias]['fields'])) {
			$this->runtime[$Model->alias]['fields'] = array_merge(array_diff($this->runtime[$Model->alias]['fields'], array($field)));
		}
	}

/**
 * Unbind translation for fields, optionally unbinds hasMany association for
 * fake field
 *
 * @param Model $Model instance of model
 * @param string|array $fields string with field, or array(field1, field2=>AssocName, field3), or null for
 *    unbind all original translations
 * @return boolean
 */
	public function unbindTranslation(Model $Model, $fields = null) {
		if (empty($fields) && empty($this->settings[$Model->alias])) {
			return false;
		}
		if (empty($fields)) {
			return $this->unbindTranslation($Model, $this->settings[$Model->alias]);
		}

		if (is_string($fields)) {
			$fields = array($fields);
		}
		$associations = array();

		foreach ($fields as $key => $value) {
			if (is_numeric($key)) {
				$field = $value;
				$association = null;
			} else {
				$field = $key;
				$association = $value;
			}

			$this->_removeField($Model, $field);

			if (!is_null($association) && (isset($Model->hasMany[$association]) || isset($Model->__backAssociation['hasMany'][$association]))) {
				$associations[] = $association;
			}
		}

		if (!empty($associations)) {
			$Model->unbindModel(array('hasMany' => $associations), false);
		}
		return true;
	}

}<|MERGE_RESOLUTION|>--- conflicted
+++ resolved
@@ -565,11 +565,7 @@
  * @param boolean $reset Leave true to have the fields only modified for the next operation.
  *   if false the field will be added for all future queries.
  * @return boolean
-<<<<<<< HEAD
- * @throws Cake\Error\Exception when attempting to bind a translating called name.  This is not allowed
-=======
- * @throws CakeException when attempting to bind a translating called name. This is not allowed
->>>>>>> 9c29fab4
+ * @throws Cake\Error\Exception when attempting to bind a translating called name. This is not allowed
  *   as it shadows Model::$name.
  */
 	public function bindTranslation(Model $Model, $fields, $reset = true) {
