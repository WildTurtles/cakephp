--- conflicted
+++ resolved
@@ -796,20 +796,6 @@
 	}
 
 /**
-<<<<<<< HEAD
- * Hashes a given value.
- *
- * Method caching uses `md5` (by default) to construct cache keys. If you have problems with collisions,
- * try a different hashing algorithm or set DboSource::$cacheMethods to false.
- *
- * @param string $value Value to hash
- * @return string Hashed value
- * @see http://php.net/manual/en/function.hash-algos.php
- * @see http://softwareengineering.stackexchange.com/questions/49550/which-hashing-algorithm-is-best-for-uniqueness-and-speed
- */
-	public function cacheMethodHasher($value) {
-		return md5($value);
-=======
  * Filters to apply to the results of `name` and `fields`. When the filter for a given method does not return `true`
  * then the result is not added to the memory cache.
  *
@@ -851,7 +837,21 @@
  */
 	public function cacheMethodFilter($method, $key, $value) {
 		return true;
->>>>>>> de3a2491
+	}
+
+/**
+ * Hashes a given value.
+ *
+ * Method caching uses `md5` (by default) to construct cache keys. If you have problems with collisions,
+ * try a different hashing algorithm or set DboSource::$cacheMethods to false.
+ *
+ * @param string $value Value to hash
+ * @return string Hashed value
+ * @see http://php.net/manual/en/function.hash-algos.php
+ * @see http://softwareengineering.stackexchange.com/questions/49550/which-hashing-algorithm-is-best-for-uniqueness-and-speed
+ */
+	public function cacheMethodHasher($value) {
+		return md5($value);
 	}
 
 /**
