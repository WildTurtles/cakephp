<?php
/**
 * Dbo Source
 *
 * PHP 5
 *
 * CakePHP(tm) : Rapid Development Framework (http://cakephp.org)
 * Copyright 2005-2012, Cake Software Foundation, Inc. (http://cakefoundation.org)
 *
 * Licensed under The MIT License
 * Redistributions of files must retain the above copyright notice.
 *
 * @copyright     Copyright 2005-2012, Cake Software Foundation, Inc. (http://cakefoundation.org)
 * @link          http://cakephp.org CakePHP(tm) Project
 * @package       Cake.Model.Datasource
 * @since         CakePHP(tm) v 0.10.0.1076
 * @license       MIT License (http://www.opensource.org/licenses/mit-license.php)
 */
namespace Cake\Model\Datasource;
use Cake\Cache\Cache;
use Cake\Core\Configure;
use Cake\Error;
use Cake\Model\ConnectionManager;
use Cake\Model\Model;
use Cake\Model\Schema;
use Cake\Utility\ClassRegistry;
use Cake\Utility\Hash;
use Cake\Utility\Inflector;
use Cake\Utility\String;
use \PDO;

/**
 * DboSource
 *
 * Creates DBO-descendant objects from a given db connection configuration
 *
 * @package       Cake.Model.Datasource
 */
class DboSource extends DataSource {

/**
 * Description string for this Database Data Source.
 *
 * @var string
 */
	public $description = "Database Data Source";

/**
 * index definition, standard cake, primary, index, unique
 *
 * @var array
 */
	public $index = array('PRI' => 'primary', 'MUL' => 'index', 'UNI' => 'unique');

/**
 * Database keyword used to assign aliases to identifiers.
 *
 * @var string
 */
	public $alias = 'AS ';

/**
 * Caches result from query parsing operations.  Cached results for both DboSource::name() and
 * DboSource::conditions() will be stored here.  Method caching uses `md5()`. If you have
 * problems with collisions, set DboSource::$cacheMethods to false.
 *
 * @var array
 */
	public static $methodCache = array();

/**
 * Whether or not to cache the results of DboSource::name() and DboSource::conditions()
 * into the memory cache.  Set to false to disable the use of the memory cache.
 *
 * @var boolean.
 */
	public $cacheMethods = true;

/**
 * Flag to support nested transactions. If it is set to false, you will be able to use
 * the transaction methods (begin/commit/rollback), but just the global transaction will
 * be executed.
 *
 * @var boolean
 */
	public $useNestedTransactions = false;

/**
 * Print full query debug info?
 *
 * @var boolean
 */
	public $fullDebug = false;

/**
 * String to hold how many rows were affected by the last SQL operation.
 *
 * @var string
 */
	public $affected = null;

/**
 * Number of rows in current resultset
 *
 * @var integer
 */
	public $numRows = null;

/**
 * Time the last query took
 *
 * @var integer
 */
	public $took = null;

/**
 * Result
 *
 * @var array
 */
	protected $_result = null;

/**
 * Queries count.
 *
 * @var integer
 */
	protected $_queriesCnt = 0;

/**
 * Total duration of all queries.
 *
 * @var integer
 */
	protected $_queriesTime = null;

/**
 * Log of queries executed by this DataSource
 *
 * @var array
 */
	protected $_queriesLog = array();

/**
 * Maximum number of items in query log
 *
 * This is to prevent query log taking over too much memory.
 *
 * @var integer Maximum number of queries in the queries log.
 */
	protected $_queriesLogMax = 200;

/**
 * Caches serialized results of executed queries
 *
 * @var array Cache of results from executed sql queries.
 */
	protected $_queryCache = array();

/**
 * A reference to the physical connection of this DataSource
 *
 * @var array
 */
	protected $_connection = null;

/**
 * The DataSource configuration key name
 *
 * @var string
 */
	public $configKeyName = null;

/**
 * The starting character that this DataSource uses for quoted identifiers.
 *
 * @var string
 */
	public $startQuote = null;

/**
 * The ending character that this DataSource uses for quoted identifiers.
 *
 * @var string
 */
	public $endQuote = null;

/**
 * The set of valid SQL operations usable in a WHERE statement
 *
 * @var array
 */
	protected $_sqlOps = array('like', 'ilike', 'or', 'not', 'in', 'between', 'regexp', 'similar to');

/**
 * Indicates the level of nested transactions
 *
 * @var integer
 */
	protected $_transactionNesting = 0;

/**
 * Default fields that are used by the DBO
 *
 * @var array
 */
	protected $_queryDefaults = array(
		'conditions' => array(),
		'fields' => null,
		'table' => null,
		'alias' => null,
		'order' => null,
		'limit' => null,
		'joins' => array(),
		'group' => null,
		'offset' => null
	);

/**
 * Separator string for virtualField composition
 *
 * @var string
 */
	public $virtualFieldSeparator = '__';

/**
 * List of table engine specific parameters used on table creating
 *
 * @var array
 */
	public $tableParameters = array();

/**
 * List of engine specific additional field parameters used on table creating
 *
 * @var array
 */
	public $fieldParameters = array();

/**
 * Indicates whether there was a change on the cached results on the methods of this class
 * This will be used for storing in a more persistent cache
 *
 * @var boolean
 */
	protected $_methodCacheChange = false;

/**
 * Constructor
 *
 * @param array $config Array of configuration information for the Datasource.
 * @param boolean $autoConnect Whether or not the datasource should automatically connect.
 * @throws MissingConnectionException when a connection cannot be made.
 */
	public function __construct($config = null, $autoConnect = true) {
		if (!isset($config['prefix'])) {
			$config['prefix'] = '';
		}
		parent::__construct($config);
		$this->fullDebug = Configure::read('debug') > 1;
		if (!$this->enabled()) {
<<<<<<< HEAD
			throw new Error\MissingConnectionException(array(
				'class' => get_class($this)
=======
			throw new MissingConnectionException(array(
				'class' => get_class($this),
				'enabled' => false
>>>>>>> b2ccdd46
			));
		}
		if ($autoConnect) {
			$this->connect();
		}
	}

/**
 * Reconnects to database server with optional new settings
 *
 * @param array $config An array defining the new configuration settings
 * @return boolean True on success, false on failure
 */
	public function reconnect($config = array()) {
		$this->disconnect();
		$this->setConfig($config);
		$this->_sources = null;

		return $this->connect();
	}

/**
 * Disconnects from database.
 *
 * @return boolean True if the database could be disconnected, else false
 */
	public function disconnect() {
		if ($this->_result instanceof \PDOStatement) {
			$this->_result->closeCursor();
		}
		unset($this->_connection);
		$this->connected = false;
		return true;
	}

/**
 * Get the underlying connection object.
 *
 * @return PDO
 */
	public function getConnection() {
		return $this->_connection;
	}

/**
 * Gets the version string of the database server
 *
 * @return string The database version
 */
	public function getVersion() {
		return $this->_connection->getAttribute(PDO::ATTR_SERVER_VERSION);
	}

/**
 * Returns a quoted and escaped string of $data for use in an SQL statement.
 *
 * @param string $data String to be prepared for use in an SQL statement
 * @param string $column The column into which this data will be inserted
 * @return string Quoted and escaped data
 */
	public function value($data, $column = null) {
		if (is_array($data) && !empty($data)) {
			return array_map(
				array(&$this, 'value'),
				$data, array_fill(0, count($data), $column)
			);
		} elseif (is_object($data) && isset($data->type, $data->value)) {
			if ($data->type == 'identifier') {
				return $this->name($data->value);
			} elseif ($data->type == 'expression') {
				return $data->value;
			}
		} elseif (in_array($data, array('{$__cakeID__$}', '{$__cakeForeignKey__$}'), true)) {
			return $data;
		}

		if ($data === null || (is_array($data) && empty($data))) {
			return 'NULL';
		}

		if (empty($column)) {
			$column = $this->introspectType($data);
		}

		switch ($column) {
			case 'binary':
				return $this->_connection->quote($data, PDO::PARAM_LOB);
			break;
			case 'boolean':
				return $this->_connection->quote($this->boolean($data, true), PDO::PARAM_BOOL);
			break;
			case 'string':
			case 'text':
				return $this->_connection->quote($data, PDO::PARAM_STR);
			default:
				if ($data === '') {
					return 'NULL';
				}
				if (is_float($data)) {
					return str_replace(',', '.', strval($data));
				}
				if ((is_int($data) || $data === '0') || (
					is_numeric($data) && strpos($data, ',') === false &&
					$data[0] != '0' && strpos($data, 'e') === false)
				) {
					return $data;
				}
				return $this->_connection->quote($data);
			break;
		}
	}

/**
 * Returns an object to represent a database identifier in a query. Expression objects
 * are not sanitized or escaped.
 *
 * @param string $identifier A SQL expression to be used as an identifier
 * @return stdClass An object representing a database identifier to be used in a query
 */
	public function identifier($identifier) {
		$obj = new \stdClass();
		$obj->type = 'identifier';
		$obj->value = $identifier;
		return $obj;
	}

/**
 * Returns an object to represent a database expression in a query.  Expression objects
 * are not sanitized or escaped.
 *
 * @param string $expression An arbitrary SQL expression to be inserted into a query.
 * @return stdClass An object representing a database expression to be used in a query
 */
	public function expression($expression) {
		$obj = new \stdClass();
		$obj->type = 'expression';
		$obj->value = $expression;
		return $obj;
	}

/**
 * Executes given SQL statement.
 *
 * @param string $sql SQL statement
 * @param array $params Additional options for the query.
 * @return boolean
 */
	public function rawQuery($sql, $params = array()) {
		$this->took = $this->numRows = false;
		return $this->execute($sql, $params);
	}

/**
 * Queries the database with given SQL statement, and obtains some metadata about the result
 * (rows affected, timing, any errors, number of rows in resultset). The query is also logged.
 * If Configure::read('debug') is set, the log is shown all the time, else it is only shown on errors.
 *
 * ### Options
 *
 * - log - Whether or not the query should be logged to the memory log.
 *
 * @param string $sql SQL statement
 * @param array $options
 * @param array $params values to be bound to the query
 * @return mixed Resource or object representing the result set, or false on failure
 */
	public function execute($sql, $options = array(), $params = array()) {
		$options += array('log' => $this->fullDebug);

		$t = microtime(true);
		$this->_result = $this->_execute($sql, $params);

		if ($options['log']) {
			$this->took = round((microtime(true) - $t) * 1000, 0);
			$this->numRows = $this->affected = $this->lastAffected();
			$this->logQuery($sql, $params);
		}

		return $this->_result;
	}

/**
 * Executes given SQL statement.
 *
 * @param string $sql SQL statement
 * @param array $params list of params to be bound to query
 * @param array $prepareOptions Options to be used in the prepare statement
 * @return mixed PDOStatement if query executes with no problem, true as the result of a successful, false on error
 * query returning no rows, such as a CREATE statement, false otherwise
 * @throws PDOException
 */
	protected function _execute($sql, $params = array(), $prepareOptions = array()) {
		$sql = trim($sql);
		if (preg_match('/^(?:CREATE|ALTER|DROP)/i', $sql)) {
			$statements = array_filter(explode(';', $sql));
			if (count($statements) > 1) {
				$result = array_map(array($this, '_execute'), $statements);
				return array_search(false, $result) === false;
			}
		}

		try {
			$query = $this->_connection->prepare($sql, $prepareOptions);
			$query->setFetchMode(PDO::FETCH_LAZY);
			if (!$query->execute($params)) {
				$this->_results = $query;
				$query->closeCursor();
				return false;
			}
			if (!$query->columnCount()) {
				$query->closeCursor();
				if (!$query->rowCount()) {
					return true;
				}
			}
			return $query;
		} catch (\PDOException $e) {
			if (isset($query->queryString)) {
				$e->queryString = $query->queryString;
			} else {
				$e->queryString = $sql;
			}
			throw $e;
		}
	}

/**
 * Returns a formatted error message from previous database operation.
 *
 * @param PDOStatement $query the query to extract the error from if any
 * @return string Error message with error number
 */
	public function lastError(\PDOStatement $query = null) {
		if ($query) {
			$error = $query->errorInfo();
		} else {
			$error = $this->_connection->errorInfo();
		}
		if (empty($error[2])) {
			return null;
		}
		return $error[1] . ': ' . $error[2];
	}

/**
 * Returns number of affected rows in previous database operation. If no previous operation exists,
 * this returns false.
 *
 * @param mixed $source
 * @return integer Number of affected rows
 */
	public function lastAffected($source = null) {
		if ($this->hasResult()) {
			return $this->_result->rowCount();
		}
		return 0;
	}

/**
 * Returns number of rows in previous resultset. If no previous resultset exists,
 * this returns false.
 *
 * @param mixed $source Not used
 * @return integer Number of rows in resultset
 */
	public function lastNumRows($source = null) {
		return $this->lastAffected();
	}

/**
 * DataSource Query abstraction
 *
 * @return resource Result resource identifier.
 */
	public function query() {
		$args	  = func_get_args();
		$fields	  = null;
		$order	  = null;
		$limit	  = null;
		$page	  = null;
		$recursive = null;

		if (count($args) === 1) {
			return $this->fetchAll($args[0]);
		} elseif (count($args) > 1 && (strpos($args[0], 'findBy') === 0 || strpos($args[0], 'findAllBy') === 0)) {
			$params = $args[1];

			if (substr($args[0], 0, 6) === 'findBy') {
				$all = false;
				$field = Inflector::underscore(substr($args[0], 6));
			} else {
				$all = true;
				$field = Inflector::underscore(substr($args[0], 9));
			}

			$or = (strpos($field, '_or_') !== false);
			if ($or) {
				$field = explode('_or_', $field);
			} else {
				$field = explode('_and_', $field);
			}
			$off = count($field) - 1;

			if (isset($params[1 + $off])) {
				$fields = $params[1 + $off];
			}

			if (isset($params[2 + $off])) {
				$order = $params[2 + $off];
			}

			if (!array_key_exists(0, $params)) {
				return false;
			}

			$c = 0;
			$conditions = array();

			foreach ($field as $f) {
				$conditions[$args[2]->alias . '.' . $f] = $params[$c++];
			}

			if ($or) {
				$conditions = array('OR' => $conditions);
			}

			if ($all) {
				if (isset($params[3 + $off])) {
					$limit = $params[3 + $off];
				}

				if (isset($params[4 + $off])) {
					$page = $params[4 + $off];
				}

				if (isset($params[5 + $off])) {
					$recursive = $params[5 + $off];
				}
				return $args[2]->find('all', compact('conditions', 'fields', 'order', 'limit', 'page', 'recursive'));
			} else {
				if (isset($params[3 + $off])) {
					$recursive = $params[3 + $off];
				}
				return $args[2]->find('first', compact('conditions', 'fields', 'order', 'recursive'));
			}
		} else {
			if (isset($args[1]) && $args[1] === true) {
				return $this->fetchAll($args[0], true);
			} elseif (isset($args[1]) && !is_array($args[1]) ) {
				return $this->fetchAll($args[0], false);
			} elseif (isset($args[1]) && is_array($args[1])) {
				if (isset($args[2])) {
					$cache = $args[2];
				} else {
					$cache = true;
				}
				return $this->fetchAll($args[0], $args[1], array('cache' => $cache));
			}
		}
	}

/**
 * Returns a row from current resultset as an array
 *
 * @param string $sql Some SQL to be executed.
 * @return array The fetched row as an array
 */
	public function fetchRow($sql = null) {
		if (is_string($sql) && strlen($sql) > 5 && !$this->execute($sql)) {
			return null;
		}

		if ($this->hasResult()) {
			$this->resultSet($this->_result);
			$resultRow = $this->fetchResult();
			if (isset($resultRow[0])) {
				$this->fetchVirtualField($resultRow);
			}
			return $resultRow;
		} else {
			return null;
		}
	}

/**
 * Returns an array of all result rows for a given SQL query.
 * Returns false if no rows matched.
 *
 *
 * ### Options
 *
 * - `cache` - Returns the cached version of the query, if exists and stores the result in cache.
 *   This is a non-persistent cache, and only lasts for a single request. This option
 *   defaults to true. If you are directly calling this method, you can disable caching
 *   by setting $options to `false`
 *
 * @param string $sql SQL statement
 * @param array $params parameters to be bound as values for the SQL statement
 * @param array $options additional options for the query.
 * @return array Array of resultset rows, or false if no rows matched
 */
	public function fetchAll($sql, $params = array(), $options = array()) {
		if (is_string($options)) {
			$options = array('modelName' => $options);
		}
		if (is_bool($params)) {
			$options['cache'] = $params;
			$params = array();
		}
		$options += array('cache' => true);
		$cache = $options['cache'];
		if ($cache && ($cached = $this->getQueryCache($sql, $params)) !== false) {
			return $cached;
		}
		if ($result = $this->execute($sql, array(), $params)) {
			$out = array();

			if ($this->hasResult()) {
				$first = $this->fetchRow();
				if ($first != null) {
					$out[] = $first;
				}
				while ($item = $this->fetchResult()) {
					if (isset($item[0])) {
						$this->fetchVirtualField($item);
					}
					$out[] = $item;
				}
			}

			if (!is_bool($result) && $cache) {
				$this->_writeQueryCache($sql, $out, $params);
			}

			if (empty($out) && is_bool($this->_result)) {
				return $this->_result;
			}
			return $out;
		}
		return false;
	}

/**
 * Fetches the next row from the current result set
 *
 * @return boolean
 */
	public function fetchResult() {
		return false;
	}

/**
 * Modifies $result array to place virtual fields in model entry where they belongs to
 *
 * @param array $result Reference to the fetched row
 * @return void
 */
	public function fetchVirtualField(&$result) {
		if (isset($result[0]) && is_array($result[0])) {
			foreach ($result[0] as $field => $value) {
				if (strpos($field, $this->virtualFieldSeparator) === false) {
					continue;
				}
				list($alias, $virtual) = explode($this->virtualFieldSeparator, $field);

				if (!ClassRegistry::isKeySet($alias)) {
					return;
				}
				$model = ClassRegistry::getObject($alias);
				if ($model->isVirtualField($virtual)) {
					$result[$alias][$virtual] = $value;
					unset($result[0][$field]);
				}
			}
			if (empty($result[0])) {
				unset($result[0]);
			}
		}
	}

/**
 * Returns a single field of the first of query results for a given SQL query, or false if empty.
 *
 * @param string $name Name of the field
 * @param string $sql SQL query
 * @return mixed Value of field read.
 */
	public function field($name, $sql) {
		$data = $this->fetchRow($sql);
		if (empty($data[$name])) {
			return false;
		}
		return $data[$name];
	}

/**
 * Empties the method caches.
 * These caches are used by DboSource::name() and DboSource::conditions()
 *
 * @return void
 */
	public function flushMethodCache() {
		$this->_methodCacheChange = true;
		static::$methodCache = array();
	}

/**
 * Cache a value into the methodCaches.  Will respect the value of DboSource::$cacheMethods.
 * Will retrieve a value from the cache if $value is null.
 *
 * If caching is disabled and a write is attempted, the $value will be returned.
 * A read will either return the value or null.
 *
 * @param string $method Name of the method being cached.
 * @param string $key The key name for the cache operation.
 * @param mixed $value The value to cache into memory.
 * @return mixed Either null on failure, or the value if its set.
 */
	public function cacheMethod($method, $key, $value = null) {
		if ($this->cacheMethods === false) {
			return $value;
		}
		if (empty(static::$methodCache)) {
			static::$methodCache = Cache::read('method_cache', '_cake_core_');
		}
		if ($value === null) {
			return (isset(static::$methodCache[$method][$key])) ? static::$methodCache[$method][$key] : null;
		}
		$this->_methodCacheChange = true;
		return static::$methodCache[$method][$key] = $value;
	}

/**
 * Returns a quoted name of $data for use in an SQL statement.
 * Strips fields out of SQL functions before quoting.
 *
 * Results of this method are stored in a memory cache.  This improves performance, but
 * because the method uses a hashing algorithm it can have collisions.
 * Setting DboSource::$cacheMethods to false will disable the memory cache.
 *
 * @param mixed $data Either a string with a column to quote. An array of columns to quote or an
 *   object from DboSource::expression() or DboSource::identifier()
 * @return string SQL field
 */
	public function name($data) {
		if (is_object($data) && isset($data->type)) {
			return $data->value;
		}
		if ($data === '*') {
			return '*';
		}
		if (is_array($data)) {
			foreach ($data as $i => $dataItem) {
				$data[$i] = $this->name($dataItem);
			}
			return $data;
		}
		$cacheKey = md5($this->startQuote . $data . $this->endQuote);
		if ($return = $this->cacheMethod(__FUNCTION__, $cacheKey)) {
			return $return;
		}
		$data = trim($data);
		if (preg_match('/^[\w-]+(?:\.[^ \*]*)*$/', $data)) { // string, string.string
			if (strpos($data, '.') === false) { // string
				return $this->cacheMethod(__FUNCTION__, $cacheKey, $this->startQuote . $data . $this->endQuote);
			}
			$items = explode('.', $data);
			return $this->cacheMethod(__FUNCTION__, $cacheKey,
				$this->startQuote . implode($this->endQuote . '.' . $this->startQuote, $items) . $this->endQuote
			);
		}
		if (preg_match('/^[\w-]+\.\*$/', $data)) { // string.*
			return $this->cacheMethod(__FUNCTION__, $cacheKey,
				$this->startQuote . str_replace('.*', $this->endQuote . '.*', $data)
			);
		}
		if (preg_match('/^([\w-]+)\((.*)\)$/', $data, $matches)) { // Functions
			return $this->cacheMethod(__FUNCTION__, $cacheKey,
				 $matches[1] . '(' . $this->name($matches[2]) . ')'
			);
		}
		if (
			preg_match('/^([\w-]+(\.[\w-]+|\(.*\))*)\s+' . preg_quote($this->alias) . '\s*([\w-]+)$/i', $data, $matches
		)) {
			return $this->cacheMethod(
				__FUNCTION__, $cacheKey,
				preg_replace(
					'/\s{2,}/', ' ', $this->name($matches[1]) . ' ' . $this->alias . ' ' . $this->name($matches[3])
				)
			);
		}
		if (preg_match('/^[\w-_\s]*[\w-_]+/', $data)) {
			return $this->cacheMethod(__FUNCTION__, $cacheKey, $this->startQuote . $data . $this->endQuote);
		}
		return $this->cacheMethod(__FUNCTION__, $cacheKey, $data);
	}

/**
 * Checks if the source is connected to the database.
 *
 * @return boolean True if the database is connected, else false
 */
	public function isConnected() {
		return $this->connected;
	}

/**
 * Checks if the result is valid
 *
 * @return boolean True if the result is valid else false
 */
	public function hasResult() {
		return is_a($this->_result, 'PDOStatement');
	}

/**
 * Get the query log as an array.
 *
 * @param boolean $sorted Get the queries sorted by time taken, defaults to false.
 * @param boolean $clear If True the existing log will cleared.
 * @return array Array of queries run as an array
 */
	public function getLog($sorted = false, $clear = true) {
		if ($sorted) {
			$log = sortByKey($this->_queriesLog, 'took', 'desc', SORT_NUMERIC);
		} else {
			$log = $this->_queriesLog;
		}
		if ($clear) {
			$this->_queriesLog = array();
		}
		return array('log' => $log, 'count' => $this->_queriesCnt, 'time' => $this->_queriesTime);
	}

/**
 * Outputs the contents of the queries log. If in a non-CLI environment the sql_log element
 * will be rendered and output.  If in a CLI environment, a plain text log is generated.
 *
 * @param boolean $sorted Get the queries sorted by time taken, defaults to false.
 * @return void
 */
	public function showLog($sorted = false) {
		$log = $this->getLog($sorted, false);
		if (empty($log['log'])) {
			return;
		}
		if (PHP_SAPI != 'cli') {
			$controller = null;
			$View = new View($controller, false);
			$View->set('logs', array($this->configKeyName => $log));
			echo $View->element('sql_dump', array('_forced_from_dbo_' => true));
		} else {
			foreach ($log['log'] as $k => $i) {
				print (($k + 1) . ". {$i['query']}\n");
			}
		}
	}

/**
 * Log given SQL query.
 *
 * @param string $sql SQL statement
 * @param array $params Values binded to the query (prepared statements)
 * @return void
 */
	public function logQuery($sql, $params = array()) {
		$this->_queriesCnt++;
		$this->_queriesTime += $this->took;
		$this->_queriesLog[] = array(
			'query'		=> $sql,
			'params'	=> $params,
			'affected'	=> $this->affected,
			'numRows'	=> $this->numRows,
			'took'		=> $this->took
		);
		if (count($this->_queriesLog) > $this->_queriesLogMax) {
			array_pop($this->_queriesLog);
		}
	}

/**
 * Gets full table name including prefix
 *
 * @param Model|string $model Either a Model object or a string table name.
 * @param boolean $quote Whether you want the table name quoted.
 * @param boolean $schema Whether you want the schema name included.
 * @return string Full quoted table name
 */
	public function fullTableName($model, $quote = true, $schema = true) {
		if (is_object($model)) {
			$schemaName = $model->schemaName;
			$table = $model->tablePrefix . $model->table;
		} elseif (!empty($this->config['prefix']) && strpos($model, $this->config['prefix']) !== 0) {
			$table = $this->config['prefix'] . strval($model);
		} else {
			$table = strval($model);
		}
		if ($schema && !isset($schemaName)) {
			$schemaName = $this->getSchemaName();
		}

		if ($quote) {
			if ($schema && !empty($schemaName)) {
				if (false == strstr($table, '.')) {
					return $this->name($schemaName) . '.' . $this->name($table);
				}
			}
			return $this->name($table);
		}
		if ($schema && !empty($schemaName)) {
			if (false == strstr($table, '.')) {
				return $schemaName . '.' . $table;
			}
		}
		return $table;
	}

/**
 * The "C" in CRUD
 *
 * Creates new records in the database.
 *
 * @param Model $model Model object that the record is for.
 * @param array $fields An array of field names to insert. If null, $model->data will be
 *   used to generate field names.
 * @param array $values An array of values with keys matching the fields. If null, $model->data will
 *   be used to generate values.
 * @return boolean Success
 */
	public function create(Model $model, $fields = null, $values = null) {
		$id = null;

		if ($fields == null) {
			unset($fields, $values);
			$fields = array_keys($model->data);
			$values = array_values($model->data);
		}
		$count = count($fields);

		for ($i = 0; $i < $count; $i++) {
			$valueInsert[] = $this->value($values[$i], $model->getColumnType($fields[$i]));
			$fieldInsert[] = $this->name($fields[$i]);
			if ($fields[$i] == $model->primaryKey) {
				$id = $values[$i];
			}
		}
		$query = array(
			'table' => $this->fullTableName($model),
			'fields' => implode(', ', $fieldInsert),
			'values' => implode(', ', $valueInsert)
		);

		if ($this->execute($this->renderStatement('create', $query))) {
			if (empty($id)) {
				$id = $this->lastInsertId($this->fullTableName($model, false, false), $model->primaryKey);
			}
			$model->setInsertID($id);
			$model->id = $id;
			return true;
		}
		$model->onError();
		return false;
	}

/**
 * The "R" in CRUD
 *
 * Reads record(s) from the database.
 *
 * @param Model $model A Model object that the query is for.
 * @param array $queryData An array of queryData information containing keys similar to Model::find()
 * @param integer $recursive Number of levels of association
 * @return mixed boolean false on error/failure.  An array of results on success.
 */
	public function read(Model $model, $queryData = array(), $recursive = null) {
		$queryData = $this->_scrubQueryData($queryData);

		$null = null;
		$array = array('callbacks' => $queryData['callbacks']);
		$linkedModels = array();
		$bypass = false;

		if ($recursive === null && isset($queryData['recursive'])) {
			$recursive = $queryData['recursive'];
		}

		if (!is_null($recursive)) {
			$_recursive = $model->recursive;
			$model->recursive = $recursive;
		}

		if (!empty($queryData['fields'])) {
			$bypass = true;
			$queryData['fields'] = $this->fields($model, null, $queryData['fields']);
		} else {
			$queryData['fields'] = $this->fields($model);
		}

		$_associations = $model->associations();

		if ($model->recursive == -1) {
			$_associations = array();
		} elseif ($model->recursive == 0) {
			unset($_associations[2], $_associations[3]);
		}

		foreach ($_associations as $type) {
			foreach ($model->{$type} as $assoc => $assocData) {
				$linkModel = $model->{$assoc};
				$external = isset($assocData['external']);

				$linkModel->getDataSource();
				if ($model->useDbConfig === $linkModel->useDbConfig) {
					if ($bypass) {
						$assocData['fields'] = false;
					}
					if (true === $this->generateAssociationQuery($model, $linkModel, $type, $assoc, $assocData, $queryData, $external, $null)) {
						$linkedModels[$type . '/' . $assoc] = true;
					}
				}
			}
		}

		$query = trim($this->generateAssociationQuery($model, null, null, null, null, $queryData, false, $null));

		$resultSet = $this->fetchAll($query, $model->cacheQueries);

		if ($resultSet === false) {
			$model->onError();
			return false;
		}

		$filtered = array();

		if ($queryData['callbacks'] === true || $queryData['callbacks'] === 'after') {
			$filtered = $this->_filterResults($resultSet, $model);
		}

		if ($model->recursive > -1) {
			$joined = array();
			if (isset($queryData['joins'][0]['alias'])) {
				$joined[$model->alias] = (array)Hash::extract($queryData['joins'], '{n}.alias');
			}
			foreach ($_associations as $type) {
				foreach ($model->{$type} as $assoc => $assocData) {
					$linkModel = $model->{$assoc};

					if (!isset($linkedModels[$type . '/' . $assoc])) {
						if ($model->useDbConfig === $linkModel->useDbConfig) {
							$db = $this;
						} else {
							$db = ConnectionManager::getDataSource($linkModel->useDbConfig);
						}
					} elseif ($model->recursive > 1 && ($type === 'belongsTo' || $type === 'hasOne')) {
						$db = $this;
					}

					if (isset($db) && method_exists($db, 'queryAssociation')) {
						$stack = array($assoc);
						$stack['_joined'] = $joined;
						$db->queryAssociation($model, $linkModel, $type, $assoc, $assocData, $array, true, $resultSet, $model->recursive - 1, $stack);
						unset($db);

						if ($type === 'hasMany') {
							$filtered[] = $assoc;
						}
					}
				}
			}
			if ($queryData['callbacks'] === true || $queryData['callbacks'] === 'after') {
				$this->_filterResults($resultSet, $model, $filtered);
			}
		}

		if (!is_null($recursive)) {
			$model->recursive = $_recursive;
		}
		return $resultSet;
	}

/**
 * Passes association results thru afterFind filters of corresponding model
 *
 * @param array $results Reference of resultset to be filtered
 * @param Model $model Instance of model to operate against
 * @param array $filtered List of classes already filtered, to be skipped
 * @return array Array of results that have been filtered through $model->afterFind
 */
	protected function _filterResults(&$results, Model $model, $filtered = array()) {
		$current = reset($results);
		if (!is_array($current)) {
			return array();
		}
		$keys = array_diff(array_keys($current), $filtered, array($model->alias));
		$filtering = array();
		foreach ($keys as $className) {
			if (!isset($model->{$className}) || !is_object($model->{$className})) {
				continue;
			}
			$linkedModel = $model->{$className};
			$filtering[] = $className;
			foreach ($results as &$result) {
				$data = $linkedModel->afterFind(array(array($className => $result[$className])), false);
				if (isset($data[0][$className])) {
					$result[$className] = $data[0][$className];
				}
			}
		}
		return $filtering;
	}

/**
 * Queries associations.  Used to fetch results on recursive models.
 *
 * @param Model $model Primary Model object
 * @param Model $linkModel Linked model that
 * @param string $type Association type, one of the model association types ie. hasMany
 * @param string $association
 * @param array $assocData
 * @param array $queryData
 * @param boolean $external Whether or not the association query is on an external datasource.
 * @param array $resultSet Existing results
 * @param integer $recursive Number of levels of association
 * @param array $stack
 * @return mixed
 * @throws CakeException when results cannot be created.
 */
	public function queryAssociation(Model $model, &$linkModel, $type, $association, $assocData, &$queryData, $external, &$resultSet, $recursive, $stack) {
		if (isset($stack['_joined'])) {
			$joined = $stack['_joined'];
			unset($stack['_joined']);
		}

		if ($query = $this->generateAssociationQuery($model, $linkModel, $type, $association, $assocData, $queryData, $external, $resultSet)) {
			if (!is_array($resultSet)) {
				throw new Error\Exception(__d('cake_dev', 'Error in Model %s', get_class($model)));
			}
			if ($type === 'hasMany' && empty($assocData['limit']) && !empty($assocData['foreignKey'])) {
				$ins = $fetch = array();
				foreach ($resultSet as &$result) {
					if ($in = $this->insertQueryData('{$__cakeID__$}', $result, $association, $assocData, $model, $linkModel, $stack)) {
						$ins[] = $in;
					}
				}

				if (!empty($ins)) {
					$ins = array_unique($ins);
					$fetch = $this->fetchAssociated($model, $query, $ins);
				}

				if (!empty($fetch) && is_array($fetch)) {
					if ($recursive > 0) {
						foreach ($linkModel->associations() as $type1) {
							foreach ($linkModel->{$type1} as $assoc1 => $assocData1) {
								$deepModel = $linkModel->{$assoc1};
								$tmpStack = $stack;
								$tmpStack[] = $assoc1;

								if ($linkModel->useDbConfig === $deepModel->useDbConfig) {
									$db = $this;
								} else {
									$db = ConnectionManager::getDataSource($deepModel->useDbConfig);
								}
								$db->queryAssociation($linkModel, $deepModel, $type1, $assoc1, $assocData1, $queryData, true, $fetch, $recursive - 1, $tmpStack);
							}
						}
					}
				}
				if ($queryData['callbacks'] === true || $queryData['callbacks'] === 'after') {
					$this->_filterResults($fetch, $model);
				}
				return $this->_mergeHasMany($resultSet, $fetch, $association, $model, $linkModel);
			} elseif ($type === 'hasAndBelongsToMany') {
				$ins = $fetch = array();
				foreach ($resultSet as &$result) {
					if ($in = $this->insertQueryData('{$__cakeID__$}', $result, $association, $assocData, $model, $linkModel, $stack)) {
						$ins[] = $in;
					}
				}
				if (!empty($ins)) {
					$ins = array_unique($ins);
					if (count($ins) > 1) {
						$query = str_replace('{$__cakeID__$}', '(' . implode(', ', $ins) . ')', $query);
						$query = str_replace('= (', 'IN (', $query);
					} else {
						$query = str_replace('{$__cakeID__$}', $ins[0], $query);
					}
					$query = str_replace(' WHERE 1 = 1', '', $query);
				}

				$foreignKey = $model->hasAndBelongsToMany[$association]['foreignKey'];
				$joinKeys = array($foreignKey, $model->hasAndBelongsToMany[$association]['associationForeignKey']);
				list($with, $habtmFields) = $model->joinModel($model->hasAndBelongsToMany[$association]['with'], $joinKeys);
				$habtmFieldsCount = count($habtmFields);
				$q = $this->insertQueryData($query, null, $association, $assocData, $model, $linkModel, $stack);

				if ($q !== false) {
					$fetch = $this->fetchAll($q, $model->cacheQueries);
				} else {
					$fetch = null;
				}
			}

			$modelAlias = $model->alias;
			$modelPK = $model->primaryKey;
			foreach ($resultSet as &$row) {
				if ($type !== 'hasAndBelongsToMany') {
					$q = $this->insertQueryData($query, $row, $association, $assocData, $model, $linkModel, $stack);
					$fetch = null;
					if ($q !== false) {
						$joinedData = array();
						if (($type === 'belongsTo' || $type === 'hasOne') && isset($row[$linkModel->alias], $joined[$model->alias]) && in_array($linkModel->alias, $joined[$model->alias])) {
							$joinedData = Hash::filter($row[$linkModel->alias]);
							if (!empty($joinedData)) {
								$fetch[0] = array($linkModel->alias => $row[$linkModel->alias]);
							}
						} else {
							$fetch = $this->fetchAll($q, $model->cacheQueries);
						}
					}
				}
				$selfJoin = $linkModel->name === $model->name;

				if (!empty($fetch) && is_array($fetch)) {
					if ($recursive > 0) {
						foreach ($linkModel->associations() as $type1) {
							foreach ($linkModel->{$type1} as $assoc1 => $assocData1) {
								$deepModel = $linkModel->{$assoc1};

								if ($type1 === 'belongsTo' || ($deepModel->alias === $modelAlias && $type === 'belongsTo') || ($deepModel->alias !== $modelAlias)) {
									$tmpStack = $stack;
									$tmpStack[] = $assoc1;
									if ($linkModel->useDbConfig == $deepModel->useDbConfig) {
										$db = $this;
									} else {
										$db = ConnectionManager::getDataSource($deepModel->useDbConfig);
									}
									$db->queryAssociation($linkModel, $deepModel, $type1, $assoc1, $assocData1, $queryData, true, $fetch, $recursive - 1, $tmpStack);
								}
							}
						}
					}
					if ($type === 'hasAndBelongsToMany') {
						$uniqueIds = $merge = array();

						foreach ($fetch as $j => $data) {
							if (isset($data[$with]) && $data[$with][$foreignKey] === $row[$modelAlias][$modelPK]) {
								if ($habtmFieldsCount <= 2) {
									unset($data[$with]);
								}
								$merge[] = $data;
							}
						}
						if (empty($merge) && !isset($row[$association])) {
							$row[$association] = $merge;
						} else {
							$this->_mergeAssociation($row, $merge, $association, $type);
						}
					} else {
						$this->_mergeAssociation($row, $fetch, $association, $type, $selfJoin);
					}
					if (isset($row[$association])) {
						$row[$association] = $linkModel->afterFind($row[$association], false);
					}
				} else {
					$tempArray[0][$association] = false;
					$this->_mergeAssociation($row, $tempArray, $association, $type, $selfJoin);
				}
			}
		}
	}

/**
 * A more efficient way to fetch associations.	Woohoo!
 *
 * @param Model $model Primary model object
 * @param string $query Association query
 * @param array $ids Array of IDs of associated records
 * @return array Association results
 */
	public function fetchAssociated(Model $model, $query, $ids) {
		$query = str_replace('{$__cakeID__$}', implode(', ', $ids), $query);
		if (count($ids) > 1) {
			$query = str_replace('= (', 'IN (', $query);
		}
		return $this->fetchAll($query, $model->cacheQueries);
	}

/**
 * mergeHasMany - Merge the results of hasMany relations.
 *
 *
 * @param array $resultSet Data to merge into
 * @param array $merge Data to merge
 * @param string $association Name of Model being Merged
 * @param Model $model Model being merged onto
 * @param Model $linkModel Model being merged
 * @return void
 */
	protected function _mergeHasMany(&$resultSet, $merge, $association, $model, $linkModel) {
		$modelAlias = $model->alias;
		$modelPK = $model->primaryKey;
		$modelFK = $model->hasMany[$association]['foreignKey'];
		foreach ($resultSet as &$result) {
			if (!isset($result[$modelAlias])) {
				continue;
			}
			$merged = array();
			foreach ($merge as $data) {
				if ($result[$modelAlias][$modelPK] === $data[$association][$modelFK]) {
					if (count($data) > 1) {
						$data = array_merge($data[$association], $data);
						unset($data[$association]);
						foreach ($data as $key => $name) {
							if (is_numeric($key)) {
								$data[$association][] = $name;
								unset($data[$key]);
							}
						}
						$merged[] = $data;
					} else {
						$merged[] = $data[$association];
					}
				}
			}
			$result = Hash::mergeDiff($result, array($association => $merged));
		}
	}

/**
 * Merge association of merge into data
 *
 * @param array $data
 * @param array $merge
 * @param string $association
 * @param string $type
 * @param boolean $selfJoin
 * @return void
 */
	protected function _mergeAssociation(&$data, &$merge, $association, $type, $selfJoin = false) {
		if (isset($merge[0]) && !isset($merge[0][$association])) {
			$association = Inflector::pluralize($association);
		}

		if ($type === 'belongsTo' || $type === 'hasOne') {
			if (isset($merge[$association])) {
				$data[$association] = $merge[$association][0];
			} else {
				if (count($merge[0][$association]) > 1) {
					foreach ($merge[0] as $assoc => $data2) {
						if ($assoc !== $association) {
							$merge[0][$association][$assoc] = $data2;
						}
					}
				}
				if (!isset($data[$association])) {
					if ($merge[0][$association] != null) {
						$data[$association] = $merge[0][$association];
					} else {
						$data[$association] = array();
					}
				} else {
					if (is_array($merge[0][$association])) {
						foreach ($data[$association] as $k => $v) {
							if (!is_array($v)) {
								$dataAssocTmp[$k] = $v;
							}
						}

						foreach ($merge[0][$association] as $k => $v) {
							if (!is_array($v)) {
								$mergeAssocTmp[$k] = $v;
							}
						}
						$dataKeys = array_keys($data);
						$mergeKeys = array_keys($merge[0]);

						if ($mergeKeys[0] === $dataKeys[0] || $mergeKeys === $dataKeys) {
							$data[$association][$association] = $merge[0][$association];
						} else {
							$diff = Hash::diff($dataAssocTmp, $mergeAssocTmp);
							$data[$association] = array_merge($merge[0][$association], $diff);
						}
					} elseif ($selfJoin && array_key_exists($association, $merge[0])) {
						$data[$association] = array_merge($data[$association], array($association => array()));
					}
				}
			}
		} else {
			if (isset($merge[0][$association]) && $merge[0][$association] === false) {
				if (!isset($data[$association])) {
					$data[$association] = array();
				}
			} else {
				foreach ($merge as $i => $row) {
					$insert = array();
					if (count($row) === 1) {
						$insert = $row[$association];
					} elseif (isset($row[$association])) {
						$insert = array_merge($row[$association], $row);
						unset($insert[$association]);
					}

					if (empty($data[$association]) || (isset($data[$association]) && !in_array($insert, $data[$association], true))) {
						$data[$association][] = $insert;
					}
				}
			}
		}
	}

/**
 * Generates an array representing a query or part of a query from a single model or two associated models
 *
 * @param Model $model
 * @param Model $linkModel
 * @param string $type
 * @param string $association
 * @param array $assocData
 * @param array $queryData
 * @param boolean $external
 * @param array $resultSet
 * @return mixed
 */
	public function generateAssociationQuery(Model $model, $linkModel, $type, $association, $assocData, &$queryData, $external, &$resultSet) {
		$queryData = $this->_scrubQueryData($queryData);
		$assocData = $this->_scrubQueryData($assocData);
		$modelAlias = $model->alias;

		if (empty($queryData['fields'])) {
			$queryData['fields'] = $this->fields($model, $modelAlias);
		} elseif (!empty($model->hasMany) && $model->recursive > -1) {
			$assocFields = $this->fields($model, $modelAlias, array("{$modelAlias}.{$model->primaryKey}"));
			$passedFields = $queryData['fields'];
			if (count($passedFields) === 1) {
				if (strpos($passedFields[0], $assocFields[0]) === false && !preg_match('/^[a-z]+\(/i', $passedFields[0])) {
					$queryData['fields'] = array_merge($passedFields, $assocFields);
				} else {
					$queryData['fields'] = $passedFields;
				}
			} else {
				$queryData['fields'] = array_merge($passedFields, $assocFields);
			}
			unset($assocFields, $passedFields);
		}

		if ($linkModel === null) {
			return $this->buildStatement(
				array(
					'fields' => array_unique($queryData['fields']),
					'table' => $this->fullTableName($model),
					'alias' => $modelAlias,
					'limit' => $queryData['limit'],
					'offset' => $queryData['offset'],
					'joins' => $queryData['joins'],
					'conditions' => $queryData['conditions'],
					'order' => $queryData['order'],
					'group' => $queryData['group']
				),
				$model
			);
		}
		if ($external && !empty($assocData['finderQuery'])) {
			return $assocData['finderQuery'];
		}

		$self = $model->name === $linkModel->name;
		$fields = array();

		if ($external || (in_array($type, array('hasOne', 'belongsTo')) && $assocData['fields'] !== false)) {
			$fields = $this->fields($linkModel, $association, $assocData['fields']);
		}
		if (empty($assocData['offset']) && !empty($assocData['page'])) {
			$assocData['offset'] = ($assocData['page'] - 1) * $assocData['limit'];
		}
		$assocData['limit'] = $this->limit($assocData['limit'], $assocData['offset']);

		switch ($type) {
			case 'hasOne':
			case 'belongsTo':
				$conditions = $this->_mergeConditions(
					$assocData['conditions'],
					$this->getConstraint($type, $model, $linkModel, $association, array_merge($assocData, compact('external', 'self')))
				);

				if (!$self && $external) {
					foreach ($conditions as $key => $condition) {
						if (is_numeric($key) && strpos($condition, $modelAlias . '.') !== false) {
							unset($conditions[$key]);
						}
					}
				}

				if ($external) {
					$query = array_merge($assocData, array(
						'conditions' => $conditions,
						'table' => $this->fullTableName($linkModel),
						'fields' => $fields,
						'alias' => $association,
						'group' => null
					));
					$query += array('order' => $assocData['order'], 'limit' => $assocData['limit']);
				} else {
					$join = array(
						'table' => $linkModel,
						'alias' => $association,
						'type' => isset($assocData['type']) ? $assocData['type'] : 'LEFT',
						'conditions' => trim($this->conditions($conditions, true, false, $model))
					);
					$queryData['fields'] = array_merge($queryData['fields'], $fields);

					if (!empty($assocData['order'])) {
						$queryData['order'][] = $assocData['order'];
					}
					if (!in_array($join, $queryData['joins'])) {
						$queryData['joins'][] = $join;
					}
					return true;
				}
			break;
			case 'hasMany':
				$assocData['fields'] = $this->fields($linkModel, $association, $assocData['fields']);
				if (!empty($assocData['foreignKey'])) {
					$assocData['fields'] = array_merge($assocData['fields'], $this->fields($linkModel, $association, array("{$association}.{$assocData['foreignKey']}")));
				}
				$query = array(
					'conditions' => $this->_mergeConditions($this->getConstraint('hasMany', $model, $linkModel, $association, $assocData), $assocData['conditions']),
					'fields' => array_unique($assocData['fields']),
					'table' => $this->fullTableName($linkModel),
					'alias' => $association,
					'order' => $assocData['order'],
					'limit' => $assocData['limit'],
					'group' => null
				);
			break;
			case 'hasAndBelongsToMany':
				$joinFields = array();
				$joinAssoc = null;

				if (isset($assocData['with']) && !empty($assocData['with'])) {
					$joinKeys = array($assocData['foreignKey'], $assocData['associationForeignKey']);
					list($with, $joinFields) = $model->joinModel($assocData['with'], $joinKeys);

					$joinTbl = $model->{$with};
					$joinAlias = $joinTbl;

					if (is_array($joinFields) && !empty($joinFields)) {
						$joinAssoc = $joinAlias = $model->{$with}->alias;
						$joinFields = $this->fields($model->{$with}, $joinAlias, $joinFields);
					} else {
						$joinFields = array();
					}
				} else {
					$joinTbl = $assocData['joinTable'];
					$joinAlias = $this->fullTableName($assocData['joinTable']);
				}
				$query = array(
					'conditions' => $assocData['conditions'],
					'limit' => $assocData['limit'],
					'table' => $this->fullTableName($linkModel),
					'alias' => $association,
					'fields' => array_merge($this->fields($linkModel, $association, $assocData['fields']), $joinFields),
					'order' => $assocData['order'],
					'group' => null,
					'joins' => array(array(
						'table' => $joinTbl,
						'alias' => $joinAssoc,
						'conditions' => $this->getConstraint('hasAndBelongsToMany', $model, $linkModel, $joinAlias, $assocData, $association)
					))
				);
			break;
		}
		if (isset($query)) {
			return $this->buildStatement($query, $model);
		}
		return null;
	}

/**
 * Returns a conditions array for the constraint between two models
 *
 * @param string $type Association type
 * @param Model $model Model object
 * @param string $linkModel
 * @param string $alias
 * @param array $assoc
 * @param string $alias2
 * @return array Conditions array defining the constraint between $model and $association
 */
	public function getConstraint($type, $model, $linkModel, $alias, $assoc, $alias2 = null) {
		$assoc += array('external' => false, 'self' => false);

		if (empty($assoc['foreignKey'])) {
			return array();
		}

		switch (true) {
			case ($assoc['external'] && $type === 'hasOne'):
				return array("{$alias}.{$assoc['foreignKey']}" => '{$__cakeID__$}');
			case ($assoc['external'] && $type === 'belongsTo'):
				return array("{$alias}.{$linkModel->primaryKey}" => '{$__cakeForeignKey__$}');
			case (!$assoc['external'] && $type === 'hasOne'):
				return array("{$alias}.{$assoc['foreignKey']}" => $this->identifier("{$model->alias}.{$model->primaryKey}"));
			case (!$assoc['external'] && $type === 'belongsTo'):
				return array("{$model->alias}.{$assoc['foreignKey']}" => $this->identifier("{$alias}.{$linkModel->primaryKey}"));
			case ($type === 'hasMany'):
				return array("{$alias}.{$assoc['foreignKey']}" => array('{$__cakeID__$}'));
			case ($type === 'hasAndBelongsToMany'):
				return array(
					array("{$alias}.{$assoc['foreignKey']}" => '{$__cakeID__$}'),
					array("{$alias}.{$assoc['associationForeignKey']}" => $this->identifier("{$alias2}.{$linkModel->primaryKey}"))
				);
		}
		return array();
	}

/**
 * Builds and generates a JOIN statement from an array.	 Handles final clean-up before conversion.
 *
 * @param array $join An array defining a JOIN statement in a query
 * @return string An SQL JOIN statement to be used in a query
 * @see DboSource::renderJoinStatement()
 * @see DboSource::buildStatement()
 */
	public function buildJoinStatement($join) {
		$data = array_merge(array(
			'type' => null,
			'alias' => null,
			'table' => 'join_table',
			'conditions' => array()
		), $join);

		if (!empty($data['alias'])) {
			$data['alias'] = $this->alias . $this->name($data['alias']);
		}
		if (!empty($data['conditions'])) {
			$data['conditions'] = trim($this->conditions($data['conditions'], true, false));
		}
		if (!empty($data['table'])) {
			$schema = !(is_string($data['table']) && strpos($data['table'], '(') === 0);
			$data['table'] = $this->fullTableName($data['table'], true, $schema);
		}
		return $this->renderJoinStatement($data);
	}

/**
 * Builds and generates an SQL statement from an array.	 Handles final clean-up before conversion.
 *
 * @param array $query An array defining an SQL query
 * @param Model $model The model object which initiated the query
 * @return string An executable SQL statement
 * @see DboSource::renderStatement()
 */
	public function buildStatement($query, $model) {
		$query = array_merge($this->_queryDefaults, $query);
		if (!empty($query['joins'])) {
			$count = count($query['joins']);
			for ($i = 0; $i < $count; $i++) {
				if (is_array($query['joins'][$i])) {
					$query['joins'][$i] = $this->buildJoinStatement($query['joins'][$i]);
				}
			}
		}
		return $this->renderStatement('select', array(
			'conditions' => $this->conditions($query['conditions'], true, true, $model),
			'fields' => implode(', ', $query['fields']),
			'table' => $query['table'],
			'alias' => $this->alias . $this->name($query['alias']),
			'order' => $this->order($query['order'], 'ASC', $model),
			'limit' => $this->limit($query['limit'], $query['offset']),
			'joins' => implode(' ', $query['joins']),
			'group' => $this->group($query['group'], $model)
		));
	}

/**
 * Renders a final SQL JOIN statement
 *
 * @param array $data
 * @return string
 */
	public function renderJoinStatement($data) {
		extract($data);
		return trim("{$type} JOIN {$table} {$alias} ON ({$conditions})");
	}

/**
 * Renders a final SQL statement by putting together the component parts in the correct order
 *
 * @param string $type type of query being run.  e.g select, create, update, delete, schema, alter.
 * @param array $data Array of data to insert into the query.
 * @return string Rendered SQL expression to be run.
 */
	public function renderStatement($type, $data) {
		extract($data);
		$aliases = null;

		switch (strtolower($type)) {
			case 'select':
				return "SELECT {$fields} FROM {$table} {$alias} {$joins} {$conditions} {$group} {$order} {$limit}";
			case 'create':
				return "INSERT INTO {$table} ({$fields}) VALUES ({$values})";
			case 'update':
				if (!empty($alias)) {
					$aliases = "{$this->alias}{$alias} {$joins} ";
				}
				return "UPDATE {$table} {$aliases}SET {$fields} {$conditions}";
			case 'delete':
				if (!empty($alias)) {
					$aliases = "{$this->alias}{$alias} {$joins} ";
				}
				return "DELETE {$alias} FROM {$table} {$aliases}{$conditions}";
			case 'schema':
				foreach (array('columns', 'indexes', 'tableParameters') as $var) {
					if (is_array(${$var})) {
						${$var} = "\t" . join(",\n\t", array_filter(${$var}));
					} else {
						${$var} = '';
					}
				}
				if (trim($indexes) !== '') {
					$columns .= ',';
				}
				return "CREATE TABLE {$table} (\n{$columns}{$indexes}) {$tableParameters};";
			case 'alter':
				return;
		}
	}

/**
 * Merges a mixed set of string/array conditions
 *
 * @param mixed $query
 * @param mixed $assoc
 * @return array
 */
	protected function _mergeConditions($query, $assoc) {
		if (empty($assoc)) {
			return $query;
		}

		if (is_array($query)) {
			return array_merge((array)$assoc, $query);
		}

		if (!empty($query)) {
			$query = array($query);
			if (is_array($assoc)) {
				$query = array_merge($query, $assoc);
			} else {
				$query[] = $assoc;
			}
			return $query;
		}

		return $assoc;
	}

/**
 * Generates and executes an SQL UPDATE statement for given model, fields, and values.
 * For databases that do not support aliases in UPDATE queries.
 *
 * @param Model $model
 * @param array $fields
 * @param array $values
 * @param mixed $conditions
 * @return boolean Success
 */
	public function update(Model $model, $fields = array(), $values = null, $conditions = null) {
		if ($values == null) {
			$combined = $fields;
		} else {
			$combined = array_combine($fields, $values);
		}

		$fields = implode(', ', $this->_prepareUpdateFields($model, $combined, empty($conditions)));

		$alias = $joins = null;
		$table = $this->fullTableName($model);
		$conditions = $this->_matchRecords($model, $conditions);

		if ($conditions === false) {
			return false;
		}
		$query = compact('table', 'alias', 'joins', 'fields', 'conditions');

		if (!$this->execute($this->renderStatement('update', $query))) {
			$model->onError();
			return false;
		}
		return true;
	}

/**
 * Quotes and prepares fields and values for an SQL UPDATE statement
 *
 * @param Model $model
 * @param array $fields
 * @param boolean $quoteValues If values should be quoted, or treated as SQL snippets
 * @param boolean $alias Include the model alias in the field name
 * @return array Fields and values, quoted and prepared
 */
	protected function _prepareUpdateFields(Model $model, $fields, $quoteValues = true, $alias = false) {
		$quotedAlias = $this->startQuote . $model->alias . $this->endQuote;

		$updates = array();
		foreach ($fields as $field => $value) {
			if ($alias && strpos($field, '.') === false) {
				$quoted = $model->escapeField($field);
			} elseif (!$alias && strpos($field, '.') !== false) {
				$quoted = $this->name(str_replace($quotedAlias . '.', '', str_replace(
					$model->alias . '.', '', $field
				)));
			} else {
				$quoted = $this->name($field);
			}

			if ($value === null) {
				$updates[] = $quoted . ' = NULL';
				continue;
			}
			$update = $quoted . ' = ';

			if ($quoteValues) {
				$update .= $this->value($value, $model->getColumnType($field));
			} elseif ($model->getColumnType($field) == 'boolean' && (is_int($value) || is_bool($value))) {
				$update .= $this->boolean($value, true);
			} elseif (!$alias) {
				$update .= str_replace($quotedAlias . '.', '', str_replace(
					$model->alias . '.', '', $value
				));
			} else {
				$update .= $value;
			}
			$updates[] = $update;
		}
		return $updates;
	}

/**
 * Generates and executes an SQL DELETE statement.
 * For databases that do not support aliases in UPDATE queries.
 *
 * @param Model $model
 * @param mixed $conditions
 * @return boolean Success
 */
	public function delete(Model $model, $conditions = null) {
		$alias = $joins = null;
		$table = $this->fullTableName($model);
		$conditions = $this->_matchRecords($model, $conditions);

		if ($conditions === false) {
			return false;
		}

		if ($this->execute($this->renderStatement('delete', compact('alias', 'table', 'joins', 'conditions'))) === false) {
			$model->onError();
			return false;
		}
		return true;
	}

/**
 * Gets a list of record IDs for the given conditions.	Used for multi-record updates and deletes
 * in databases that do not support aliases in UPDATE/DELETE queries.
 *
 * @param Model $model
 * @param mixed $conditions
 * @return array List of record IDs
 */
	protected function _matchRecords(Model $model, $conditions = null) {
		if ($conditions === true) {
			$conditions = $this->conditions(true);
		} elseif ($conditions === null) {
			$conditions = $this->conditions($this->defaultConditions($model, $conditions, false), true, true, $model);
		} else {
			$noJoin = true;
			foreach ($conditions as $field => $value) {
				$originalField = $field;
				if (strpos($field, '.') !== false) {
					list($alias, $field) = explode('.', $field);
					$field = ltrim($field, $this->startQuote);
					$field = rtrim($field, $this->endQuote);
				}
				if (!$model->hasField($field)) {
					$noJoin = false;
					break;
				}
				if ($field !== $originalField) {
					$conditions[$field] = $value;
					unset($conditions[$originalField]);
				}
			}
			if ($noJoin === true) {
				return $this->conditions($conditions);
			}
			$idList = $model->find('all', array(
				'fields' => "{$model->alias}.{$model->primaryKey}",
				'conditions' => $conditions
			));

			if (empty($idList)) {
				return false;
			}
			$conditions = $this->conditions(array(
				$model->primaryKey => Hash::extract($idList, "{n}.{$model->alias}.{$model->primaryKey}")
			));
		}
		return $conditions;
	}

/**
 * Returns an array of SQL JOIN fragments from a model's associations
 *
 * @param Model $model
 * @return array
 */
	protected function _getJoins(Model $model) {
		$join = array();
		$joins = array_merge($model->getAssociated('hasOne'), $model->getAssociated('belongsTo'));

		foreach ($joins as $assoc) {
			if (isset($model->{$assoc}) && $model->useDbConfig == $model->{$assoc}->useDbConfig && $model->{$assoc}->getDataSource()) {
				$assocData = $model->getAssociated($assoc);
				$join[] = $this->buildJoinStatement(array(
					'table' => $model->{$assoc},
					'alias' => $assoc,
					'type' => isset($assocData['type']) ? $assocData['type'] : 'LEFT',
					'conditions' => trim($this->conditions(
						$this->_mergeConditions($assocData['conditions'], $this->getConstraint($assocData['association'], $model, $model->{$assoc}, $assoc, $assocData)),
						true, false, $model
					))
				));
			}
		}
		return $join;
	}

/**
 * Returns an SQL calculation, i.e. COUNT() or MAX()
 *
 * @param Model $model
 * @param string $func Lowercase name of SQL function, i.e. 'count' or 'max'
 * @param array $params Function parameters (any values must be quoted manually)
 * @return string An SQL calculation function
 */
	public function calculate(Model $model, $func, $params = array()) {
		$params = (array)$params;

		switch (strtolower($func)) {
			case 'count':
				if (!isset($params[0])) {
					$params[0] = '*';
				}
				if (!isset($params[1])) {
					$params[1] = 'count';
				}
				if (is_object($model) && $model->isVirtualField($params[0])) {
					$arg = $this->_quoteFields($model->getVirtualField($params[0]));
				} else {
					$arg = $this->name($params[0]);
				}
				return 'COUNT(' . $arg . ') AS ' . $this->name($params[1]);
			case 'max':
			case 'min':
				if (!isset($params[1])) {
					$params[1] = $params[0];
				}
				if (is_object($model) && $model->isVirtualField($params[0])) {
					$arg = $this->_quoteFields($model->getVirtualField($params[0]));
				} else {
					$arg = $this->name($params[0]);
				}
				return strtoupper($func) . '(' . $arg . ') AS ' . $this->name($params[1]);
			break;
		}
	}

/**
 * Deletes all the records in a table and resets the count of the auto-incrementing
 * primary key, where applicable.
 *
 * @param Model|string $table A string or model class representing the table to be truncated
 * @return boolean	SQL TRUNCATE TABLE statement, false if not applicable.
 */
	public function truncate($table) {
		return $this->execute('TRUNCATE TABLE ' . $this->fullTableName($table));
	}

/**
 * Check if the server support nested transactions
 *
 * @return boolean
 */
	public function nestedTransactionSupported() {
		return false;
	}

/**
 * Begin a transaction
 *
 * @return boolean True on success, false on fail
 * (i.e. if the database/model does not support transactions,
 * or a transaction has not started).
 */
	public function begin() {
		if ($this->_transactionStarted) {
			if ($this->nestedTransactionSupported()) {
				return $this->_beginNested();
			}
			$this->_transactionNesting++;
			return $this->_transactionStarted;
		}

		$this->_transactionNesting = 0;
		if ($this->fullDebug) {
			$this->logQuery('BEGIN');
		}
		return $this->_transactionStarted = $this->_connection->beginTransaction();
	}

/**
 * Begin a nested transaction
 *
 * @return boolean
 */
	protected function _beginNested() {
		$query = 'SAVEPOINT LEVEL' . ++$this->_transactionNesting;
		if ($this->fullDebug) {
			$this->logQuery($query);
		}
		$this->_connection->exec($query);
		return true;
	}

/**
 * Commit a transaction
 *
 * @return boolean True on success, false on fail
 * (i.e. if the database/model does not support transactions,
 * or a transaction has not started).
 */
	public function commit() {
		if (!$this->_transactionStarted) {
			return false;
		}

		if ($this->_transactionNesting === 0) {
			if ($this->fullDebug) {
				$this->logQuery('COMMIT');
			}
			$this->_transactionStarted = false;
			return $this->_connection->commit();
		}

		if ($this->nestedTransactionSupported()) {
			return $this->_commitNested();
		}

		$this->_transactionNesting--;
		return true;
	}

/**
 * Commit a nested transaction
 *
 * @return boolean
 */
	protected function _commitNested() {
		$query = 'RELEASE SAVEPOINT LEVEL' . $this->_transactionNesting--;
		if ($this->fullDebug) {
			$this->logQuery($query);
		}
		$this->_connection->exec($query);
		return true;
	}

/**
 * Rollback a transaction
 *
 * @return boolean True on success, false on fail
 * (i.e. if the database/model does not support transactions,
 * or a transaction has not started).
 */
	public function rollback() {
		if (!$this->_transactionStarted) {
			return false;
		}

		if ($this->_transactionNesting === 0) {
			if ($this->fullDebug) {
				$this->logQuery('ROLLBACK');
			}
			$this->_transactionStarted = false;
			return $this->_connection->rollBack();
		}

		if ($this->nestedTransactionSupported()) {
			return $this->_rollbackNested();
		}

		$this->_transactionNesting--;
		return true;
	}

/**
 * Rollback a nested transaction
 *
 * @return boolean
 */
	protected function _rollbackNested() {
		$query = 'ROLLBACK TO SAVEPOINT LEVEL' . $this->_transactionNesting--;
		if ($this->fullDebug) {
			$this->logQuery($query);
		}
		$this->_connection->exec($query);
		return true;
	}

/**
 * Returns the ID generated from the previous INSERT operation.
 *
 * @param mixed $source
 * @return mixed
 */
	public function lastInsertId($source = null) {
		return $this->_connection->lastInsertId();
	}

/**
 * Creates a default set of conditions from the model if $conditions is null/empty.
 * If conditions are supplied then they will be returned.  If a model doesn't exist and no conditions
 * were provided either null or false will be returned based on what was input.
 *
 * @param Model $model
 * @param string|array|boolean $conditions Array of conditions, conditions string, null or false. If an array of conditions,
 *   or string conditions those conditions will be returned.  With other values the model's existence will be checked.
 *   If the model doesn't exist a null or false will be returned depending on the input value.
 * @param boolean $useAlias Use model aliases rather than table names when generating conditions
 * @return mixed Either null, false, $conditions or an array of default conditions to use.
 * @see DboSource::update()
 * @see DboSource::conditions()
 */
	public function defaultConditions(Model $model, $conditions, $useAlias = true) {
		if (!empty($conditions)) {
			return $conditions;
		}
		$exists = $model->exists();
		if (!$exists && $conditions !== null) {
			return false;
		} elseif (!$exists) {
			return null;
		}
		$alias = $model->alias;

		if (!$useAlias) {
			$alias = $this->fullTableName($model, false);
		}
		return array("{$alias}.{$model->primaryKey}" => $model->getID());
	}

/**
 * Returns a key formatted like a string Model.fieldname(i.e. Post.title, or Country.name)
 *
 * @param Model $model
 * @param string $key
 * @param string $assoc
 * @return string
 */
	public function resolveKey(Model $model, $key, $assoc = null) {
		if (strpos('.', $key) !== false) {
			return $this->name($model->alias) . '.' . $this->name($key);
		}
		return $key;
	}

/**
 * Private helper method to remove query metadata in given data array.
 *
 * @param array $data
 * @return array
 */
	protected function _scrubQueryData($data) {
		static $base = null;
		if ($base === null) {
			$base = array_fill_keys(array('conditions', 'fields', 'joins', 'order', 'limit', 'offset', 'group'), array());
			$base['callbacks'] = null;
		}
		return (array)$data + $base;
	}

/**
 * Converts model virtual fields into sql expressions to be fetched later
 *
 * @param Model $model
 * @param string $alias Alias table name
 * @param array $fields virtual fields to be used on query
 * @return array
 */
	protected function _constructVirtualFields(Model $model, $alias, $fields) {
		$virtual = array();
		foreach ($fields as $field) {
			$virtualField = $this->name($alias . $this->virtualFieldSeparator . $field);
			$expression = $this->_quoteFields($model->getVirtualField($field));
			$virtual[] = '(' . $expression . ") {$this->alias} {$virtualField}";
		}
		return $virtual;
	}

/**
 * Generates the fields list of an SQL query.
 *
 * @param Model $model
 * @param string $alias Alias table name
 * @param mixed $fields
 * @param boolean $quote If false, returns fields array unquoted
 * @return array
 */
	public function fields(Model $model, $alias = null, $fields = array(), $quote = true) {
		if (empty($alias)) {
			$alias = $model->alias;
		}
		$virtualFields = $model->getVirtualField();
		$cacheKey = array(
			$alias,
			get_class($model),
			$model->alias,
			$virtualFields,
			$fields,
			$quote,
			ConnectionManager::getSourceName($this)
		);
		$cacheKey = md5(serialize($cacheKey));
		if ($return = $this->cacheMethod(__FUNCTION__, $cacheKey)) {
			return $return;
		}
		$allFields = empty($fields);
		if ($allFields) {
			$fields = array_keys($model->schema());
		} elseif (!is_array($fields)) {
			$fields = String::tokenize($fields);
		}
		$fields = array_values(array_filter($fields));
		$allFields = $allFields || in_array('*', $fields) || in_array($model->alias . '.*', $fields);

		$virtual = array();
		if (!empty($virtualFields)) {
			$virtualKeys = array_keys($virtualFields);
			foreach ($virtualKeys as $field) {
				$virtualKeys[] = $model->alias . '.' . $field;
			}
			$virtual = ($allFields) ? $virtualKeys : array_intersect($virtualKeys, $fields);
			foreach ($virtual as $i => $field) {
				if (strpos($field, '.') !== false) {
					$virtual[$i] = str_replace($model->alias . '.', '', $field);
				}
				$fields = array_diff($fields, array($field));
			}
			$fields = array_values($fields);
		}

		if (!$quote) {
			if (!empty($virtual)) {
				$fields = array_merge($fields, $this->_constructVirtualFields($model, $alias, $virtual));
			}
			return $fields;
		}
		$count = count($fields);

		if ($count >= 1 && !in_array($fields[0], array('*', 'COUNT(*)'))) {
			for ($i = 0; $i < $count; $i++) {
				if (is_string($fields[$i]) && in_array($fields[$i], $virtual)) {
					unset($fields[$i]);
					continue;
				}
				if (is_object($fields[$i]) && isset($fields[$i]->type) && $fields[$i]->type === 'expression') {
					$fields[$i] = $fields[$i]->value;
				} elseif (preg_match('/^\(.*\)\s' . $this->alias . '.*/i', $fields[$i])) {
					continue;
				} elseif (!preg_match('/^.+\\(.*\\)/', $fields[$i])) {
					$prepend = '';

					if (strpos($fields[$i], 'DISTINCT') !== false) {
						$prepend = 'DISTINCT ';
						$fields[$i] = trim(str_replace('DISTINCT', '', $fields[$i]));
					}
					$dot = strpos($fields[$i], '.');

					if ($dot === false) {
						$prefix = !(
							strpos($fields[$i], ' ') !== false ||
							strpos($fields[$i], '(') !== false
						);
						$fields[$i] = $this->name(($prefix ? $alias . '.' : '') . $fields[$i]);
					} else {
						if (strpos($fields[$i], ',') === false) {
							$build = explode('.', $fields[$i]);
							if (!Hash::numeric($build)) {
								$fields[$i] = $this->name(implode('.', $build));
							}
						}
					}
					$fields[$i] = $prepend . $fields[$i];
				} elseif (preg_match('/\(([\.\w]+)\)/', $fields[$i], $field)) {
					if (isset($field[1])) {
						if (strpos($field[1], '.') === false) {
							$field[1] = $this->name($alias . '.' . $field[1]);
						} else {
							$field[0] = explode('.', $field[1]);
							if (!Hash::numeric($field[0])) {
								$field[0] = implode('.', array_map(array(&$this, 'name'), $field[0]));
								$fields[$i] = preg_replace('/\(' . $field[1] . '\)/', '(' . $field[0] . ')', $fields[$i], 1);
							}
						}
					}
				}
			}
		}
		if (!empty($virtual)) {
			$fields = array_merge($fields, $this->_constructVirtualFields($model, $alias, $virtual));
		}
		return $this->cacheMethod(__FUNCTION__, $cacheKey, array_unique($fields));
	}

/**
 * Creates a WHERE clause by parsing given conditions data.  If an array or string
 * conditions are provided those conditions will be parsed and quoted.  If a boolean
 * is given it will be integer cast as condition.  Null will return 1 = 1.
 *
 * Results of this method are stored in a memory cache.  This improves performance, but
 * because the method uses a hashing algorithm it can have collisions.
 * Setting DboSource::$cacheMethods to false will disable the memory cache.
 *
 * @param mixed $conditions Array or string of conditions, or any value.
 * @param boolean $quoteValues If true, values should be quoted
 * @param boolean $where If true, "WHERE " will be prepended to the return value
 * @param Model $model A reference to the Model instance making the query
 * @return string SQL fragment
 */
	public function conditions($conditions, $quoteValues = true, $where = true, $model = null) {
		$clause = $out = '';

		if ($where) {
			$clause = ' WHERE ';
		}

		if (is_array($conditions) && !empty($conditions)) {
			$out = $this->conditionKeysToString($conditions, $quoteValues, $model);

			if (empty($out)) {
				return $clause . ' 1 = 1';
			}
			return $clause . implode(' AND ', $out);
		}
		if (is_bool($conditions)) {
			return $clause . (int)$conditions . ' = 1';
		}

		if (empty($conditions) || trim($conditions) === '') {
			return $clause . '1 = 1';
		}
		$clauses = '/^WHERE\\x20|^GROUP\\x20BY\\x20|^HAVING\\x20|^ORDER\\x20BY\\x20/i';

		if (preg_match($clauses, $conditions, $match)) {
			$clause = '';
		}
		$conditions = $this->_quoteFields($conditions);
		return $clause . $conditions;
	}

/**
 * Creates a WHERE clause by parsing given conditions array.  Used by DboSource::conditions().
 *
 * @param array $conditions Array or string of conditions
 * @param boolean $quoteValues If true, values should be quoted
 * @param Model $model A reference to the Model instance making the query
 * @return string SQL fragment
 */
	public function conditionKeysToString($conditions, $quoteValues = true, $model = null) {
		$out = array();
		$data = $columnType = null;
		$bool = array('and', 'or', 'not', 'and not', 'or not', 'xor', '||', '&&');

		foreach ($conditions as $key => $value) {
			$join = ' AND ';
			$not = null;

			if (is_array($value)) {
				$valueInsert = (
					!empty($value) &&
					(substr_count($key, '?') === count($value) || substr_count($key, ':') === count($value))
				);
			}

			if (is_numeric($key) && empty($value)) {
				continue;
			} elseif (is_numeric($key) && is_string($value)) {
				$out[] = $not . $this->_quoteFields($value);
			} elseif ((is_numeric($key) && is_array($value)) || in_array(strtolower(trim($key)), $bool)) {
				if (in_array(strtolower(trim($key)), $bool)) {
					$join = ' ' . strtoupper($key) . ' ';
				} else {
					$key = $join;
				}
				$value = $this->conditionKeysToString($value, $quoteValues, $model);

				if (strpos($join, 'NOT') !== false) {
					if (strtoupper(trim($key)) === 'NOT') {
						$key = 'AND ' . trim($key);
					}
					$not = 'NOT ';
				}

				if (empty($value[1])) {
					if ($not) {
						$out[] = $not . '(' . $value[0] . ')';
					} else {
						$out[] = $value[0];
					}
				} else {
					$out[] = '(' . $not . '(' . implode(') ' . strtoupper($key) . ' (', $value) . '))';
				}
			} else {
				if (is_object($value) && isset($value->type)) {
					if ($value->type === 'identifier') {
						$data .= $this->name($key) . ' = ' . $this->name($value->value);
					} elseif ($value->type === 'expression') {
						if (is_numeric($key)) {
							$data .= $value->value;
						} else {
							$data .= $this->name($key) . ' = ' . $value->value;
						}
					}
				} elseif (is_array($value) && !empty($value) && !$valueInsert) {
					$keys = array_keys($value);
					if ($keys === array_values($keys)) {
						$count = count($value);
						if ($count === 1 && !preg_match("/\s+NOT$/", $key)) {
							$data = $this->_quoteFields($key) . ' = (';
						} else {
							$data = $this->_quoteFields($key) . ' IN (';
						}
						if ($quoteValues) {
							if (is_object($model)) {
								$columnType = $model->getColumnType($key);
							}
							$data .= implode(', ', $this->value($value, $columnType));
						}
						$data .= ')';
					} else {
						$ret = $this->conditionKeysToString($value, $quoteValues, $model);
						if (count($ret) > 1) {
							$data = '(' . implode(') AND (', $ret) . ')';
						} elseif (isset($ret[0])) {
							$data = $ret[0];
						}
					}
				} elseif (is_numeric($key) && !empty($value)) {
					$data = $this->_quoteFields($value);
				} else {
					$data = $this->_parseKey($model, trim($key), $value);
				}

				if ($data != null) {
					$out[] = $data;
					$data = null;
				}
			}
		}
		return $out;
	}

/**
 * Extracts a Model.field identifier and an SQL condition operator from a string, formats
 * and inserts values, and composes them into an SQL snippet.
 *
 * @param Model $model Model object initiating the query
 * @param string $key An SQL key snippet containing a field and optional SQL operator
 * @param mixed $value The value(s) to be inserted in the string
 * @return string
 */
	protected function _parseKey($model, $key, $value) {
		$operatorMatch = '/^(((' . implode(')|(', $this->_sqlOps);
		$operatorMatch .= ')\\x20?)|<[>=]?(?![^>]+>)\\x20?|[>=!]{1,3}(?!<)\\x20?)/is';
		$bound = (strpos($key, '?') !== false || (is_array($value) && strpos($key, ':') !== false));

		if (strpos($key, ' ') === false) {
			$operator = '=';
		} else {
			list($key, $operator) = explode(' ', trim($key), 2);

			if (!preg_match($operatorMatch, trim($operator)) && strpos($operator, ' ') !== false) {
				$key = $key . ' ' . $operator;
				$split = strrpos($key, ' ');
				$operator = substr($key, $split);
				$key = substr($key, 0, $split);
			}
		}

		$virtual = false;
		if (is_object($model) && $model->isVirtualField($key)) {
			$key = $this->_quoteFields($model->getVirtualField($key));
			$virtual = true;
		}

		$type = is_object($model) ? $model->getColumnType($key) : null;
		$null = $value === null || (is_array($value) && empty($value));

		if (strtolower($operator) === 'not') {
			$data = $this->conditionKeysToString(
				array($operator => array($key => $value)), true, $model
			);
			return $data[0];
		}

		$value = $this->value($value, $type);

		if (!$virtual && $key !== '?') {
			$isKey = (strpos($key, '(') !== false || strpos($key, ')') !== false);
			$key = $isKey ? $this->_quoteFields($key) : $this->name($key);
		}

		if ($bound) {
			return String::insert($key . ' ' . trim($operator), $value);
		}

		if (!preg_match($operatorMatch, trim($operator))) {
			$operator .= ' =';
		}
		$operator = trim($operator);

		if (is_array($value)) {
			$value = implode(', ', $value);

			switch ($operator) {
				case '=':
					$operator = 'IN';
				break;
				case '!=':
				case '<>':
					$operator = 'NOT IN';
				break;
			}
			$value = "({$value})";
		} elseif ($null || $value === 'NULL') {
			switch ($operator) {
				case '=':
					$operator = 'IS';
				break;
				case '!=':
				case '<>':
					$operator = 'IS NOT';
				break;
			}
		}
		if ($virtual) {
			return "({$key}) {$operator} {$value}";
		}
		return "{$key} {$operator} {$value}";
	}

/**
 * Quotes Model.fields
 *
 * @param string $conditions
 * @return string or false if no match
 */
	protected function _quoteFields($conditions) {
		$start = $end = null;
		$original = $conditions;

		if (!empty($this->startQuote)) {
			$start = preg_quote($this->startQuote);
		}
		if (!empty($this->endQuote)) {
			$end = preg_quote($this->endQuote);
		}
		$conditions = str_replace(array($start, $end), '', $conditions);
		$conditions = preg_replace_callback('/(?:[\'\"][^\'\"\\\]*(?:\\\.[^\'\"\\\]*)*[\'\"])|([a-z0-9_' . $start . $end . ']*\\.[a-z0-9_' . $start . $end . ']*)/i', array(&$this, '_quoteMatchedField'), $conditions);

		if ($conditions !== null) {
			return $conditions;
		}
		return $original;
	}

/**
 * Auxiliary function to quote matches `Model.fields` from a preg_replace_callback call
 *
 * @param string $match matched string
 * @return string quoted string
 */
	protected function _quoteMatchedField($match) {
		if (is_numeric($match[0])) {
			return $match[0];
		}
		return $this->name($match[0]);
	}

/**
 * Returns a limit statement in the correct format for the particular database.
 *
 * @param integer $limit Limit of results returned
 * @param integer $offset Offset from which to start results
 * @return string SQL limit/offset statement
 */
	public function limit($limit, $offset = null) {
		if ($limit) {
			$rt = '';
			if (!strpos(strtolower($limit), 'limit')) {
				$rt = ' LIMIT';
			}

			if ($offset) {
				$rt .= ' ' . $offset . ',';
			}

			$rt .= ' ' . $limit;
			return $rt;
		}
		return null;
	}

/**
 * Returns an ORDER BY clause as a string.
 *
 * @param array|string $keys Field reference, as a key (i.e. Post.title)
 * @param string $direction Direction (ASC or DESC)
 * @param Model $model model reference (used to look for virtual field)
 * @return string ORDER BY clause
 */
	public function order($keys, $direction = 'ASC', $model = null) {
		if (!is_array($keys)) {
			$keys = array($keys);
		}
		$keys = array_filter($keys);
		$result = array();
		while (!empty($keys)) {
			list($key, $dir) = each($keys);
			array_shift($keys);

			if (is_numeric($key)) {
				$key = $dir;
				$dir = $direction;
			}

			if (is_string($key) && strpos($key, ',') !== false && !preg_match('/\(.+\,.+\)/', $key)) {
				$key = array_map('trim', explode(',', $key));
			}
			if (is_array($key)) {
				//Flatten the array
				$key = array_reverse($key, true);
				foreach ($key as $k => $v) {
					if (is_numeric($k)) {
						array_unshift($keys, $v);
					} else {
						$keys = array($k => $v) + $keys;
					}
				}
				continue;
			} elseif (is_object($key) && isset($key->type) && $key->type === 'expression') {
				$result[] = $key->value;
				continue;
			}

			if (preg_match('/\\x20(ASC|DESC).*/i', $key, $_dir)) {
				$dir = $_dir[0];
				$key = preg_replace('/\\x20(ASC|DESC).*/i', '', $key);
			}

			$key = trim($key);

			if (is_object($model) && $model->isVirtualField($key)) {
				$key = '(' . $this->_quoteFields($model->getVirtualField($key)) . ')';
			}
			list($alias, $field) = pluginSplit($key);
			if (is_object($model) && $alias !== $model->alias && is_object($model->{$alias}) && $model->{$alias}->isVirtualField($key)) {
				$key = '(' . $this->_quoteFields($model->{$alias}->getVirtualField($key)) . ')';
			}

			if (strpos($key, '.')) {
				$key = preg_replace_callback('/([a-zA-Z0-9_-]{1,})\\.([a-zA-Z0-9_-]{1,})/', array(&$this, '_quoteMatchedField'), $key);
			}
			if (!preg_match('/\s/', $key) && strpos($key, '.') === false) {
				$key = $this->name($key);
			}
			$key .= ' ' . trim($dir);
			$result[] = $key;
		}
		if (!empty($result)) {
			return ' ORDER BY ' . implode(', ', $result);
		}
		return '';
	}

/**
 * Create a GROUP BY SQL clause
 *
 * @param string $group Group By Condition
 * @param Model $model
 * @return string string condition or null
 */
	public function group($group, $model = null) {
		if ($group) {
			if (!is_array($group)) {
				$group = array($group);
			}
			foreach ($group as $index => $key) {
				if (is_object($model) && $model->isVirtualField($key)) {
					$group[$index] = '(' . $model->getVirtualField($key) . ')';
				}
			}
			$group = implode(', ', $group);
			return ' GROUP BY ' . $this->_quoteFields($group);
		}
		return null;
	}

/**
 * Disconnects database, kills the connection and says the connection is closed.
 *
 * @return void
 */
	public function close() {
		$this->disconnect();
	}

/**
 * Checks if the specified table contains any record matching specified SQL
 *
 * @param Model $Model Model to search
 * @param string $sql SQL WHERE clause (condition only, not the "WHERE" part)
 * @return boolean True if the table has a matching record, else false
 */
	public function hasAny(Model $Model, $sql) {
		$sql = $this->conditions($sql);
		$table = $this->fullTableName($Model);
		$alias = $this->alias . $this->name($Model->alias);
		$where = $sql ? "{$sql}" : ' WHERE 1 = 1';
		$id = $Model->escapeField();

		$out = $this->fetchRow("SELECT COUNT({$id}) {$this->alias}count FROM {$table} {$alias}{$where}");

		if (is_array($out)) {
			return $out[0]['count'];
		}
		return false;
	}

/**
 * Gets the length of a database-native column description, or null if no length
 *
 * @param string $real Real database-layer column type (i.e. "varchar(255)")
 * @return mixed An integer or string representing the length of the column, or null for unknown length.
 */
	public function length($real) {
		if (!preg_match_all('/([\w\s]+)(?:\((\d+)(?:,(\d+))?\))?(\sunsigned)?(\szerofill)?/', $real, $result)) {
			$col = str_replace(array(')', 'unsigned'), '', $real);
			$limit = null;

			if (strpos($col, '(') !== false) {
				list($col, $limit) = explode('(', $col);
			}
			if ($limit !== null) {
				return intval($limit);
			}
			return null;
		}

		$types = array(
			'int' => 1, 'tinyint' => 1, 'smallint' => 1, 'mediumint' => 1, 'integer' => 1, 'bigint' => 1
		);

		list($real, $type, $length, $offset, $sign, $zerofill) = $result;
		$typeArr = $type;
		$type = $type[0];
		$length = $length[0];
		$offset = $offset[0];

		$isFloat = in_array($type, array('dec', 'decimal', 'float', 'numeric', 'double'));
		if ($isFloat && $offset) {
			return $length . ',' . $offset;
		}

		if (($real[0] == $type) && (count($real) === 1)) {
			return null;
		}

		if (isset($types[$type])) {
			$length += $types[$type];
			if (!empty($sign)) {
				$length--;
			}
		} elseif (in_array($type, array('enum', 'set'))) {
			$length = 0;
			foreach ($typeArr as $key => $enumValue) {
				if ($key === 0) {
					continue;
				}
				$tmpLength = strlen($enumValue);
				if ($tmpLength > $length) {
					$length = $tmpLength;
				}
			}
		}
		return intval($length);
	}

/**
 * Translates between PHP boolean values and Database (faked) boolean values
 *
 * @param mixed $data Value to be translated
 * @param boolean $quote
 * @return string|boolean Converted boolean value
 */
	public function boolean($data, $quote = false) {
		if ($quote) {
			return !empty($data) ? '1' : '0';
		}
		return !empty($data);
	}

/**
 * Inserts multiple values into a table
 *
 * @param string $table The table being inserted into.
 * @param array $fields The array of field/column names being inserted.
 * @param array $values The array of values to insert.  The values should
 *   be an array of rows.  Each row should have values keyed by the column name.
 *   Each row must have the values in the same order as $fields.
 * @return boolean
 */
	public function insertMulti($table, $fields, $values) {
		$table = $this->fullTableName($table);
		$holder = implode(',', array_fill(0, count($fields), '?'));
		$fields = implode(', ', array_map(array(&$this, 'name'), $fields));

		$pdoMap = array(
			'integer' => PDO::PARAM_INT,
			'float' => PDO::PARAM_STR,
			'boolean' => PDO::PARAM_BOOL,
			'string' => PDO::PARAM_STR,
			'text' => PDO::PARAM_STR
		);
		$columnMap = array();

		$sql = "INSERT INTO {$table} ({$fields}) VALUES ({$holder})";
		$statement = $this->_connection->prepare($sql);
		$this->begin();

		foreach ($values[key($values)] as $key => $val) {
			$type = $this->introspectType($val);
			$columnMap[$key] = $pdoMap[$type];
		}

		foreach ($values as $row => $value) {
			$i = 1;
			foreach ($value as $col => $val) {
				$statement->bindValue($i, $val, $columnMap[$col]);
				$i += 1;
			}
			$statement->execute();
			$statement->closeCursor();
		}
		return $this->commit();
	}

/**
 * Returns an array of the indexes in given datasource name.
 *
 * @param string $model Name of model to inspect
 * @return array Fields in table. Keys are column and unique
 */
	public function index($model) {
		return false;
	}

/**
 * Generate a database-native schema for the given Schema object
 *
 * @param Model $schema An instance of a subclass of Cake\Model\Schema
 * @param string $tableName Optional.  If specified only the table name given will be generated.
 *   Otherwise, all tables defined in the schema are generated.
 * @return string
 */
	public function createSchema($schema, $tableName = null) {
		if (!is_a($schema, 'Cake\Model\Schema')) {
			trigger_error(__d('cake_dev', 'Invalid schema object'), E_USER_WARNING);
			return null;
		}
		$out = '';

		foreach ($schema->tables as $curTable => $columns) {
			if (!$tableName || $tableName == $curTable) {
				$cols = $colList = $indexes = $tableParameters = array();
				$primary = null;
				$table = $this->fullTableName($curTable);

				foreach ($columns as $name => $col) {
					if (is_string($col)) {
						$col = array('type' => $col);
					}
					if (isset($col['key']) && $col['key'] === 'primary') {
						$primary = $name;
					}
					if ($name !== 'indexes' && $name !== 'tableParameters') {
						$col['name'] = $name;
						if (!isset($col['type'])) {
							$col['type'] = 'string';
						}
						$cols[] = $this->buildColumn($col);
					} elseif ($name === 'indexes') {
						$indexes = array_merge($indexes, $this->buildIndex($col, $table));
					} elseif ($name === 'tableParameters') {
						$tableParameters = array_merge($tableParameters, $this->buildTableParameters($col, $table));
					}
				}
				if (empty($indexes) && !empty($primary)) {
					$col = array('PRIMARY' => array('column' => $primary, 'unique' => 1));
					$indexes = array_merge($indexes, $this->buildIndex($col, $table));
				}
				$columns = $cols;
				$out .= $this->renderStatement('schema', compact('table', 'columns', 'indexes', 'tableParameters')) . "\n\n";
			}
		}
		return $out;
	}

/**
 * Generate a alter syntax from	Cake\Model\Schema::compare()
 *
 * @param mixed $compare
 * @param string $table
 * @return boolean
 */
	public function alterSchema($compare, $table = null) {
		return false;
	}

/**
 * Generate a "drop table" statement for the given Schema object
 *
 * @param Cake\Model\Schema $schema An instance of a subclass of Cake\Model\Schema
 * @param string $table Optional.  If specified only the table name given will be generated.
 *   Otherwise, all tables defined in the schema are generated.
 * @return string
 */
	public function dropSchema(Schema $schema, $table = null) {
		$out = '';

		foreach ($schema->tables as $curTable => $columns) {
			if (!$table || $table == $curTable) {
				$out .= 'DROP TABLE ' . $this->fullTableName($curTable) . ";\n";
			}
		}
		return $out;
	}

/**
 * Generate a database-native column schema string
 *
 * @param array $column An array structured like the following: array('name' => 'value', 'type' => 'value'[, options]),
 *   where options can be 'default', 'length', or 'key'.
 * @return string
 */
	public function buildColumn($column) {
		$name = $type = null;
		extract(array_merge(array('null' => true), $column));

		if (empty($name) || empty($type)) {
			trigger_error(__d('cake_dev', 'Column name or type not defined in schema'), E_USER_WARNING);
			return null;
		}

		if (!isset($this->columns[$type])) {
			trigger_error(__d('cake_dev', 'Column type %s does not exist', $type), E_USER_WARNING);
			return null;
		}

		$real = $this->columns[$type];
		$out = $this->name($name) . ' ' . $real['name'];

		if (isset($column['length'])) {
			$length = $column['length'];
		} elseif (isset($column['limit'])) {
			$length = $column['limit'];
		} elseif (isset($real['length'])) {
			$length = $real['length'];
		} elseif (isset($real['limit'])) {
			$length = $real['limit'];
		}
		if (isset($length)) {
			$out .= '(' . $length . ')';
		}

		if (($column['type'] === 'integer' || $column['type'] === 'float') && isset($column['default']) && $column['default'] === '') {
			$column['default'] = null;
		}
		$out = $this->_buildFieldParameters($out, $column, 'beforeDefault');

		if (isset($column['key']) && $column['key'] === 'primary' && $type === 'integer') {
			$out .= ' ' . $this->columns['primary_key']['name'];
		} elseif (isset($column['key']) && $column['key'] === 'primary') {
			$out .= ' NOT NULL';
		} elseif (isset($column['default']) && isset($column['null']) && $column['null'] === false) {
			$out .= ' DEFAULT ' . $this->value($column['default'], $type) . ' NOT NULL';
		} elseif (isset($column['default'])) {
			$out .= ' DEFAULT ' . $this->value($column['default'], $type);
		} elseif ($type !== 'timestamp' && !empty($column['null'])) {
			$out .= ' DEFAULT NULL';
		} elseif ($type === 'timestamp' && !empty($column['null'])) {
			$out .= ' NULL';
		} elseif (isset($column['null']) && $column['null'] === false) {
			$out .= ' NOT NULL';
		}
		if ($type === 'timestamp' && isset($column['default']) && strtolower($column['default']) === 'current_timestamp') {
			$out = str_replace(array("'CURRENT_TIMESTAMP'", "'current_timestamp'"), 'CURRENT_TIMESTAMP', $out);
		}
		return $this->_buildFieldParameters($out, $column, 'afterDefault');
	}

/**
 * Build the field parameters, in a position
 *
 * @param string $columnString The partially built column string
 * @param array $columnData The array of column data.
 * @param string $position The position type to use. 'beforeDefault' or 'afterDefault' are common
 * @return string a built column with the field parameters added.
 */
	protected function _buildFieldParameters($columnString, $columnData, $position) {
		foreach ($this->fieldParameters as $paramName => $value) {
			if (isset($columnData[$paramName]) && $value['position'] == $position) {
				if (isset($value['options']) && !in_array($columnData[$paramName], $value['options'])) {
					continue;
				}
				$val = $columnData[$paramName];
				if ($value['quote']) {
					$val = $this->value($val);
				}
				$columnString .= ' ' . $value['value'] . $value['join'] . $val;
			}
		}
		return $columnString;
	}

/**
 * Format indexes for create table
 *
 * @param array $indexes
 * @param string $table
 * @return array
 */
	public function buildIndex($indexes, $table = null) {
		$join = array();
		foreach ($indexes as $name => $value) {
			$out = '';
			if ($name === 'PRIMARY') {
				$out .= 'PRIMARY ';
				$name = null;
			} else {
				if (!empty($value['unique'])) {
					$out .= 'UNIQUE ';
				}
				$name = $this->startQuote . $name . $this->endQuote;
			}
			if (is_array($value['column'])) {
				$out .= 'KEY ' . $name . ' (' . implode(', ', array_map(array(&$this, 'name'), $value['column'])) . ')';
			} else {
				$out .= 'KEY ' . $name . ' (' . $this->name($value['column']) . ')';
			}
			$join[] = $out;
		}
		return $join;
	}

/**
 * Read additional table parameters
 *
 * @param string $name
 * @return array
 */
	public function readTableParameters($name) {
		$parameters = array();
		if (method_exists($this, 'listDetailedSources')) {
			$currentTableDetails = $this->listDetailedSources($name);
			foreach ($this->tableParameters as $paramName => $parameter) {
				if (!empty($parameter['column']) && !empty($currentTableDetails[$parameter['column']])) {
					$parameters[$paramName] = $currentTableDetails[$parameter['column']];
				}
			}
		}
		return $parameters;
	}

/**
 * Format parameters for create table
 *
 * @param array $parameters
 * @param string $table
 * @return array
 */
	public function buildTableParameters($parameters, $table = null) {
		$result = array();
		foreach ($parameters as $name => $value) {
			if (isset($this->tableParameters[$name])) {
				if ($this->tableParameters[$name]['quote']) {
					$value = $this->value($value);
				}
				$result[] = $this->tableParameters[$name]['value'] . $this->tableParameters[$name]['join'] . $value;
			}
		}
		return $result;
	}

/**
 * Guesses the data type of an array
 *
 * @param string $value
 * @return void
 */
	public function introspectType($value) {
		if (!is_array($value)) {
			if (is_bool($value)) {
				return 'boolean';
			}
			if (is_float($value) && floatval($value) === $value) {
				return 'float';
			}
			if (is_int($value) && intval($value) === $value) {
				return 'integer';
			}
			if (is_string($value) && strlen($value) > 255) {
				return 'text';
			}
			return 'string';
		}

		$isAllFloat = $isAllInt = true;
		$containsFloat = $containsInt = $containsString = false;
		foreach ($value as $key => $valElement) {
			$valElement = trim($valElement);
			if (!is_float($valElement) && !preg_match('/^[\d]+\.[\d]+$/', $valElement)) {
				$isAllFloat = false;
			} else {
				$containsFloat = true;
				continue;
			}
			if (!is_int($valElement) && !preg_match('/^[\d]+$/', $valElement)) {
				$isAllInt = false;
			} else {
				$containsInt = true;
				continue;
			}
			$containsString = true;
		}

		if ($isAllFloat) {
			return 'float';
		}
		if ($isAllInt) {
			return 'integer';
		}

		if ($containsInt && !$containsString) {
			return 'integer';
		}
		return 'string';
	}

/**
 * Writes a new key for the in memory sql query cache
 *
 * @param string $sql SQL query
 * @param mixed $data result of $sql query
 * @param array $params query params bound as values
 * @return void
 */
	protected function _writeQueryCache($sql, $data, $params = array()) {
		if (preg_match('/^\s*select/i', $sql)) {
			$this->_queryCache[$sql][serialize($params)] = $data;
		}
	}

/**
 * Returns the result for a sql query if it is already cached
 *
 * @param string $sql SQL query
 * @param array $params query params bound as values
 * @return mixed results for query if it is cached, false otherwise
 */
	public function getQueryCache($sql, $params = array()) {
		if (isset($this->_queryCache[$sql]) && preg_match('/^\s*select/i', $sql)) {
			$serialized = serialize($params);
			if (isset($this->_queryCache[$sql][$serialized])) {
				return $this->_queryCache[$sql][$serialized];
			}
		}
		return false;
	}

/**
 * Used for storing in cache the results of the in-memory methodCache
 *
 */
	public function __destruct() {
		if ($this->_methodCacheChange) {
			Cache::write('method_cache', static::$methodCache, '_cake_core_');
		}
	}

}<|MERGE_RESOLUTION|>--- conflicted
+++ resolved
@@ -259,14 +259,9 @@
 		parent::__construct($config);
 		$this->fullDebug = Configure::read('debug') > 1;
 		if (!$this->enabled()) {
-<<<<<<< HEAD
 			throw new Error\MissingConnectionException(array(
-				'class' => get_class($this)
-=======
-			throw new MissingConnectionException(array(
 				'class' => get_class($this),
 				'enabled' => false
->>>>>>> b2ccdd46
 			));
 		}
 		if ($autoConnect) {
