<?php
/**
 * MySQL layer for DBO
 *
 * PHP 5
 *
 * CakePHP(tm) : Rapid Development Framework (http://cakephp.org)
 * Copyright 2005-2012, Cake Software Foundation, Inc. (http://cakefoundation.org)
 *
 * Licensed under The MIT License
 * Redistributions of files must retain the above copyright notice.
 *
 * @copyright     Copyright 2005-2012, Cake Software Foundation, Inc. (http://cakefoundation.org)
 * @link          http://cakephp.org CakePHP(tm) Project
 * @package       Cake.Model.Datasource.Database
 * @since         CakePHP(tm) v 0.10.5.1790
 * @license       MIT License (http://www.opensource.org/licenses/mit-license.php)
 */
namespace Cake\Model\Datasource\Database;

use Cake\Error;
use Cake\Model\Datasource\DboSource;
use Cake\Model\Model;
use Cake\Model\Schema;
use \PDO;

/**
 * MySQL DBO driver object
 *
 * Provides connection and SQL generation for MySQL RDMS
 *
 * @package       Cake.Model.Datasource.Database
 */
class Mysql extends DboSource {

/**
 * Datasource description
 *
 * @var string
 */
	public $description = "MySQL DBO Driver";

/**
 * Base configuration settings for MySQL driver
 *
 * @var array
 */
	protected $_baseConfig = array(
		'persistent' => true,
		'host' => 'localhost',
		'login' => 'root',
		'password' => '',
		'database' => 'cake',
		'port' => '3306'
	);

/**
 * Reference to the PDO object connection
 *
 * @var PDO $_connection
 */
	protected $_connection = null;

/**
 * Start quote
 *
 * @var string
 */
	public $startQuote = "`";

/**
 * End quote
 *
 * @var string
 */
	public $endQuote = "`";

/**
 * use alias for update and delete. Set to true if version >= 4.1
 *
 * @var boolean
 */
	protected $_useAlias = true;

/**
 * List of engine specific additional field parameters used on table creating
 *
 * @var array
 */
	public $fieldParameters = array(
		'charset' => array('value' => 'CHARACTER SET', 'quote' => false, 'join' => ' ', 'column' => false, 'position' => 'beforeDefault'),
		'collate' => array('value' => 'COLLATE', 'quote' => false, 'join' => ' ', 'column' => 'Collation', 'position' => 'beforeDefault'),
		'comment' => array('value' => 'COMMENT', 'quote' => true, 'join' => ' ', 'column' => 'Comment', 'position' => 'afterDefault')
	);

/**
 * List of table engine specific parameters used on table creating
 *
 * @var array
 */
	public $tableParameters = array(
		'charset' => array('value' => 'DEFAULT CHARSET', 'quote' => false, 'join' => '=', 'column' => 'charset'),
		'collate' => array('value' => 'COLLATE', 'quote' => false, 'join' => '=', 'column' => 'Collation'),
		'engine' => array('value' => 'ENGINE', 'quote' => false, 'join' => '=', 'column' => 'Engine')
	);

/**
 * MySQL column definition
 *
 * @var array
 */
	public $columns = array(
		'primary_key' => array('name' => 'NOT NULL AUTO_INCREMENT'),
		'string' => array('name' => 'varchar', 'limit' => '255'),
		'text' => array('name' => 'text'),
		'biginteger' => array('name' => 'bigint', 'limit' => '20'),
		'integer' => array('name' => 'int', 'limit' => '11', 'formatter' => 'intval'),
		'float' => array('name' => 'float', 'formatter' => 'floatval'),
		'datetime' => array('name' => 'datetime', 'format' => 'Y-m-d H:i:s', 'formatter' => 'date'),
		'timestamp' => array('name' => 'timestamp', 'format' => 'Y-m-d H:i:s', 'formatter' => 'date'),
		'time' => array('name' => 'time', 'format' => 'H:i:s', 'formatter' => 'date'),
		'date' => array('name' => 'date', 'format' => 'Y-m-d', 'formatter' => 'date'),
		'binary' => array('name' => 'blob'),
		'boolean' => array('name' => 'tinyint', 'limit' => '1')
	);

/**
 * Connects to the database using options in the given configuration array.
 *
 * @return boolean True if the database could be connected, else false
 * @throws MissingConnectionException
 */
	public function connect() {
		$config = $this->config;
		$this->connected = false;
		try {
			$flags = array(
				PDO::ATTR_PERSISTENT => $config['persistent'],
				PDO::MYSQL_ATTR_USE_BUFFERED_QUERY => true,
				PDO::ATTR_ERRMODE => PDO::ERRMODE_EXCEPTION
			);
			if (!empty($config['encoding'])) {
				$flags[PDO::MYSQL_ATTR_INIT_COMMAND] = 'SET NAMES ' . $config['encoding'];
			}
			if (empty($config['unix_socket'])) {
				$dsn = "mysql:host={$config['host']};port={$config['port']};dbname={$config['database']}";
			} else {
				$dsn = "mysql:unix_socket={$config['unix_socket']};dbname={$config['database']}";
			}
			$this->_connection = new PDO(
				$dsn,
				$config['login'],
				$config['password'],
				$flags
			);
			$this->connected = true;
<<<<<<< HEAD
		} catch (\PDOException $e) {
			throw new Error\MissingConnectionException(array('class' => $e->getMessage()));
=======
		} catch (PDOException $e) {
			throw new MissingConnectionException(array(
				'class' => get_class($this),
				'message' => $e->getMessage()
			));
>>>>>>> fa6defea
		}

		$this->_useAlias = (bool)version_compare($this->getVersion(), "4.1", ">=");

		return $this->connected;
	}

/**
 * Check whether the MySQL extension is installed/loaded
 *
 * @return boolean
 */
	public function enabled() {
		return in_array('mysql', PDO::getAvailableDrivers());
	}

/**
 * Returns an array of sources (tables) in the database.
 *
 * @param mixed $data
 * @return array Array of table names in the database
 */
	public function listSources($data = null) {
		$cache = parent::listSources();
		if ($cache != null) {
			return $cache;
		}
		$result = $this->_execute('SHOW TABLES FROM ' . $this->name($this->config['database']));

		if (!$result) {
			$result->closeCursor();
			return array();
		} else {
			$tables = array();

			while ($line = $result->fetch(PDO::FETCH_NUM)) {
				$tables[] = $line[0];
			}

			$result->closeCursor();
			parent::listSources($tables);
			return $tables;
		}
	}

/**
 * Builds a map of the columns contained in a result
 *
 * @param PDOStatement $results
 * @return void
 */
	public function resultSet($results) {
		$this->map = array();
		$numFields = $results->columnCount();
		$index = 0;

		while ($numFields-- > 0) {
			$column = $results->getColumnMeta($index);
			if (empty($column['native_type'])) {
				$type = ($column['len'] == 1) ? 'boolean' : 'string';
			} else {
				$type = $column['native_type'];
			}
			if (!empty($column['table']) && strpos($column['name'], $this->virtualFieldSeparator) === false) {
				$this->map[$index++] = array($column['table'], $column['name'], $type);
			} else {
				$this->map[$index++] = array(0, $column['name'], $type);
			}
		}
	}

/**
 * Fetches the next row from the current result set
 *
 * @return mixed array with results fetched and mapped to column names or false if there is no results left to fetch
 */
	public function fetchResult() {
		if ($row = $this->_result->fetch(PDO::FETCH_NUM)) {
			$resultRow = array();
			foreach ($this->map as $col => $meta) {
				list($table, $column, $type) = $meta;
				$resultRow[$table][$column] = $row[$col];
				if ($type === 'boolean' && $row[$col] !== null) {
					$resultRow[$table][$column] = $this->boolean($resultRow[$table][$column]);
				}
			}
			return $resultRow;
		}
		$this->_result->closeCursor();
		return false;
	}

/**
 * Gets the database encoding
 *
 * @return string The database encoding
 */
	public function getEncoding() {
		return $this->_execute('SHOW VARIABLES LIKE ?', array('character_set_client'))->fetchObject()->Value;
	}

/**
 * Query charset by collation
 *
 * @param string $name Collation name
 * @return string Character set name
 */
	public function getCharsetName($name) {
		if ((bool)version_compare($this->getVersion(), "5", ">=")) {
			$r = $this->_execute('SELECT CHARACTER_SET_NAME FROM INFORMATION_SCHEMA.COLLATIONS WHERE COLLATION_NAME = ?', array($name));
			$cols = $r->fetch(PDO::FETCH_ASSOC);

			if (isset($cols['CHARACTER_SET_NAME'])) {
				return $cols['CHARACTER_SET_NAME'];
			}
		}
		return false;
	}

/**
 * Returns an array of the fields in given table name.
 *
 * @param Model|string $model Name of database table to inspect or model instance
 * @return array Fields in table. Keys are name and type
 * @throws Cake\Error\Exception
 */
	public function describe($model) {
		$key = $this->fullTableName($model, false);
		$cache = parent::describe($key);
		if ($cache != null) {
			return $cache;
		}
		$table = $this->fullTableName($model);

		$fields = false;
		$cols = $this->_execute('SHOW FULL COLUMNS FROM ' . $table);
		if (!$cols) {
			throw new Error\Exception(__d('cake_dev', 'Could not describe table for %s', $table));
		}

		while ($column = $cols->fetch(PDO::FETCH_OBJ)) {
			$fields[$column->Field] = array(
				'type' => $this->column($column->Type),
				'null' => ($column->Null === 'YES' ? true : false),
				'default' => $column->Default,
				'length' => $this->length($column->Type),
			);
			if (!empty($column->Key) && isset($this->index[$column->Key])) {
				$fields[$column->Field]['key'] = $this->index[$column->Key];
			}
			foreach ($this->fieldParameters as $name => $value) {
				if (!empty($column->{$value['column']})) {
					$fields[$column->Field][$name] = $column->{$value['column']};
				}
			}
			if (isset($fields[$column->Field]['collate'])) {
				$charset = $this->getCharsetName($fields[$column->Field]['collate']);
				if ($charset) {
					$fields[$column->Field]['charset'] = $charset;
				}
			}
		}
		$this->_cacheDescription($key, $fields);
		$cols->closeCursor();
		return $fields;
	}

/**
 * Generates and executes an SQL UPDATE statement for given model, fields, and values.
 *
 * @param Model $model
 * @param array $fields
 * @param array $values
 * @param mixed $conditions
 * @return array
 */
	public function update(Model $model, $fields = array(), $values = null, $conditions = null) {
		if (!$this->_useAlias) {
			return parent::update($model, $fields, $values, $conditions);
		}

		if ($values == null) {
			$combined = $fields;
		} else {
			$combined = array_combine($fields, $values);
		}

		$alias = $joins = false;
		$fields = $this->_prepareUpdateFields($model, $combined, empty($conditions), !empty($conditions));
		$fields = implode(', ', $fields);
		$table = $this->fullTableName($model);

		if (!empty($conditions)) {
			$alias = $this->name($model->alias);
			if ($model->name == $model->alias) {
				$joins = implode(' ', $this->_getJoins($model));
			}
		}
		$conditions = $this->conditions($this->defaultConditions($model, $conditions, $alias), true, true, $model);

		if ($conditions === false) {
			return false;
		}

		if (!$this->execute($this->renderStatement('update', compact('table', 'alias', 'joins', 'fields', 'conditions')))) {
			$model->onError();
			return false;
		}
		return true;
	}

/**
 * Generates and executes an SQL DELETE statement for given id/conditions on given model.
 *
 * @param Model $model
 * @param mixed $conditions
 * @return boolean Success
 */
	public function delete(Model $model, $conditions = null) {
		if (!$this->_useAlias) {
			return parent::delete($model, $conditions);
		}
		$alias = $this->name($model->alias);
		$table = $this->fullTableName($model);
		$joins = implode(' ', $this->_getJoins($model));

		if (empty($conditions)) {
			$alias = $joins = false;
		}
		$complexConditions = false;
		foreach ((array)$conditions as $key => $value) {
			if (strpos($key, $model->alias) === false) {
				$complexConditions = true;
				break;
			}
		}
		if (!$complexConditions) {
			$joins = false;
		}

		$conditions = $this->conditions($this->defaultConditions($model, $conditions, $alias), true, true, $model);
		if ($conditions === false) {
			return false;
		}
		if ($this->execute($this->renderStatement('delete', compact('alias', 'table', 'joins', 'conditions'))) === false) {
			$model->onError();
			return false;
		}
		return true;
	}

/**
 * Sets the database encoding
 *
 * @param string $enc Database encoding
 * @return boolean
 */
	public function setEncoding($enc) {
		return $this->_execute('SET NAMES ' . $enc) !== false;
	}

/**
 * Returns an array of the indexes in given datasource name.
 *
 * @param string $model Name of model to inspect
 * @return array Fields in table. Keys are column and unique
 */
	public function index($model) {
		$index = array();
		$table = $this->fullTableName($model);
		$old = version_compare($this->getVersion(), '4.1', '<=');
		if ($table) {
			$indexes = $this->_execute('SHOW INDEX FROM ' . $table);
			// @codingStandardsIgnoreStart
			// MySQL columns don't match the cakephp conventions.
			while ($idx = $indexes->fetch(PDO::FETCH_OBJ)) {
				if ($old) {
					$idx = (object)current((array)$idx);
				}
				if (!isset($index[$idx->Key_name]['column'])) {
					$col = array();
					$index[$idx->Key_name]['column'] = $idx->Column_name;
					if ($idx->Index_type === 'FULLTEXT') {
						$index[$idx->Key_name]['type'] = strtolower($idx->Index_type);
					} else {
						$index[$idx->Key_name]['unique'] = intval($idx->Non_unique == 0);
					}
				} else {
					if (!empty($index[$idx->Key_name]['column']) && !is_array($index[$idx->Key_name]['column'])) {
						$col[] = $index[$idx->Key_name]['column'];
					}
					$col[] = $idx->Column_name;
					$index[$idx->Key_name]['column'] = $col;
				}
			}
			// @codingStandardsIgnoreEnd
			$indexes->closeCursor();
		}
		return $index;
	}

/**
 * Generate a MySQL Alter Table syntax for the given Schema comparison
 *
 * @param array $compare Result of a Cake\Model\Schema::compare()
 * @param string $table
 * @return array Array of alter statements to make.
 */
	public function alterSchema($compare, $table = null) {
		if (!is_array($compare)) {
			return false;
		}
		$out = '';
		$colList = array();
		foreach ($compare as $curTable => $types) {
			$indexes = $tableParameters = $colList = array();
			if (!$table || $table == $curTable) {
				$out .= 'ALTER TABLE ' . $this->fullTableName($curTable) . " \n";
				foreach ($types as $type => $column) {
					if (isset($column['indexes'])) {
						$indexes[$type] = $column['indexes'];
						unset($column['indexes']);
					}
					if (isset($column['tableParameters'])) {
						$tableParameters[$type] = $column['tableParameters'];
						unset($column['tableParameters']);
					}
					switch ($type) {
						case 'add':
							foreach ($column as $field => $col) {
								$col['name'] = $field;
								$alter = 'ADD ' . $this->buildColumn($col);
								if (isset($col['after'])) {
									$alter .= ' AFTER ' . $this->name($col['after']);
								}
								$colList[] = $alter;
							}
						break;
						case 'drop':
							foreach ($column as $field => $col) {
								$col['name'] = $field;
								$colList[] = 'DROP ' . $this->name($field);
							}
						break;
						case 'change':
							foreach ($column as $field => $col) {
								if (!isset($col['name'])) {
									$col['name'] = $field;
								}
								$colList[] = 'CHANGE ' . $this->name($field) . ' ' . $this->buildColumn($col);
							}
						break;
					}
				}
				$colList = array_merge($colList, $this->_alterIndexes($curTable, $indexes));
				$colList = array_merge($colList, $this->_alterTableParameters($curTable, $tableParameters));
				$out .= "\t" . implode(",\n\t", $colList) . ";\n\n";
			}
		}
		return $out;
	}

/**
 * Generate a MySQL "drop table" statement for the given Schema object
 *
 * @param Cake\Model\Schema $schema An instance of a subclass of Cake\Model\Schema
 * @param string $table Optional.  If specified only the table name given will be generated.
 *                      Otherwise, all tables defined in the schema are generated.
 * @return string
 */
	public function dropSchema(Schema $schema, $table = null) {
		$out = '';
		foreach ($schema->tables as $curTable => $columns) {
			if (!$table || $table === $curTable) {
				$out .= 'DROP TABLE IF EXISTS ' . $this->fullTableName($curTable) . ";\n";
			}
		}
		return $out;
	}

/**
 * Generate MySQL table parameter alteration statements for a table.
 *
 * @param string $table Table to alter parameters for.
 * @param array $parameters Parameters to add & drop.
 * @return array Array of table property alteration statements.
 */
	protected function _alterTableParameters($table, $parameters) {
		if (isset($parameters['change'])) {
			return $this->buildTableParameters($parameters['change']);
		}
		return array();
	}

/**
 * Generate MySQL index alteration statements for a table.
 *
 * @param string $table Table to alter indexes for
 * @param array $indexes Indexes to add and drop
 * @return array Index alteration statements
 */
	protected function _alterIndexes($table, $indexes) {
		$alter = array();
		if (isset($indexes['drop'])) {
			foreach ($indexes['drop'] as $name => $value) {
				$out = 'DROP ';
				if ($name === 'PRIMARY') {
					$out .= 'PRIMARY KEY';
				} else {
					$out .= 'KEY ' . $this->startQuote . $name . $this->endQuote;
				}
				$alter[] = $out;
			}
		}
		if (isset($indexes['add'])) {
			$add = $this->buildIndex($indexes['add']);
			foreach ($add as $index) {
				$alter[] = 'ADD ' . $index;
			}
		}
		return $alter;
	}

/**
 * Returns an detailed array of sources (tables) in the database.
 *
 * @param string $name Table name to get parameters
 * @return array Array of table names in the database
 */
	public function listDetailedSources($name = null) {
		$condition = '';
		if (is_string($name)) {
			$condition = ' WHERE name = ' . $this->value($name);
		}
		$result = $this->_connection->query('SHOW TABLE STATUS ' . $condition, PDO::FETCH_ASSOC);

		if (!$result) {
			$result->closeCursor();
			return array();
		} else {
			$tables = array();
			foreach ($result as $row) {
				$tables[$row['Name']] = (array)$row;
				unset($tables[$row['Name']]['queryString']);
				if (!empty($row['Collation'])) {
					$charset = $this->getCharsetName($row['Collation']);
					if ($charset) {
						$tables[$row['Name']]['charset'] = $charset;
					}
				}
			}
			$result->closeCursor();
			if (is_string($name) && isset($tables[$name])) {
				return $tables[$name];
			}
			return $tables;
		}
	}

/**
 * Converts database-layer column types to basic types
 *
 * @param string $real Real database-layer column type (i.e. "varchar(255)")
 * @return string Abstract column type (i.e. "string")
 */
	public function column($real) {
		if (is_array($real)) {
			$col = $real['name'];
			if (isset($real['limit'])) {
				$col .= '(' . $real['limit'] . ')';
			}
			return $col;
		}

		$col = str_replace(')', '', $real);
		$limit = $this->length($real);
		if (strpos($col, '(') !== false) {
			list($col, $vals) = explode('(', $col);
		}

		if (in_array($col, array('date', 'time', 'datetime', 'timestamp'))) {
			return $col;
		}
		if (($col === 'tinyint' && $limit == 1) || $col === 'boolean') {
			return 'boolean';
		}
		if (strpos($col, 'bigint') !== false || $col === 'bigint') {
			return 'biginteger';
		}
		if (strpos($col, 'int') !== false) {
			return 'integer';
		}
		if (strpos($col, 'char') !== false || $col === 'tinytext') {
			return 'string';
		}
		if (strpos($col, 'text') !== false) {
			return 'text';
		}
		if (strpos($col, 'blob') !== false || $col === 'binary') {
			return 'binary';
		}
		if (strpos($col, 'float') !== false || strpos($col, 'double') !== false || strpos($col, 'decimal') !== false) {
			return 'float';
		}
		if (strpos($col, 'enum') !== false) {
			return "enum($vals)";
		}
		return 'text';
	}

/**
 * Gets the schema name
 *
 * @return string The schema name
 */
	public function getSchemaName() {
		return $this->config['database'];
	}

/**
 * Check if the server support nested transactions
 *
 * @return boolean
 */
	public function nestedTransactionSupported() {
		return $this->useNestedTransactions && version_compare($this->getVersion(), '4.1', '>=');
	}

}<|MERGE_RESOLUTION|>--- conflicted
+++ resolved
@@ -154,16 +154,11 @@
 				$flags
 			);
 			$this->connected = true;
-<<<<<<< HEAD
 		} catch (\PDOException $e) {
-			throw new Error\MissingConnectionException(array('class' => $e->getMessage()));
-=======
-		} catch (PDOException $e) {
-			throw new MissingConnectionException(array(
+			throw new Error\MissingConnectionException(array(
 				'class' => get_class($this),
 				'message' => $e->getMessage()
 			));
->>>>>>> fa6defea
 		}
 
 		$this->_useAlias = (bool)version_compare($this->getVersion(), "4.1", ">=");
