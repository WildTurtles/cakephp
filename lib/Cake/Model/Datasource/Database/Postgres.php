--- conflicted
+++ resolved
@@ -123,16 +123,11 @@
 			if (!empty($config['schema'])) {
 				 $this->_execute('SET search_path TO ' . $config['schema']);
 			}
-<<<<<<< HEAD
 		} catch (\PDOException $e) {
-			throw new Error\MissingConnectionException(array('class' => $e->getMessage()));
-=======
-		} catch (PDOException $e) {
-			throw new MissingConnectionException(array(
+			throw new Error\MissingConnectionException(array(
 				'class' => get_class($this),
 				'message' => $e->getMessage()
 			));
->>>>>>> fa6defea
 		}
 
 		return $this->connected;
