<?php
/**
 * CakePHP(tm) : Rapid Development Framework (http://cakephp.org)
 * Copyright 2005-2012, Cake Software Foundation, Inc. (http://cakefoundation.org)
 *
 * Licensed under The MIT License
 * Redistributions of files must retain the above copyright notice.
 *
 * @copyright     Copyright 2005-2012, Cake Software Foundation, Inc. (http://cakefoundation.org)
 * @link          http://cakephp.org CakePHP(tm) Project
 * @package       Cake.Core
 * @since         CakePHP(tm) v 1.0.0.2363
 * @license       MIT License (http://www.opensource.org/licenses/mit-license.php)
 */

namespace Cake\Core;
use Cake\Cache\Cache;
use Cake\Configure\ConfigReaderInterface;
use Cake\Configure\PhpReader;
use Cake\Error;
use Cake\Utility\Hash;

/**
 * Configuration class. Used for managing runtime configuration information.
 *
 * Provides features for reading and writing to the runtime configuration, as well
 * as methods for loading additional configuration files or storing runtime configuration
 * for future use.
 *
 * @package       Cake.Core
 * @link          http://book.cakephp.org/2.0/en/development/configuration.html#configure-class
 */
class Configure {

/**
 * Array of values currently stored in Configure.
 *
 * @var array
 */
	protected static $_values = array(
		'debug' => 0
	);

/**
 * Configured reader classes, used to load config files from resources
 *
 * @var array
 * @see Configure::load()
 */
	protected static $_readers = array();

/**
 * Initializes configure and runs the bootstrap process.
 * Bootstrapping includes the following steps:
 *
 * - Setup App array in Configure.
 * - Include app/Config/core.php.
 * - Configure core cache configurations.
 * - Load App cache files.
 * - Include app/Config/bootstrap.php.
 * - Setup error/exception handlers.
 *
 * @param boolean $boot
 * @return void
 */
	public static function bootstrap($boot = true) {
		if ($boot) {
			static::write('App', array(
				'base' => false,
				'baseUrl' => false,
				'dir' => APP_DIR,
				'webroot' => WEBROOT_DIR,
				'www_root' => WWW_ROOT
			));

			if (!include APP . 'Config' . DS . 'core.php') {
				trigger_error(__d('cake_dev', "Can't find application core file. Please create %score.php, and make sure it is readable by PHP.", APP . 'Config' . DS), E_USER_ERROR);
			}
			App::init();
			App::build();

			$exception = array(
				'handler' => 'Cake\Error\ErrorHandler::handleException',
			);
			$error = array(
				'handler' => 'Cake\Error\ErrorHandler::handleError',
				'level' => E_ALL & ~E_DEPRECATED,
			);
			static::_setErrorHandlers($error, $exception);

			if (!include APP . 'Config' . DS . 'bootstrap.php') {
				trigger_error(__d('cake_dev', "Can't find application bootstrap file. Please create %sbootstrap.php, and make sure it is readable by PHP.", APP . 'Config' . DS), E_USER_ERROR);
			}
			restore_error_handler();

			static::_setErrorHandlers(
				static::$_values['Error'],
				static::$_values['Exception']
			);
		}
	}

/**
 * Used to store a dynamic variable in Configure.
 *
 * Usage:
 * {{{
 * Configure::write('One.key1', 'value of the Configure::One[key1]');
 * Configure::write(array('One.key1' => 'value of the Configure::One[key1]'));
 * Configure::write('One', array(
 *     'key1' => 'value of the Configure::One[key1]',
 *     'key2' => 'value of the Configure::One[key2]'
 * );
 *
 * Configure::write(array(
 *     'One.key1' => 'value of the Configure::One[key1]',
 *     'One.key2' => 'value of the Configure::One[key2]'
 * ));
 * }}}
 *
 * @link http://book.cakephp.org/2.0/en/development/configuration.html#Configure::write
 * @param array $config Name of var to write
 * @param mixed $value Value to set for var
 * @return boolean True if write was successful
 */
	public static function write($config, $value = null) {
		if (!is_array($config)) {
			$config = array($config => $value);
		}

		foreach ($config as $name => $value) {
			static::$_values = Hash::insert(static::$_values, $name, $value);
		}

		if (isset($config['debug']) && function_exists('ini_set')) {
			if (static::$_values['debug']) {
				ini_set('display_errors', 1);
			} else {
				ini_set('display_errors', 0);
			}
		}
		return true;
	}

/**
 * Used to read information stored in Configure.  Its not
 * possible to store `null` values in Configure.
 *
 * Usage:
 * {{{
 * Configure::read('Name'); will return all values for Name
 * Configure::read('Name.key'); will return only the value of Configure::Name[key]
 * }}}
 *
 * @linkhttp://book.cakephp.org/2.0/en/development/configuration.html#Configure::read
 * @param string $var Variable to obtain.  Use '.' to access array elements.
 * @return mixed value stored in configure, or null.
 */
	public static function read($var = null) {
		if ($var === null) {
			return static::$_values;
		}
		return Hash::get(static::$_values, $var);
	}

/**
 * Used to delete a variable from Configure.
 *
 * Usage:
 * {{{
 * Configure::delete('Name'); will delete the entire Configure::Name
 * Configure::delete('Name.key'); will delete only the Configure::Name[key]
 * }}}
 *
 * @link http://book.cakephp.org/2.0/en/development/configuration.html#Configure::delete
 * @param string $var the var to be deleted
 * @return void
 */
	public static function delete($var = null) {
		$keys = explode('.', $var);
		$last = array_pop($keys);
		static::$_values = Hash::remove(static::$_values, $var);
	}

/**
 * Add a new reader to Configure.  Readers allow you to read configuration
 * files in various formats/storage locations.  CakePHP comes with two built-in readers
 * PhpReader and IniReader.  You can also implement your own reader classes in your application.
 *
 * To add a new reader to Configure:
 *
 * `Configure::config('ini', new IniReader());`
 *
 * @param string $name The name of the reader being configured.  This alias is used later to
 *   read values from a specific reader.
 * @param ConfigReaderInterface $reader The reader to append.
 * @return void
 */
	public static function config($name, ConfigReaderInterface $reader) {
		static::$_readers[$name] = $reader;
	}

/**
 * Gets the names of the configured reader objects.
 *
 * @param string $name
 * @return array Array of the configured reader objects.
 */
	public static function configured($name = null) {
		if ($name) {
			return isset(static::$_readers[$name]);
		}
		return array_keys(static::$_readers);
	}

/**
 * Remove a configured reader.  This will unset the reader
 * and make any future attempts to use it cause an Exception.
 *
 * @param string $name Name of the reader to drop.
 * @return boolean Success
 */
	public static function drop($name) {
		if (!isset(static::$_readers[$name])) {
			return false;
		}
		unset(static::$_readers[$name]);
		return true;
	}

/**
 * Loads stored configuration information from a resource.  You can add
 * config file resource readers with `Configure::config()`.
 *
 * Loaded configuration information will be merged with the current
 * runtime configuration. You can load configuration files from plugins
 * by preceding the filename with the plugin name.
 *
 * `Configure::load('Users.user', 'default')`
 *
 * Would load the 'user' config file using the default config reader.  You can load
 * app config files by giving the name of the resource you want loaded.
 *
 * `Configure::load('setup', 'default');`
 *
 * If using `default` config and no reader has been configured for it yet,
 * one will be automatically created using PhpReader
 *
 * @link http://book.cakephp.org/2.0/en/development/configuration.html#Configure::load
 * @param string $key name of configuration resource to load.
 * @param string $config Name of the configured reader to use to read the resource identified by $key.
 * @param boolean $merge if config files should be merged instead of simply overridden
 * @return mixed false if file not found, void if load successful.
 * @throws Cake\Error\ConfigureException Will throw any exceptions the reader raises.
 */
	public static function load($key, $config = 'default', $merge = true) {
<<<<<<< HEAD
		if (!isset(static::$_readers[$config])) {
			if ($config === 'default') {
				static::$_readers[$config] = new PhpReader();
			} else {
				return false;
			}
		}
		$values = static::$_readers[$config]->read($key);
=======
		$reader = self::_getReader($config);
		if (!$reader) {
			return false;
		}
		$values = $reader->read($key);
>>>>>>> 973670ca

		if ($merge) {
			$keys = array_keys($values);
			foreach ($keys as $key) {
				if (($c = static::read($key)) && is_array($values[$key]) && is_array($c)) {
					$values[$key] = Hash::merge($c, $values[$key]);
				}
			}
		}

		return static::write($values);
	}

/**
 * Dump data currently in Configure into $filename.  The serialization format
 * is decided by the config reader attached as $config.  For example, if the
 * 'default' adapter is a PhpReader, the generated file will be a PHP
 * configuration file loadable by the PhpReader.
 *
 * ## Usage
 *
 * Given that the 'default' reader is an instance of PhpReader.
 * Save all data in Configure to the file `my_config.php`:
 *
 * `Configure::dump('my_config.php', 'default');`
 *
 * Save only the error handling configuration:
 *
 * `Configure::dump('error.php', 'default', array('Error', 'Exception');`
 *
 * @param string $key The identifier to create in the config adapter.
 *   This could be a filename or a cache key depending on the adapter being used.
 * @param string $config The name of the configured adapter to dump data with.
 * @param array $keys The name of the top-level keys you want to dump.
 *   This allows you save only some data stored in Configure.
 * @return boolean success
 * @throws Cake\Error\ConfigureException if the adapter does not implement a `dump` method.
 */
	public static function dump($key, $config = 'default', $keys = array()) {
<<<<<<< HEAD
		if (empty(static::$_readers[$config])) {
			throw new Error\ConfigureException(__d('cake', 'There is no "%s" adapter.', $config));
		}
		if (!method_exists(static::$_readers[$config], 'dump')) {
			throw new Error\ConfigureException(__d('cake', 'The "%s" adapter, does not have a dump() method.', $config));
=======
		$reader = self::_getReader($config);
		if (!$reader) {
			throw new ConfigureException(__d('cake', 'There is no "%s" adapter.', $config));
		}
		if (!method_exists($reader, 'dump')) {
			throw new ConfigureException(__d('cake', 'The "%s" adapter, does not have a dump() method.', $config));
>>>>>>> 973670ca
		}
		$values = static::$_values;
		if (!empty($keys) && is_array($keys)) {
			$values = array_intersect_key($values, array_flip($keys));
		}
<<<<<<< HEAD
		return (bool)static::$_readers[$config]->dump($key, $values);
=======
		return (bool)$reader->dump($key, $values);
	}

/**
 * Get the configured reader. Internally used by `Configure::load()` and `Configure::dump()`
 * Will create new PhpReader for default if not configured yet.
 *
 * @param string $config The name of the configured adapter
 * @return mixed Reader instance or false
 */
	protected static function _getReader($config) {
		if (!isset(self::$_readers[$config])) {
			if ($config !== 'default') {
				return false;
			}
			App::uses('PhpReader', 'Configure');
			self::config($config, new PhpReader());
		}
		return self::$_readers[$config];
>>>>>>> 973670ca
	}

/**
 * Used to determine the current version of CakePHP.
 *
 * Usage `Configure::version();`
 *
 * @return string Current version of CakePHP
 */
	public static function version() {
		if (!isset(static::$_values['Cake']['version'])) {
			require CAKE . 'Config' . DS . 'config.php';
			static::write($config);
		}
		return static::$_values['Cake']['version'];
	}

/**
 * Used to write runtime configuration into Cache.  Stored runtime configuration can be
 * restored using `Configure::restore()`.  These methods can be used to enable configuration managers
 * frontends, or other GUI type interfaces for configuration.
 *
 * @param string $name The storage name for the saved configuration.
 * @param string $cacheConfig The cache configuration to save into.  Defaults to 'default'
 * @param array $data Either an array of data to store, or leave empty to store all values.
 * @return boolean Success
 */
	public static function store($name, $cacheConfig = 'default', $data = null) {
		if ($data === null) {
			$data = static::$_values;
		}
		return Cache::write($name, $data, $cacheConfig);
	}

/**
 * Restores configuration data stored in the Cache into configure.  Restored
 * values will overwrite existing ones.
 *
 * @param string $name Name of the stored config file to load.
 * @param string $cacheConfig Name of the Cache configuration to read from.
 * @return boolean Success.
 */
	public static function restore($name, $cacheConfig = 'default') {
		$values = Cache::read($name, $cacheConfig);
		if ($values) {
			return static::write($values);
		}
		return false;
	}

/**
 * Clear all values stored in Configure.
 *
 * @return boolean success.
 */
	public static function clear() {
		static::$_values = array();
		return true;
	}
/**
 * Set the error and exception handlers.
 *
 * @param array $error The Error handling configuration.
 * @param array $exception The exception handling configuration.
 * @return void
 */
	protected static function _setErrorHandlers($error, $exception) {
		$level = -1;
		if (isset($error['level'])) {
			error_reporting($error['level']);
			$level = $error['level'];
		}
		if (!empty($error['handler'])) {
			set_error_handler($error['handler'], $level);
		}
		if (!empty($exception['handler'])) {
			set_exception_handler($exception['handler']);
		}
	}
}<|MERGE_RESOLUTION|>--- conflicted
+++ resolved
@@ -254,22 +254,11 @@
  * @throws Cake\Error\ConfigureException Will throw any exceptions the reader raises.
  */
 	public static function load($key, $config = 'default', $merge = true) {
-<<<<<<< HEAD
-		if (!isset(static::$_readers[$config])) {
-			if ($config === 'default') {
-				static::$_readers[$config] = new PhpReader();
-			} else {
-				return false;
-			}
-		}
-		$values = static::$_readers[$config]->read($key);
-=======
-		$reader = self::_getReader($config);
+		$reader = static::_getReader($config);
 		if (!$reader) {
 			return false;
 		}
 		$values = $reader->read($key);
->>>>>>> 973670ca
 
 		if ($merge) {
 			$keys = array_keys($values);
@@ -309,28 +298,17 @@
  * @throws Cake\Error\ConfigureException if the adapter does not implement a `dump` method.
  */
 	public static function dump($key, $config = 'default', $keys = array()) {
-<<<<<<< HEAD
-		if (empty(static::$_readers[$config])) {
+		$reader = static::_getReader($config);
+		if (!$reader) {
 			throw new Error\ConfigureException(__d('cake', 'There is no "%s" adapter.', $config));
 		}
-		if (!method_exists(static::$_readers[$config], 'dump')) {
+		if (!method_exists($reader, 'dump')) {
 			throw new Error\ConfigureException(__d('cake', 'The "%s" adapter, does not have a dump() method.', $config));
-=======
-		$reader = self::_getReader($config);
-		if (!$reader) {
-			throw new ConfigureException(__d('cake', 'There is no "%s" adapter.', $config));
-		}
-		if (!method_exists($reader, 'dump')) {
-			throw new ConfigureException(__d('cake', 'The "%s" adapter, does not have a dump() method.', $config));
->>>>>>> 973670ca
 		}
 		$values = static::$_values;
 		if (!empty($keys) && is_array($keys)) {
 			$values = array_intersect_key($values, array_flip($keys));
 		}
-<<<<<<< HEAD
-		return (bool)static::$_readers[$config]->dump($key, $values);
-=======
 		return (bool)$reader->dump($key, $values);
 	}
 
@@ -342,15 +320,13 @@
  * @return mixed Reader instance or false
  */
 	protected static function _getReader($config) {
-		if (!isset(self::$_readers[$config])) {
+		if (!isset(static::$_readers[$config])) {
 			if ($config !== 'default') {
 				return false;
 			}
-			App::uses('PhpReader', 'Configure');
-			self::config($config, new PhpReader());
-		}
-		return self::$_readers[$config];
->>>>>>> 973670ca
+			static::config($config, new PhpReader());
+		}
+		return static::$_readers[$config];
 	}
 
 /**
