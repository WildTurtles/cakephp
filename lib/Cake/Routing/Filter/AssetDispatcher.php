--- conflicted
+++ resolved
@@ -124,11 +124,7 @@
 		}
 
 		$plugin = Inflector::camelize($parts[0]);
-<<<<<<< HEAD
-		if (CakePlugin::loaded($plugin)) {
-=======
 		if ($plugin && CakePlugin::loaded($plugin)) {
->>>>>>> 0d486bda
 			unset($parts[0]);
 			$fileFragment = urldecode(implode(DS, $parts));
 			$pluginWebroot = CakePlugin::path($plugin) . 'webroot' . DS;
