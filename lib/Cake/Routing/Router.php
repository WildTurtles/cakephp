<?php
/**
 * CakePHP(tm) : Rapid Development Framework (http://cakephp.org)
 * Copyright (c) Cake Software Foundation, Inc. (http://cakefoundation.org)
 *
 * Licensed under The MIT License
 * For full copyright and license information, please see the LICENSE.txt
 * Redistributions of files must retain the above copyright notice.
 *
 * @copyright     Copyright (c) Cake Software Foundation, Inc. (http://cakefoundation.org)
 * @link          http://cakephp.org CakePHP(tm) Project
 * @package       Cake.Routing
 * @since         CakePHP(tm) v 0.2.9
 * @license       http://www.opensource.org/licenses/mit-license.php MIT License
 */
namespace Cake\Routing;

use Cake\Core\App;
use Cake\Core\Configure;
use Cake\Error;
use Cake\Network\Request;
use Cake\Network\Response;
use Cake\Routing\RouteCollection;
use Cake\Routing\Route\Route;
use Cake\Utility\Hash;
use Cake\Utility\Inflector;

/**
 * Parses the request URL into controller, action, and parameters. Uses the connected routes
 * to match the incoming URL string to parameters that will allow the request to be dispatched. Also
 * handles converting parameter lists into URL strings, using the connected routes. Routing allows you to decouple
 * the way the world interacts with your application (URLs) and the implementation (controllers and actions).
 *
 * ### Connecting routes
 *
 * Connecting routes is done using Router::connect(). When parsing incoming requests or reverse matching
 * parameters, routes are enumerated in the order they were connected. You can modify the order of connected
 * routes using Router::promote(). For more information on routes and how to connect them see Router::connect().
 *
 * @package       Cake.Routing
 */
class Router {

/**
 * RouteCollection object containing all the connected routes.
 *
 * @var Cake\Routing\RouteCollection
 */
	protected static $_routes;

/**
 * Have routes been loaded
 *
 * @var boolean
 */
	public static $initialized = false;

/**
 * Contains the base string that will be applied to all generated URLs
 * For example `https://example.com`
 *
 * @var string
 */
	protected static $_fullBaseUrl;

/**
 * List of action prefixes used in connected routes.
 * Includes admin prefix
 *
 * @var array
 */
	protected static $_prefixes = array();

/**
 * List of valid extensions to parse from a URL. If null, any extension is allowed.
 *
 * @var array
 */
	protected static $_validExtensions = array();

/**
 * 'Constant' regular expression definitions for named route elements
 *
 */
	const ACTION = 'index|show|add|create|edit|update|remove|del|delete|view|item';
	const YEAR = '[12][0-9]{3}';
	const MONTH = '0[1-9]|1[012]';
	const DAY = '0[1-9]|[12][0-9]|3[01]';
	const ID = '[0-9]+';
	const UUID = '[A-Fa-f0-9]{8}-[A-Fa-f0-9]{4}-[A-Fa-f0-9]{4}-[A-Fa-f0-9]{4}-[A-Fa-f0-9]{12}';

/**
 * Named expressions
 *
 * @var array
 */
	protected static $_namedExpressions = array(
		'Action' => Router::ACTION,
		'Year' => Router::YEAR,
		'Month' => Router::MONTH,
		'Day' => Router::DAY,
		'ID' => Router::ID,
		'UUID' => Router::UUID
	);

/**
 * Default HTTP request method => controller action map.
 *
 * @var array
 */
	protected static $_resourceMap = array(
		array('action' => 'index', 'method' => 'GET', 'id' => false),
		array('action' => 'view', 'method' => 'GET', 'id' => true),
		array('action' => 'add', 'method' => 'POST', 'id' => false),
		array('action' => 'edit', 'method' => 'PUT', 'id' => true),
		array('action' => 'delete', 'method' => 'DELETE', 'id' => true),
		array('action' => 'edit', 'method' => 'POST', 'id' => true)
	);

/**
 * List of resource-mapped controllers
 *
 * @var array
 */
	protected static $_resourceMapped = array();

/**
 * Maintains the request object stack for the current request.
 * This will contain more than one request object when requestAction is used.
 *
 * @var array
 */
	protected static $_requests = array();

/**
 * Initial state is populated the first time reload() is called which is at the bottom
 * of this file. This is a cheat as get_class_vars() returns the value of static vars even if they
 * have changed.
 *
 * @var array
 */
	protected static $_initialState = array();

/**
 * The stack of URL filters to apply against routing urls before passing the
 * parameters to the route collection.
 *
 * @var array
 */
	protected static $_urlFilters = array();

/**
 * Default route class to use
 *
 * @var string
 */
	protected static $_routeClass = 'Cake\Routing\Route\Route';

/**
 * Set the default route class to use or return the current one
 *
 * @param string $routeClass to set as default
 * @return mixed void|string
 * @throws Cake\Error\Exception
 */
	public static function defaultRouteClass($routeClass = null) {
		if (is_null($routeClass)) {
			return static::$_routeClass;
		}

		static::$_routeClass = static::_validateRouteClass($routeClass);
	}

/**
 * Validates that the passed route class exists and is a subclass of Cake Route
 *
 * @param string $routeClass Route class name
 * @return string
 * @throws Cake\Error\Exception
 */
	protected static function _validateRouteClass($routeClass) {
		if (
			$routeClass != 'Cake\Routing\Route\Route' &&
			(!class_exists($routeClass) || !is_subclass_of($routeClass, 'Cake\Routing\Route\Route'))
		) {
			throw new Error\Exception(__d('cake_dev', 'Route class not found, or route class is not a subclass of Cake\Routing\Route\Route'));
		}
		return $routeClass;
	}

/**
 * Sets the Routing prefixes.
 *
 * @return void
 */
	protected static function _setPrefixes() {
		$routing = Configure::read('Routing');
		if (!empty($routing['prefixes'])) {
			static::$_prefixes = array_merge(static::$_prefixes, (array)$routing['prefixes']);
		}
	}

/**
 * Gets the named route patterns for use in app/Config/routes.php
 *
 * @return array Named route elements
 * @see Router::$_namedExpressions
 */
	public static function getNamedExpressions() {
		return static::$_namedExpressions;
	}

/**
 * Resource map getter & setter.
 *
 * Allows you to define the default route configuration for REST routing and
 * Router::mapResources()
 *
 * @param array $resourceMap Resource map
 * @return mixed
 * @see Router::$_resourceMap
 */
	public static function resourceMap($resourceMap = null) {
		if ($resourceMap === null) {
			return static::$_resourceMap;
		}
		static::$_resourceMap = $resourceMap;
	}

/**
 * Connects a new Route in the router.
 *
 * Routes are a way of connecting request urls to objects in your application.
 * At their core routes are a set or regular expressions that are used to
 * match requests to destinations.
 *
 * Examples:
 *
 * `Router::connect('/:controller/:action/*');`
 *
 * The first parameter will be used as a controller name while the second is
 * used as the action name. The '/*' syntax makes this route greedy in that
 * it will match requests like `/posts/index` as well as requests
 * like `/posts/edit/1/foo/bar`.
 *
 * `Router::connect('/home-page', ['controller' => 'pages', 'action' => 'display', 'home']);`
 *
 * The above shows the use of route parameter defaults. And providing routing
 * parameters for a static route.
 *
 * {{{
 * Router::connect(
 *   '/:lang/:controller/:action/:id',
 *   [],
 *   ['id' => '[0-9]+', 'lang' => '[a-z]{3}']
 * );
 * }}}
 *
 * Shows connecting a route with custom route parameters as well as
 * providing patterns for those parameters. Patterns for routing parameters
 * do not need capturing groups, as one will be added for each route params.
 *
 * $options offers several 'special' keys that have special meaning
 * in the $options array.
 *
 * - `pass` is used to define which of the routed parameters should be shifted
 *   into the pass array. Adding a parameter to pass will remove it from the
 *   regular route array. Ex. `'pass' => array('slug')`.
 * - `routeClass` is used to extend and change how individual routes parse requests
 *   and handle reverse routing, via a custom routing class.
 *   Ex. `'routeClass' => 'SlugRoute'`
 * - `_name` Used to define a specific name for routes. This can be used to optimize
 *   reverse routing lookups. If undefined a name will be generated for each
 *   connected route.
 *
 * You can also add additional conditions for matching routes to the $defaults array.
 * The following conditions can be used:
 *
 * - `[type]` Only match requests for specific content types.
 * - `[method]` Only match requests with specific HTTP verbs.
 * - `[server]` Only match when $_SERVER['SERVER_NAME'] matches the given value.
 *
 * Example of using the `[method]` condition:
 *
 * `Router::connect('/tasks', array('controller' => 'tasks', 'action' => 'index', '[method]' => 'GET'));`
 *
 * The above route will only be matched for GET requests. POST requests will fail to match this route.
 *
 * @param string $route A string describing the template of the route
 * @param array $defaults An array describing the default route parameters. These parameters will be used by default
 *   and can supply routing parameters that are not dynamic. See above.
 * @param array $options An array matching the named elements in the route to regular expressions which that
 *   element should match. Also contains additional parameters such as which routed parameters should be
 *   shifted into the passed arguments, supplying patterns for routing parameters and supplying the name of a
 *   custom routing class.
 * @see routes
 * @return void
 * @throws Cake\Error\Exception
 */
	public static function connect($route, $defaults = array(), $options = array()) {
		static::$initialized = true;

		if (!empty($defaults['prefix'])) {
			static::$_prefixes[] = $defaults['prefix'];
			static::$_prefixes = array_keys(array_flip(static::$_prefixes));
		}
		if (empty($defaults['prefix'])) {
			unset($defaults['prefix']);
		}

		$defaults += array('plugin' => null);
		if (empty($options['action'])) {
			$defaults += array('action' => 'index');
		}
		if (empty($options['_ext'])) {
			$options['_ext'] = static::$_validExtensions;
		}
		$routeClass = static::$_routeClass;
		if (isset($options['routeClass'])) {
			$routeClass = App::classname($options['routeClass'], 'Routing/Route');
			$routeClass = static::_validateRouteClass($routeClass);
			unset($options['routeClass']);
		}
		if ($routeClass === 'Cake\Routing\Route\RedirectRoute' && isset($defaults['redirect'])) {
			$defaults = $defaults['redirect'];
		}
		static::$_routes->add(new $routeClass($route, $defaults, $options));
	}

/**
 * Connects a new redirection Route in the router.
 *
 * Redirection routes are different from normal routes as they perform an actual
 * header redirection if a match is found. The redirection can occur within your
 * application or redirect to an outside location.
 *
 * Examples:
 *
 * `Router::redirect('/home/*', array('controller' => 'posts', 'action' => 'view'));`
 *
 * Redirects /home/* to /posts/view and passes the parameters to /posts/view. Using an array as the
 * redirect destination allows you to use other routes to define where an URL string should be redirected to.
 *
 * `Router::redirect('/posts/*', 'http://google.com', array('status' => 302));`
 *
 * Redirects /posts/* to http://google.com with a HTTP status of 302
 *
 * ### Options:
 *
 * - `status` Sets the HTTP status (default 301)
 * - `persist` Passes the params to the redirected route, if it can. This is useful with greedy routes,
 *   routes that end in `*` are greedy. As you can remap urls and not loose any passed args.
 *
 * @param string $route A string describing the template of the route
 * @param array $url An URL to redirect to. Can be a string or a Cake array-based URL
 * @param array $options An array matching the named elements in the route to regular expressions which that
 *   element should match. Also contains additional parameters such as which routed parameters should be
 *   shifted into the passed arguments. As well as supplying patterns for routing parameters.
 * @see routes
 * @return array Array of routes
 */
	public static function redirect($route, $url, $options = array()) {
		$options['routeClass'] = 'Cake\Routing\Route\RedirectRoute';
		if (is_string($url)) {
			$url = array('redirect' => $url);
		}
		return static::connect($route, $url, $options);
	}

/**
 * Creates REST resource routes for the given controller(s).
 *
 * ### Usage
 *
 * Connect resource routes for an app controller:
 *
 * {{{
 * Router::mapResources('Posts');
 * }}}
 *
 * Connect resource routes for the Comment controller in the
 * Comments plugin:
 *
 * {{{
 * Router::mapResources('Comments.Comment');
 * }}}
 *
 * Plugins will create lower_case underscored resource routes. e.g
 * `/comments/comment`
 *
 * Connect resource routes for the Posts controller in the
 * Admin prefix:
 *
 * {{{
 * Router::mapResources('Posts', ['prefix' => 'admin']);
 * }}}
 *
 * Prefixes will create lower_case underscored resource routes. e.g
 * `/admin/posts`
 *
 * ### Options:
 *
 * - 'id' - The regular expression fragment to use when matching IDs. By default, matches
 *    integer values and UUIDs.
 * - 'prefix' - Routing prefix to use for the generated routes. Defaults to ''.
 *   Using this option will create prefixed routes, similar to using Routing.prefixes.
 *
 * @param string|array $controller A controller name or array of controller names (i.e. "Posts" or "ListItems")
 * @param array $options Options to use when generating REST routes
 * @return array Array of mapped resources
 */
	public static function mapResources($controller, $options = array()) {
		$options = array_merge(array(
			'id' => static::ID . '|' . static::UUID
		), $options);

		foreach ((array)$controller as $name) {
			list($plugin, $name) = pluginSplit($name);
			$urlName = Inflector::underscore($name);

			if ($plugin) {
				$plugin = Inflector::underscore($plugin);
			}
			$prefix = '';
			if (!empty($options['prefix'])) {
				$prefix = $options['prefix'];
			}

			foreach (static::$_resourceMap as $params) {
				$id = $params['id'] ? ':id' : '';
				$url = '/' . implode('/', array_filter(array($prefix, $plugin, $urlName, $id)));
				$params = array(
					'plugin' => $plugin,
					'controller' => $urlName,
					'action' => $params['action'],
					'[method]' => $params['method'],
				);
				if ($prefix) {
					$params['prefix'] = $prefix;
				}
				$options = array(
					'id' => $options['id'],
					'pass' => array('id')
				);
				Router::connect($url, $params, $options);
			}
			static::$_resourceMapped[] = $urlName;
		}
		return static::$_resourceMapped;
	}

/**
 * Returns the list of prefixes used in connected routes
 *
 * @return array A list of prefixes used in connected routes
 */
	public static function prefixes() {
		if (empty(static::$_prefixes)) {
			return (array)Configure::read('Routing.prefixes');
		}
		return static::$_prefixes;
	}

/**
 * Parses given URL string. Returns 'routing' parameters for that url.
 *
 * @param string $url URL to be parsed
 * @return array Parsed elements from URL
 */
	public static function parse($url) {
		if (!static::$initialized) {
			static::_loadRoutes();
		}

		if (strlen($url) && strpos($url, '/') !== 0) {
			$url = '/' . $url;
		}
		if (strpos($url, '?') !== false) {
			list($url, $queryParameters) = explode('?', $url, 2);
			parse_str($queryParameters, $queryParameters);
		}
<<<<<<< HEAD
		return static::$_routes->parse($url);
=======

		extract(self::_parseExtension($url));

		for ($i = 0, $len = count(self::$routes); $i < $len; $i++) {
			$route =& self::$routes[$i];

			if (($r = $route->parse($url)) !== false) {
				self::$_currentRoute[] =& $route;
				$out = $r;
				break;
			}
		}
		if (isset($out['prefix'])) {
			$out['action'] = $out['prefix'] . '_' . $out['action'];
		}

		if (!empty($ext) && !isset($out['ext'])) {
			$out['ext'] = $ext;
		}

		if (!empty($queryParameters) && !isset($out['?'])) {
			$out['?'] = $queryParameters;
		}
		return $out;
>>>>>>> 1c170181
	}

/**
 * Set the route collection object Router should use.
 *
 * @param Cake\Routing\RouteCollection $routes
 * @return void
 */
	public static function setRouteCollection(RouteCollection $routes) {
		static::$_routes = $routes;
	}

/**
 * Takes parameter and path information back from the Dispatcher, sets these
 * parameters as the current request parameters that are merged with url arrays
 * created later in the request.
 *
 * Nested requests will create a stack of requests. You can remove requests using
 * Router::popRequest(). This is done automatically when using Object::requestAction().
 *
 * Will accept either a Cake\Network\Request object or an array of arrays. Support for
 * accepting arrays may be removed in the future.
 *
 * @param Cake\Network\Request|array $request Parameters and path information or a Cake\Network\Request object.
 * @return void
 */
	public static function setRequestInfo($request) {
		if ($request instanceof Request) {
			static::pushRequest($request);
		} else {
			$requestData = $request;
			$requestData += array(array(), array());
			$requestData[0] += array(
				'controller' => false,
				'action' => false,
				'plugin' => null
			);
			$request = new Request();
			$request->addParams($requestData[0])->addPaths($requestData[1]);
			static::pushRequest($request);
		}
	}

/**
 * Push a request onto the request stack. Pushing a request
 * sets the request context used when generating urls.
 *
 * @param Cake\Network\Request $request
 * @return void
 */
	public static function pushRequest(Request $request) {
		static::$_requests[] = $request;
		static::$_routes->setContext($request);
	}

/**
 * Pops a request off of the request stack.  Used when doing requestAction
 *
 * @return Cake\Network\Request The request removed from the stack.
 * @see Router::pushRequest()
 * @see Object::requestAction()
 */
	public static function popRequest() {
		$removed = array_pop(static::$_requests);
		$last = end(static::$_requests);
		if ($last) {
			static::$_routes->setContext($last);
			reset(static::$_requests);
		}
		return $removed;
	}

/**
 * Get the either the current request object, or the first one.
 *
 * @param boolean $current Whether you want the request from the top of the stack or the first one.
 * @return Cake\Network\Request or null.
 */
	public static function getRequest($current = false) {
		if ($current) {
			return end(static::$_requests);
		}
		return isset(static::$_requests[0]) ? static::$_requests[0] : null;
	}

/**
 * Reloads default Router settings. Resets all class variables and
 * removes all connected routes.
 *
 * @return void
 */
	public static function reload() {
		if (empty(static::$_initialState)) {
			static::$_initialState = get_class_vars(get_called_class());
			static::_setPrefixes();
			static::$_routes = new RouteCollection();
			return;
		}
		foreach (static::$_initialState as $key => $val) {
			if ($key != '_initialState') {
				static::${$key} = $val;
			}
		}
		static::_setPrefixes();
		static::$_routes = new RouteCollection();
	}

/**
 * Promote a route (by default, the last one added) to the beginning of the list
 *
 * @param integer $which A zero-based array index representing the route to move. For example,
 *    if 3 routes have been added, the last route would be 2.
 * @return boolean Returns false if no route exists at the position specified by $which.
 */
	public static function promote($which = null) {
		return static::$_routes->promote($which);
	}

/**
 * Add a url filter to Router.
 *
 * Url filter functions are applied to every array $url provided to
 * Router::url() before the urls are sent to the route collection.
 *
 * Callback functions should expect the following parameters:
 *
 * - `$params` The url params being processed.
 * - `$request` The current request.
 *
 * The url filter function should *always* return the params even if unmodified.
 *
 * ### Usage
 *
 * Url filters allow you to easily implement features like persistent parameters.
 *
 * {{{
 * Router::addUrlFilter(function ($params, $request) {
 *  if (isset($request->params['lang']) && !isset($params['lang']) {
 *    $params['lang'] = $request->params['lang'];
 *  }
 *  return $params;
 * });
 * }}}
 *
 * @param callable $function The function to add
 * @return void
 */
	public static function addUrlFilter(callable $function) {
		static::$_urlFilters[] = $function;
	}

/**
 * Applies all the connected url filters to the url.
 *
 * @param array $url The url array being modified.
 * @return array The modified url.
 * @see Router::url()
 * @see Router::addUrlFilter()
 */
	protected static function _applyUrlFilters($url) {
		$request = static::getRequest(true);
		foreach (static::$_urlFilters as $filter) {
			$url = $filter($url, $request);
		}
		return $url;
	}

/**
 * Finds URL for specified action.
 *
 * Returns an URL pointing to a combination of controller and action.
 *
 * ### Usage
 *
 * - `Router::url('/posts/edit/1');` Returns the string with the base dir prepended.
 *   This usage does not use reverser routing.
 * - `Router::url(array('controller' => 'posts', 'action' => 'edit'));` Returns a url
 *   generated through reverse routing.
 * - `Router::url('custom-name', array(...));` Returns a url generated through reverse
 *   routing.  This form allows you to leverage named routes.
 *
 * There are a few 'special' parameters that can change the final URL string that is generated
 *
 * - `_base` - Set to false to remove the base path from the generated url. If your application
 *   is not in the root directory, this can be used to generate urls that are 'cake relative'.
 *   cake relative urls are required when using requestAction.
 * - `_scheme` - Set to create links on different schemes like `webcal` or `ftp`. Defaults
 *   to the current scheme.
 * - `_host` - Set the host to use for the link.  Defaults to the current host.
 * - `_port` - Set the port if you need to create links on non-standard ports.
 * - `_full` - If true output of `Router::fullBaseUrl()` will be prepended to generated urls.
 * - `#` - Allows you to set url hash fragments.
 * - `ssl` - Set to true to convert the generated url to https, or false to force http.
 *
 * @param string|array $url Cake-relative URL, like "/products/edit/92" or "/presidents/elect/4"
 *   or an array specifying any of the following: 'controller', 'action', 'plugin'
 *   additionally, you can provide routed elements or query string parameters.
 * @param bool|array $options If (bool) true, the full base URL will be prepended to the result.
 *   If an array accepts the following keys.  If used with a named route you can provide
 *   a list of query string parameters.
 * @return string Full translated URL with base path.
 * @throws Cake\Error\Exception When the route name is not found
 */
	public static function url($url = null, $options = array()) {
		if (!static::$initialized) {
			static::_loadRoutes();
		}

		$full = false;
		if (is_bool($options)) {
			list($full, $options) = array($options, array());
		}
		$urlType = gettype($url);
		$hasLeadingSlash = $plainString = false;

		if ($urlType === 'string') {
			$plainString = (
				strpos($url, 'javascript:') === 0 ||
				strpos($url, 'mailto:') === 0 ||
				strpos($url, 'tel:') === 0 ||
				strpos($url, 'sms:') === 0 ||
				strpos($url, '#') === 0 ||
				strpos($url, '?') === 0 ||
				strpos($url, '//') === 0 ||
				strpos($url, '://') !== false
			);

			$hasLeadingSlash = isset($url[0]) ? $url[0] === '/' : false;
		}

		$params = array(
			'plugin' => null,
			'controller' => null,
			'action' => 'index'
		);
		$here = $base = $output = $frag = null;

		$request = static::getRequest(true);
		if ($request) {
			$params = $request->params;
			$here = $request->here;
			$base = $request->base;
		}

		if (empty($url)) {
			$output = isset($here) ? $here : '/';
			if ($full) {
				$output = static::fullBaseUrl() . $base . $output;
			}
			return $output;
		} elseif ($urlType === 'array') {
			if (isset($url['_full']) && $url['_full'] === true) {
				$full = true;
				unset($url['_full']);
			}
			// Compatibility for older versions.
			if (isset($url['?'])) {
				$q = $url['?'];
				unset($url['?']);
				$url = array_merge($url, $q);
			}
			if (isset($url['#'])) {
				$frag = '#' . $url['#'];
				unset($url['#']);
			}
			if (isset($url['ext'])) {
				$url['_ext'] = $url['ext'];
				unset($url['ext']);
			}
			if (isset($url['ssl'])) {
				$url['_scheme'] = ($url['ssl'] == true) ? 'https' : 'http';
				unset($url['ssl']);
			}

			// Copy the current action if the controller is the current one.
			if (
				empty($url['action']) &&
				(empty($url['controller']) || $params['controller'] === $url['controller'])
			) {
				$url['action'] = $params['action'];
			}

			// Keep the current prefix around, or remove it if its falsey
			if (!empty($params['prefix']) && !isset($url['prefix'])) {
				$url['prefix'] = $params['prefix'];
			}
			if (empty($url['prefix'])) {
				unset($url['prefix']);
			}

			$url += array(
				'controller' => $params['controller'],
				'plugin' => $params['plugin'],
				'action' => 'index'
			);
			$url = static::_applyUrlFilters($url);
			$output = static::$_routes->match($url);
		} elseif (
			$urlType === 'string' &&
			!$hasLeadingSlash &&
			!$plainString
		) {
			// named route.
			$route = static::$_routes->get($url);
			if (!$route) {
				throw new Error\Exception(__d(
					'cake_dev',
					'No route matching the name "%s" was found.',
					$url
				));
			}
			$url = $options +
				$route->defaults +
				array('_name' => $url);
			$url = static::_applyUrlFilters($url);
			$output = static::$_routes->match($url);
		} else {
			// String urls.
			if ($plainString) {
				return $url;
			}
			$output = $base . $url;
		}
		$protocol = preg_match('#^[a-z][a-z0-9+\-.]*\://#i', $output);
		if ($protocol === 0) {
			$output = str_replace('//', '/', '/' . $output);
			if ($full) {
				$output = static::fullBaseUrl() . $output;
			}
		}
		return $output . $frag;
	}

/**
 * Sets the full base url that will be used as a prefix for generating
 * fully qualified URLs for this application. If not parameters are passed,
 * the currently configured value is returned.
 *
 * ## Note:
 *
 * If you change the configuration value ``App.fullBaseUrl`` during runtime
 * and expect the router to produce links using the new setting, you are
 * required to call this method passing such value again.
 *
 * @param string $base the prefix for URLs generated containing the domain.
 * For example: ``http://example.com``
 * @return string
 */
	public static function fullBaseUrl($base = null) {
		if ($base !== null) {
			static::$_fullBaseUrl = $base;
			Configure::write('App.fullBaseUrl', $base);
		}
		if (empty(static::$_fullBaseUrl)) {
			static::$_fullBaseUrl = Configure::read('App.fullBaseUrl');
		}
		return static::$_fullBaseUrl;
	}

/**
 * Reverses a parsed parameter array into a string.
 *
 * Works similarly to Router::url(), but since parsed URL's contain additional
 * 'pass' as well as 'url.url' keys. Those keys need to be specially
 * handled in order to reverse a params array into a string url.
 *
 * This will strip out 'autoRender', 'bare', 'requested', and 'return' param names as those
 * are used for CakePHP internals and should not normally be part of an output URL.
 *
 * @param Cake\Network\Request|array $params The params array or
 *     Cake\Network\Request object that needs to be reversed.
 * @param boolean $full Set to true to include the full url including the
 *     protocol when reversing the url.
 * @return string The string that is the reversed result of the array
 */
	public static function reverse($params, $full = false) {
		$url = array();
		if ($params instanceof Request) {
			$url = $params->query;
			$params = $params->params;
		} elseif (isset($params['url'])) {
			$url = $params['url'];
		}
		$pass = isset($params['pass']) ? $params['pass'] : array();

		unset(
			$params['pass'], $params['paging'], $params['models'], $params['url'], $url['url'],
			$params['autoRender'], $params['bare'], $params['requested'], $params['return'],
			$params['_Token']
		);
		$params = array_merge($params, $pass);
		if (!empty($url)) {
			$params['?'] = $url;
		}
		return Router::url($params, $full);
	}

/**
 * Normalizes an URL for purposes of comparison.
 *
 * Will strip the base path off and replace any double /'s.
 * It will not unify the casing and underscoring of the input value.
 *
 * @param array|string $url URL to normalize Either an array or a string URL.
 * @return string Normalized URL
 */
	public static function normalize($url = '/') {
		if (is_array($url)) {
			$url = Router::url($url);
		}
		if (preg_match('/^[a-z\-]+:\/\//', $url)) {
			return $url;
		}
		$request = Router::getRequest();

		if (!empty($request->base) && stristr($url, $request->base)) {
			$url = preg_replace('/^' . preg_quote($request->base, '/') . '/', '', $url, 1);
		}
		$url = '/' . $url;

		while (strpos($url, '//') !== false) {
			$url = str_replace('//', '/', $url);
		}
		$url = preg_replace('/(?:(\/$))/', '', $url);

		if (empty($url)) {
			return '/';
		}
		return $url;
	}

/**
 * Instructs the router to parse out file extensions from the URL. For example,
 * http://example.com/posts.rss would yield an file extension of "rss".
 * The file extension itself is made available in the controller as
 * `$this->params['_ext']`, and is used by the RequestHandler component to
 * automatically switch to alternate layouts and templates, and load helpers
 * corresponding to the given content, i.e. RssHelper. Switching layouts and helpers
 * requires that the chosen extension has a defined mime type in `Cake\Network\Response`
 *
 * A list of valid extension can be passed to this method, i.e. Router::parseExtensions('rss', 'xml');
 * If no parameters are given, anything after the first . (dot) after the last / in the URL will be
 * parsed, excluding querystring parameters (i.e. ?q=...).
 *
 * @return void
 * @see RequestHandler::startup()
 */
	public static function parseExtensions() {
		if (func_num_args() > 0) {
			static::setExtensions(func_get_args(), false);
		}
	}

/**
 * Set/add valid extensions.
 * To have the extensions parsed you still need to call `Router::parseExtensions()`
 *
 * @param array $extensions List of extensions to be added as valid extension
 * @param boolean $merge Default true will merge extensions. Set to false to override current extensions
 * @return array
 */
	public static function setExtensions($extensions, $merge = true) {
		if (!is_array($extensions)) {
			return static::$_validExtensions;
		}
		if ($merge) {
			$extensions = array_merge(static::$_validExtensions, $extensions);
		}
		static::$_routes->setExtensions($extensions);
		return static::$_validExtensions = $extensions;
	}

/**
 * Get the list of extensions that can be parsed by Router.
 *
 * To initially set extensions use `Router::parseExtensions()`
 * To add more see `setExtensions()`
 *
 * @return array Array of extensions Router is configured to parse.
 */
	public static function extensions() {
		if (!static::$initialized) {
			static::_loadRoutes();
		}

		return static::$_validExtensions;
	}

/**
 * Provides legacy support for named parameters on incoming URLs.
 *
 * Checks the passed parameters for elements containing `$options['separator']`
 * Those parameters are split and parsed as if they were old style named parameters.
 *
 * The parsed parameters will be moved from params['pass'] to params['named'].
 *
 * ### Options
 *
 * - `separator` The string to use as a separator.  Defaults to `:`.
 *
 * @param Request $request The request object to modify.
 * @param array $options The array of options.
 * @return The modified request
 */
	public static function parseNamedParams(Request $request, $options = array()) {
		$options += array('separator' => ':');
		if (empty($request->params['pass'])) {
			$request->params['named'] = array();
			return $request;
		}
		$named = array();
		foreach ($request->params['pass'] as $key => $value) {
			if (strpos($value, $options['separator']) === false) {
				continue;
			}
			unset($request->params['pass'][$key]);
			list($key, $value) = explode($options['separator'], $value, 2);

			if (preg_match_all('/\[([A-Za-z0-9_-]+)?\]/', $key, $matches, PREG_SET_ORDER)) {
				$matches = array_reverse($matches);
				$parts = explode('[', $key);
				$key = array_shift($parts);
				$arr = $value;
				foreach ($matches as $match) {
					if (empty($match[1])) {
						$arr = array($arr);
					} else {
						$arr = array(
							$match[1] => $arr
						);
					}
				}
				$value = $arr;
			}
			$named = array_merge_recursive($named, array($key => $value));
		}
		$request->params['named'] = $named;
		return $request;
	}

/**
 * Loads route configuration
 *
 * @return void
 */
	protected static function _loadRoutes() {
		static::$initialized = true;
		include APP . 'Config/routes.php';
	}

}

//Save the initial state
Router::reload();<|MERGE_RESOLUTION|>--- conflicted
+++ resolved
@@ -475,38 +475,7 @@
 		if (strlen($url) && strpos($url, '/') !== 0) {
 			$url = '/' . $url;
 		}
-		if (strpos($url, '?') !== false) {
-			list($url, $queryParameters) = explode('?', $url, 2);
-			parse_str($queryParameters, $queryParameters);
-		}
-<<<<<<< HEAD
 		return static::$_routes->parse($url);
-=======
-
-		extract(self::_parseExtension($url));
-
-		for ($i = 0, $len = count(self::$routes); $i < $len; $i++) {
-			$route =& self::$routes[$i];
-
-			if (($r = $route->parse($url)) !== false) {
-				self::$_currentRoute[] =& $route;
-				$out = $r;
-				break;
-			}
-		}
-		if (isset($out['prefix'])) {
-			$out['action'] = $out['prefix'] . '_' . $out['action'];
-		}
-
-		if (!empty($ext) && !isset($out['ext'])) {
-			$out['ext'] = $ext;
-		}
-
-		if (!empty($queryParameters) && !isset($out['?'])) {
-			$out['?'] = $queryParameters;
-		}
-		return $out;
->>>>>>> 1c170181
 	}
 
 /**
