<?php
/**
 * CakePHP(tm) : Rapid Development Framework (http://cakephp.org)
 * Copyright (c) Cake Software Foundation, Inc. (http://cakefoundation.org)
 *
 * Licensed under The MIT License
 * For full copyright and license information, please see the LICENSE.txt
 * Redistributions of files must retain the above copyright notice.
 *
 * @copyright     Copyright (c) Cake Software Foundation, Inc. (http://cakefoundation.org)
 * @link          http://cakephp.org CakePHP(tm) Project
 * @package       Cake.Routing
 * @since         CakePHP(tm) v 0.2.9
 * @license       http://www.opensource.org/licenses/mit-license.php MIT License
 */
namespace Cake\Routing;

use Cake\Core\App;
use Cake\Core\Configure;
use Cake\Error;
use Cake\Network\Request;
use Cake\Network\Response;
use Cake\Routing\RouteCollection;
use Cake\Routing\Route\Route;
use Cake\Utility\Hash;
use Cake\Utility\Inflector;

/**
 * Parses the request URL into controller, action, and parameters. Uses the connected routes
 * to match the incoming URL string to parameters that will allow the request to be dispatched. Also
 * handles converting parameter lists into URL strings, using the connected routes. Routing allows you to decouple
 * the way the world interacts with your application (URLs) and the implementation (controllers and actions).
 *
 * ### Connecting routes
 *
 * Connecting routes is done using Router::connect(). When parsing incoming requests or reverse matching
 * parameters, routes are enumerated in the order they were connected. You can modify the order of connected
 * routes using Router::promote(). For more information on routes and how to connect them see Router::connect().
 *
 * @package       Cake.Routing
 */
class Router {

/**
 * RouteCollection object containing all the connected routes.
 *
 * @var Cake\Routing\RouteCollection
 */
	protected static $_routes;

/**
 * Have routes been loaded
 *
 * @var boolean
 */
	public static $initialized = false;

/**
 * Contains the base string that will be applied to all generated URLs
 * For example `https://example.com`
 *
 * @var string
 */
	protected static $_fullBaseUrl;

/**
 * List of action prefixes used in connected routes.
 * Includes admin prefix
 *
 * @var array
 */
	protected static $_prefixes = array();

/**
 * List of valid extensions to parse from a URL. If null, any extension is allowed.
 *
 * @var array
 */
	protected static $_validExtensions = array();

/**
 * 'Constant' regular expression definitions for named route elements
 *
 */
	const ACTION = 'index|show|add|create|edit|update|remove|del|delete|view|item';
	const YEAR = '[12][0-9]{3}';
	const MONTH = '0[1-9]|1[012]';
	const DAY = '0[1-9]|[12][0-9]|3[01]';
	const ID = '[0-9]+';
	const UUID = '[A-Fa-f0-9]{8}-[A-Fa-f0-9]{4}-[A-Fa-f0-9]{4}-[A-Fa-f0-9]{4}-[A-Fa-f0-9]{12}';

/**
 * Named expressions
 *
 * @var array
 */
	protected static $_namedExpressions = array(
		'Action' => Router::ACTION,
		'Year' => Router::YEAR,
		'Month' => Router::MONTH,
		'Day' => Router::DAY,
		'ID' => Router::ID,
		'UUID' => Router::UUID
	);

/**
 * Default HTTP request method => controller action map.
 *
 * @var array
 */
	protected static $_resourceMap = array(
		array('action' => 'index', 'method' => 'GET', 'id' => false),
		array('action' => 'view', 'method' => 'GET', 'id' => true),
		array('action' => 'add', 'method' => 'POST', 'id' => false),
		array('action' => 'edit', 'method' => 'PUT', 'id' => true),
		array('action' => 'delete', 'method' => 'DELETE', 'id' => true),
		array('action' => 'edit', 'method' => 'POST', 'id' => true)
	);

/**
 * List of resource-mapped controllers
 *
 * @var array
 */
	protected static $_resourceMapped = array();

/**
 * Maintains the request object stack for the current request.
 * This will contain more than one request object when requestAction is used.
 *
 * @var array
 */
	protected static $_requests = array();

/**
 * Initial state is populated the first time reload() is called which is at the bottom
 * of this file. This is a cheat as get_class_vars() returns the value of static vars even if they
 * have changed.
 *
 * @var array
 */
	protected static $_initialState = array();

/**
 * The stack of URL filters to apply against routing urls before passing the
 * parameters to the route collection.
 *
 * @var array
 */
	protected static $_urlFilters = array();

/**
 * Default route class to use
 *
 * @var string
 */
	protected static $_routeClass = 'Cake\Routing\Route\Route';

/**
 * Set the default route class to use or return the current one
 *
 * @param string $routeClass to set as default
 * @return mixed void|string
 * @throws Cake\Error\Exception
 */
	public static function defaultRouteClass($routeClass = null) {
<<<<<<< HEAD
		if (is_null($routeClass)) {
			return static::$_routeClass;
=======
		if ($routeClass === null) {
			return self::$_routeClass;
>>>>>>> 53d265cf
		}

		static::$_routeClass = static::_validateRouteClass($routeClass);
	}

/**
 * Validates that the passed route class exists and is a subclass of Cake Route
 *
 * @param string $routeClass Route class name
 * @return string
 * @throws Cake\Error\Exception
 */
	protected static function _validateRouteClass($routeClass) {
		if (
			$routeClass != 'Cake\Routing\Route\Route' &&
			(!class_exists($routeClass) || !is_subclass_of($routeClass, 'Cake\Routing\Route\Route'))
		) {
			throw new Error\Exception(__d('cake_dev', 'Route class not found, or route class is not a subclass of Cake\Routing\Route\Route'));
		}
		return $routeClass;
	}

/**
 * Sets the Routing prefixes.
 *
 * @return void
 */
	protected static function _setPrefixes() {
		$routing = Configure::read('Routing');
		if (!empty($routing['prefixes'])) {
			static::$_prefixes = array_merge(static::$_prefixes, (array)$routing['prefixes']);
		}
	}

/**
 * Gets the named route patterns for use in app/Config/routes.php
 *
 * @return array Named route elements
 * @see Router::$_namedExpressions
 */
	public static function getNamedExpressions() {
		return static::$_namedExpressions;
	}

/**
 * Resource map getter & setter.
 *
 * Allows you to define the default route configuration for REST routing and
 * Router::mapResources()
 *
 * @param array $resourceMap Resource map
 * @return mixed
 * @see Router::$_resourceMap
 */
	public static function resourceMap($resourceMap = null) {
		if ($resourceMap === null) {
			return static::$_resourceMap;
		}
		static::$_resourceMap = $resourceMap;
	}

/**
 * Connects a new Route in the router.
 *
 * Routes are a way of connecting request urls to objects in your application.
 * At their core routes are a set or regular expressions that are used to
 * match requests to destinations.
 *
 * Examples:
 *
 * `Router::connect('/:controller/:action/*');`
 *
 * The first parameter will be used as a controller name while the second is
 * used as the action name. The '/*' syntax makes this route greedy in that
 * it will match requests like `/posts/index` as well as requests
 * like `/posts/edit/1/foo/bar`.
 *
 * `Router::connect('/home-page', ['controller' => 'pages', 'action' => 'display', 'home']);`
 *
 * The above shows the use of route parameter defaults. And providing routing
 * parameters for a static route.
 *
 * {{{
 * Router::connect(
 *   '/:lang/:controller/:action/:id',
 *   [],
 *   ['id' => '[0-9]+', 'lang' => '[a-z]{3}']
 * );
 * }}}
 *
 * Shows connecting a route with custom route parameters as well as
 * providing patterns for those parameters. Patterns for routing parameters
 * do not need capturing groups, as one will be added for each route params.
 *
 * $options offers several 'special' keys that have special meaning
 * in the $options array.
 *
 * - `pass` is used to define which of the routed parameters should be shifted
 *   into the pass array. Adding a parameter to pass will remove it from the
 *   regular route array. Ex. `'pass' => array('slug')`.
 * - `routeClass` is used to extend and change how individual routes parse requests
 *   and handle reverse routing, via a custom routing class.
 *   Ex. `'routeClass' => 'SlugRoute'`
 * - `_name` Used to define a specific name for routes. This can be used to optimize
 *   reverse routing lookups. If undefined a name will be generated for each
 *   connected route.
 *
 * You can also add additional conditions for matching routes to the $defaults array.
 * The following conditions can be used:
 *
 * - `[type]` Only match requests for specific content types.
 * - `[method]` Only match requests with specific HTTP verbs.
 * - `[server]` Only match when $_SERVER['SERVER_NAME'] matches the given value.
 *
 * Example of using the `[method]` condition:
 *
 * `Router::connect('/tasks', array('controller' => 'tasks', 'action' => 'index', '[method]' => 'GET'));`
 *
 * The above route will only be matched for GET requests. POST requests will fail to match this route.
 *
 * @param string $route A string describing the template of the route
 * @param array $defaults An array describing the default route parameters. These parameters will be used by default
 *   and can supply routing parameters that are not dynamic. See above.
 * @param array $options An array matching the named elements in the route to regular expressions which that
 *   element should match. Also contains additional parameters such as which routed parameters should be
 *   shifted into the passed arguments, supplying patterns for routing parameters and supplying the name of a
 *   custom routing class.
 * @see routes
 * @return void
 * @throws Cake\Error\Exception
 */
	public static function connect($route, $defaults = array(), $options = array()) {
		static::$initialized = true;

		if (!empty($defaults['prefix'])) {
			static::$_prefixes[] = $defaults['prefix'];
			static::$_prefixes = array_keys(array_flip(static::$_prefixes));
		}
		if (empty($defaults['prefix'])) {
			unset($defaults['prefix']);
		}

		$defaults += array('plugin' => null);
		if (empty($options['action'])) {
			$defaults += array('action' => 'index');
		}
		if (empty($options['_ext'])) {
			$options['_ext'] = static::$_validExtensions;
		}
		$routeClass = static::$_routeClass;
		if (isset($options['routeClass'])) {
			$routeClass = App::classname($options['routeClass'], 'Routing/Route');
			$routeClass = static::_validateRouteClass($routeClass);
			unset($options['routeClass']);
		}
		if ($routeClass === 'Cake\Routing\Route\RedirectRoute' && isset($defaults['redirect'])) {
			$defaults = $defaults['redirect'];
		}
		static::$_routes->add(new $routeClass($route, $defaults, $options));
	}

/**
 * Connects a new redirection Route in the router.
 *
 * Redirection routes are different from normal routes as they perform an actual
 * header redirection if a match is found. The redirection can occur within your
 * application or redirect to an outside location.
 *
 * Examples:
 *
 * `Router::redirect('/home/*', array('controller' => 'posts', 'action' => 'view'));`
 *
 * Redirects /home/* to /posts/view and passes the parameters to /posts/view. Using an array as the
 * redirect destination allows you to use other routes to define where an URL string should be redirected to.
 *
 * `Router::redirect('/posts/*', 'http://google.com', array('status' => 302));`
 *
 * Redirects /posts/* to http://google.com with a HTTP status of 302
 *
 * ### Options:
 *
 * - `status` Sets the HTTP status (default 301)
 * - `persist` Passes the params to the redirected route, if it can. This is useful with greedy routes,
 *   routes that end in `*` are greedy. As you can remap urls and not loose any passed args.
 *
 * @param string $route A string describing the template of the route
 * @param array $url An URL to redirect to. Can be a string or a Cake array-based URL
 * @param array $options An array matching the named elements in the route to regular expressions which that
 *   element should match. Also contains additional parameters such as which routed parameters should be
 *   shifted into the passed arguments. As well as supplying patterns for routing parameters.
 * @see routes
 * @return array Array of routes
 */
	public static function redirect($route, $url, $options = array()) {
		$options['routeClass'] = 'Cake\Routing\Route\RedirectRoute';
		if (is_string($url)) {
			$url = array('redirect' => $url);
		}
		return static::connect($route, $url, $options);
	}

/**
 * Creates REST resource routes for the given controller(s).
 *
 * ### Usage
 *
 * Connect resource routes for an app controller:
 *
 * {{{
 * Router::mapResources('Posts');
 * }}}
 *
 * Connect resource routes for the Comment controller in the
 * Comments plugin:
 *
 * {{{
 * Router::mapResources('Comments.Comment');
 * }}}
 *
 * Plugins will create lower_case underscored resource routes. e.g
 * `/comments/comment`
 *
 * Connect resource routes for the Posts controller in the
 * Admin prefix:
 *
 * {{{
 * Router::mapResources('Posts', ['prefix' => 'admin']);
 * }}}
 *
 * Prefixes will create lower_case underscored resource routes. e.g
 * `/admin/posts`
 *
 * ### Options:
 *
 * - 'id' - The regular expression fragment to use when matching IDs. By default, matches
 *    integer values and UUIDs.
 * - 'prefix' - Routing prefix to use for the generated routes. Defaults to ''.
 *   Using this option will create prefixed routes, similar to using Routing.prefixes.
 *
 * @param string|array $controller A controller name or array of controller names (i.e. "Posts" or "ListItems")
 * @param array $options Options to use when generating REST routes
 * @return array Array of mapped resources
 */
	public static function mapResources($controller, $options = array()) {
		$options = array_merge(array(
			'id' => static::ID . '|' . static::UUID
		), $options);

		foreach ((array)$controller as $name) {
			list($plugin, $name) = pluginSplit($name);
			$urlName = Inflector::underscore($name);

			if ($plugin) {
				$plugin = Inflector::underscore($plugin);
			}
			$prefix = '';
			if (!empty($options['prefix'])) {
				$prefix = $options['prefix'];
			}

			foreach (static::$_resourceMap as $params) {
				$id = $params['id'] ? ':id' : '';
				$url = '/' . implode('/', array_filter(array($prefix, $plugin, $urlName, $id)));
				$params = array(
					'plugin' => $plugin,
					'controller' => $urlName,
					'action' => $params['action'],
					'[method]' => $params['method'],
				);
				if ($prefix) {
					$params['prefix'] = $prefix;
				}
				$options = array(
					'id' => $options['id'],
					'pass' => array('id')
				);
				Router::connect($url, $params, $options);
			}
			static::$_resourceMapped[] = $urlName;
		}
		return static::$_resourceMapped;
	}

/**
 * Returns the list of prefixes used in connected routes
 *
 * @return array A list of prefixes used in connected routes
 */
	public static function prefixes() {
		if (empty(static::$_prefixes)) {
			return (array)Configure::read('Routing.prefixes');
		}
		return static::$_prefixes;
	}

/**
 * Parses given URL string. Returns 'routing' parameters for that url.
 *
 * @param string $url URL to be parsed
 * @return array Parsed elements from URL
 */
	public static function parse($url) {
		if (!static::$initialized) {
			static::_loadRoutes();
		}

		if (strlen($url) && strpos($url, '/') !== 0) {
			$url = '/' . $url;
		}
		return static::$_routes->parse($url);
	}

/**
 * Set the route collection object Router should use.
 *
 * @param Cake\Routing\RouteCollection $routes
 * @return void
 */
	public static function setRouteCollection(RouteCollection $routes) {
		static::$_routes = $routes;
	}

/**
 * Takes parameter and path information back from the Dispatcher, sets these
 * parameters as the current request parameters that are merged with url arrays
 * created later in the request.
 *
 * Nested requests will create a stack of requests. You can remove requests using
 * Router::popRequest(). This is done automatically when using Object::requestAction().
 *
 * Will accept either a Cake\Network\Request object or an array of arrays. Support for
 * accepting arrays may be removed in the future.
 *
 * @param Cake\Network\Request|array $request Parameters and path information or a Cake\Network\Request object.
 * @return void
 */
	public static function setRequestInfo($request) {
		if ($request instanceof Request) {
			static::pushRequest($request);
		} else {
			$requestData = $request;
			$requestData += array(array(), array());
			$requestData[0] += array(
				'controller' => false,
				'action' => false,
				'plugin' => null
			);
			$request = new Request();
			$request->addParams($requestData[0])->addPaths($requestData[1]);
			static::pushRequest($request);
		}
	}

/**
 * Push a request onto the request stack. Pushing a request
 * sets the request context used when generating urls.
 *
 * @param Cake\Network\Request $request
 * @return void
 */
	public static function pushRequest(Request $request) {
		static::$_requests[] = $request;
		static::$_routes->setContext($request);
	}

/**
 * Pops a request off of the request stack.  Used when doing requestAction
 *
 * @return Cake\Network\Request The request removed from the stack.
 * @see Router::pushRequest()
 * @see Object::requestAction()
 */
	public static function popRequest() {
		$removed = array_pop(static::$_requests);
		$last = end(static::$_requests);
		if ($last) {
			static::$_routes->setContext($last);
			reset(static::$_requests);
		}
		return $removed;
	}

/**
 * Get the either the current request object, or the first one.
 *
 * @param boolean $current Whether you want the request from the top of the stack or the first one.
 * @return Cake\Network\Request or null.
 */
	public static function getRequest($current = false) {
		if ($current) {
			return end(static::$_requests);
		}
		return isset(static::$_requests[0]) ? static::$_requests[0] : null;
	}

/**
 * Reloads default Router settings. Resets all class variables and
 * removes all connected routes.
 *
 * @return void
 */
	public static function reload() {
		if (empty(static::$_initialState)) {
			static::$_initialState = get_class_vars(get_called_class());
			static::_setPrefixes();
			static::$_routes = new RouteCollection();
			return;
		}
		foreach (static::$_initialState as $key => $val) {
			if ($key != '_initialState') {
				static::${$key} = $val;
			}
		}
		static::_setPrefixes();
		static::$_routes = new RouteCollection();
	}

/**
 * Promote a route (by default, the last one added) to the beginning of the list
 *
 * @param integer $which A zero-based array index representing the route to move. For example,
 *    if 3 routes have been added, the last route would be 2.
 * @return boolean Returns false if no route exists at the position specified by $which.
 */
	public static function promote($which = null) {
		return static::$_routes->promote($which);
	}

/**
 * Add a url filter to Router.
 *
 * Url filter functions are applied to every array $url provided to
 * Router::url() before the urls are sent to the route collection.
 *
 * Callback functions should expect the following parameters:
 *
 * - `$params` The url params being processed.
 * - `$request` The current request.
 *
 * The url filter function should *always* return the params even if unmodified.
 *
 * ### Usage
 *
 * Url filters allow you to easily implement features like persistent parameters.
 *
 * {{{
 * Router::addUrlFilter(function ($params, $request) {
 *  if (isset($request->params['lang']) && !isset($params['lang']) {
 *    $params['lang'] = $request->params['lang'];
 *  }
 *  return $params;
 * });
 * }}}
 *
 * @param callable $function The function to add
 * @return void
 */
	public static function addUrlFilter(callable $function) {
		static::$_urlFilters[] = $function;
	}

/**
 * Applies all the connected url filters to the url.
 *
 * @param array $url The url array being modified.
 * @return array The modified url.
 * @see Router::url()
 * @see Router::addUrlFilter()
 */
	protected static function _applyUrlFilters($url) {
		$request = static::getRequest(true);
		foreach (static::$_urlFilters as $filter) {
			$url = $filter($url, $request);
		}
		return $url;
	}

/**
 * Finds URL for specified action.
 *
 * Returns an URL pointing to a combination of controller and action.
 *
 * ### Usage
 *
 * - `Router::url('/posts/edit/1');` Returns the string with the base dir prepended.
 *   This usage does not use reverser routing.
 * - `Router::url(array('controller' => 'posts', 'action' => 'edit'));` Returns a url
 *   generated through reverse routing.
 * - `Router::url('custom-name', array(...));` Returns a url generated through reverse
 *   routing.  This form allows you to leverage named routes.
 *
 * There are a few 'special' parameters that can change the final URL string that is generated
 *
 * - `_base` - Set to false to remove the base path from the generated url. If your application
 *   is not in the root directory, this can be used to generate urls that are 'cake relative'.
 *   cake relative urls are required when using requestAction.
 * - `_scheme` - Set to create links on different schemes like `webcal` or `ftp`. Defaults
 *   to the current scheme.
 * - `_host` - Set the host to use for the link.  Defaults to the current host.
 * - `_port` - Set the port if you need to create links on non-standard ports.
 * - `_full` - If true output of `Router::fullBaseUrl()` will be prepended to generated urls.
 * - `#` - Allows you to set url hash fragments.
 * - `ssl` - Set to true to convert the generated url to https, or false to force http.
 *
 * @param string|array $url Cake-relative URL, like "/products/edit/92" or "/presidents/elect/4"
 *   or an array specifying any of the following: 'controller', 'action', 'plugin'
 *   additionally, you can provide routed elements or query string parameters.
 * @param bool|array $options If (bool) true, the full base URL will be prepended to the result.
 *   If an array accepts the following keys.  If used with a named route you can provide
 *   a list of query string parameters.
 * @return string Full translated URL with base path.
 * @throws Cake\Error\Exception When the route name is not found
 */
	public static function url($url = null, $options = array()) {
		if (!static::$initialized) {
			static::_loadRoutes();
		}

		$full = false;
		if (is_bool($options)) {
			list($full, $options) = array($options, array());
		}
		$urlType = gettype($url);
		$hasLeadingSlash = $plainString = false;

		if ($urlType === 'string') {
			$plainString = (
				strpos($url, 'javascript:') === 0 ||
				strpos($url, 'mailto:') === 0 ||
				strpos($url, 'tel:') === 0 ||
				strpos($url, 'sms:') === 0 ||
				strpos($url, '#') === 0 ||
				strpos($url, '?') === 0 ||
				strpos($url, '//') === 0 ||
				strpos($url, '://') !== false
			);

			$hasLeadingSlash = isset($url[0]) ? $url[0] === '/' : false;
		}

		$params = array(
			'plugin' => null,
			'controller' => null,
			'action' => 'index'
		);
		$here = $base = $output = $frag = null;

		$request = static::getRequest(true);
		if ($request) {
			$params = $request->params;
			$here = $request->here;
			$base = $request->base;
		}

		if (empty($url)) {
			$output = isset($here) ? $here : '/';
			if ($full) {
				$output = static::fullBaseUrl() . $base . $output;
			}
			return $output;
		} elseif ($urlType === 'array') {
			if (isset($url['_full']) && $url['_full'] === true) {
				$full = true;
				unset($url['_full']);
			}
			// Compatibility for older versions.
			if (isset($url['?'])) {
				$q = $url['?'];
				unset($url['?']);
				$url = array_merge($url, $q);
			}
			if (isset($url['#'])) {
				$frag = '#' . $url['#'];
				unset($url['#']);
			}
			if (isset($url['ext'])) {
				$url['_ext'] = $url['ext'];
				unset($url['ext']);
			}
			if (isset($url['ssl'])) {
				$url['_scheme'] = ($url['ssl'] == true) ? 'https' : 'http';
				unset($url['ssl']);
			}

			// Copy the current action if the controller is the current one.
			if (
				empty($url['action']) &&
				(empty($url['controller']) || $params['controller'] === $url['controller'])
			) {
				$url['action'] = $params['action'];
			}

			// Keep the current prefix around, or remove it if its falsey
			if (!empty($params['prefix']) && !isset($url['prefix'])) {
				$url['prefix'] = $params['prefix'];
			}
			if (empty($url['prefix'])) {
				unset($url['prefix']);
			}

			$url += array(
				'controller' => $params['controller'],
				'plugin' => $params['plugin'],
				'action' => 'index'
			);
			$url = static::_applyUrlFilters($url);
			$output = static::$_routes->match($url);
		} elseif (
			$urlType === 'string' &&
			!$hasLeadingSlash &&
			!$plainString
		) {
			// named route.
			$route = static::$_routes->get($url);
			if (!$route) {
				throw new Error\Exception(__d(
					'cake_dev',
					'No route matching the name "%s" was found.',
					$url
				));
			}
			$url = $options +
				$route->defaults +
				array('_name' => $url);
			$url = static::_applyUrlFilters($url);
			$output = static::$_routes->match($url);
		} else {
			// String urls.
			if ($plainString) {
				return $url;
			}
			$output = $base . $url;
		}
		$protocol = preg_match('#^[a-z][a-z0-9+\-.]*\://#i', $output);
		if ($protocol === 0) {
			$output = str_replace('//', '/', '/' . $output);
			if ($full) {
				$output = static::fullBaseUrl() . $output;
			}
		}
		return $output . $frag;
	}

/**
 * Sets the full base url that will be used as a prefix for generating
 * fully qualified URLs for this application. If not parameters are passed,
 * the currently configured value is returned.
 *
 * ## Note:
 *
 * If you change the configuration value ``App.fullBaseUrl`` during runtime
 * and expect the router to produce links using the new setting, you are
 * required to call this method passing such value again.
 *
 * @param string $base the prefix for URLs generated containing the domain.
 * For example: ``http://example.com``
 * @return string
 */
	public static function fullBaseUrl($base = null) {
		if ($base !== null) {
			static::$_fullBaseUrl = $base;
			Configure::write('App.fullBaseUrl', $base);
		}
		if (empty(static::$_fullBaseUrl)) {
			static::$_fullBaseUrl = Configure::read('App.fullBaseUrl');
		}
		return static::$_fullBaseUrl;
	}

/**
 * Reverses a parsed parameter array into a string.
 *
 * Works similarly to Router::url(), but since parsed URL's contain additional
 * 'pass' as well as 'url.url' keys. Those keys need to be specially
 * handled in order to reverse a params array into a string url.
 *
 * This will strip out 'autoRender', 'bare', 'requested', and 'return' param names as those
 * are used for CakePHP internals and should not normally be part of an output URL.
 *
 * @param Cake\Network\Request|array $params The params array or
 *     Cake\Network\Request object that needs to be reversed.
 * @param boolean $full Set to true to include the full url including the
 *     protocol when reversing the url.
 * @return string The string that is the reversed result of the array
 */
	public static function reverse($params, $full = false) {
		$url = array();
		if ($params instanceof Request) {
			$url = $params->query;
			$params = $params->params;
		} elseif (isset($params['url'])) {
			$url = $params['url'];
		}
		$pass = isset($params['pass']) ? $params['pass'] : array();

		unset(
			$params['pass'], $params['paging'], $params['models'], $params['url'], $url['url'],
			$params['autoRender'], $params['bare'], $params['requested'], $params['return'],
			$params['_Token']
		);
		$params = array_merge($params, $pass);
		if (!empty($url)) {
			$params['?'] = $url;
		}
		return Router::url($params, $full);
	}

/**
 * Normalizes an URL for purposes of comparison.
 *
 * Will strip the base path off and replace any double /'s.
 * It will not unify the casing and underscoring of the input value.
 *
 * @param array|string $url URL to normalize Either an array or a string URL.
 * @return string Normalized URL
 */
	public static function normalize($url = '/') {
		if (is_array($url)) {
			$url = Router::url($url);
		}
		if (preg_match('/^[a-z\-]+:\/\//', $url)) {
			return $url;
		}
		$request = Router::getRequest();

		if (!empty($request->base) && stristr($url, $request->base)) {
			$url = preg_replace('/^' . preg_quote($request->base, '/') . '/', '', $url, 1);
		}
		$url = '/' . $url;

		while (strpos($url, '//') !== false) {
			$url = str_replace('//', '/', $url);
		}
		$url = preg_replace('/(?:(\/$))/', '', $url);

		if (empty($url)) {
			return '/';
		}
		return $url;
	}

/**
 * Instructs the router to parse out file extensions from the URL. For example,
 * http://example.com/posts.rss would yield an file extension of "rss".
 * The file extension itself is made available in the controller as
 * `$this->params['_ext']`, and is used by the RequestHandler component to
 * automatically switch to alternate layouts and templates, and load helpers
 * corresponding to the given content, i.e. RssHelper. Switching layouts and helpers
 * requires that the chosen extension has a defined mime type in `Cake\Network\Response`
 *
 * A list of valid extension can be passed to this method, i.e. Router::parseExtensions('rss', 'xml');
 * If no parameters are given, anything after the first . (dot) after the last / in the URL will be
 * parsed, excluding querystring parameters (i.e. ?q=...).
 *
 * @return void
 * @see RequestHandler::startup()
 */
	public static function parseExtensions() {
		if (func_num_args() > 0) {
			static::setExtensions(func_get_args(), false);
		}
	}

/**
 * Set/add valid extensions.
 * To have the extensions parsed you still need to call `Router::parseExtensions()`
 *
 * @param array $extensions List of extensions to be added as valid extension
 * @param boolean $merge Default true will merge extensions. Set to false to override current extensions
 * @return array
 */
	public static function setExtensions($extensions, $merge = true) {
		if (!is_array($extensions)) {
			return static::$_validExtensions;
		}
		if ($merge) {
			$extensions = array_merge(static::$_validExtensions, $extensions);
		}
		static::$_routes->setExtensions($extensions);
		return static::$_validExtensions = $extensions;
	}

/**
 * Get the list of extensions that can be parsed by Router.
 *
 * To initially set extensions use `Router::parseExtensions()`
 * To add more see `setExtensions()`
 *
 * @return array Array of extensions Router is configured to parse.
 */
	public static function extensions() {
		if (!static::$initialized) {
			static::_loadRoutes();
		}

		return static::$_validExtensions;
	}

/**
 * Provides legacy support for named parameters on incoming URLs.
 *
 * Checks the passed parameters for elements containing `$options['separator']`
 * Those parameters are split and parsed as if they were old style named parameters.
 *
 * The parsed parameters will be moved from params['pass'] to params['named'].
 *
 * ### Options
 *
 * - `separator` The string to use as a separator.  Defaults to `:`.
 *
 * @param Request $request The request object to modify.
 * @param array $options The array of options.
 * @return The modified request
 */
	public static function parseNamedParams(Request $request, $options = array()) {
		$options += array('separator' => ':');
		if (empty($request->params['pass'])) {
			$request->params['named'] = array();
			return $request;
		}
		$named = array();
		foreach ($request->params['pass'] as $key => $value) {
			if (strpos($value, $options['separator']) === false) {
				continue;
			}
			unset($request->params['pass'][$key]);
			list($key, $value) = explode($options['separator'], $value, 2);

			if (preg_match_all('/\[([A-Za-z0-9_-]+)?\]/', $key, $matches, PREG_SET_ORDER)) {
				$matches = array_reverse($matches);
				$parts = explode('[', $key);
				$key = array_shift($parts);
				$arr = $value;
				foreach ($matches as $match) {
					if (empty($match[1])) {
						$arr = array($arr);
					} else {
						$arr = array(
							$match[1] => $arr
						);
					}
				}
				$value = $arr;
			}
			$named = array_merge_recursive($named, array($key => $value));
		}
		$request->params['named'] = $named;
		return $request;
	}

/**
 * Loads route configuration
 *
 * @return void
 */
	protected static function _loadRoutes() {
		static::$initialized = true;
		include APP . 'Config/routes.php';
	}

}

//Save the initial state
Router::reload();<|MERGE_RESOLUTION|>--- conflicted
+++ resolved
@@ -164,13 +164,8 @@
  * @throws Cake\Error\Exception
  */
 	public static function defaultRouteClass($routeClass = null) {
-<<<<<<< HEAD
-		if (is_null($routeClass)) {
+		if ($routeClass === null) {
 			return static::$_routeClass;
-=======
-		if ($routeClass === null) {
-			return self::$_routeClass;
->>>>>>> 53d265cf
 		}
 
 		static::$_routeClass = static::_validateRouteClass($routeClass);
