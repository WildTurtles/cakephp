--- conflicted
+++ resolved
@@ -333,11 +333,7 @@
 				if (is_file($localeDef)) {
 					$definitions = static::loadLocaleDefinition($localeDef);
 					if ($definitions !== false) {
-<<<<<<< HEAD
-						$this->_domains[$domain][$this->_lang][$this->category] = static::loadLocaleDefinition($localeDef);
-=======
 						$this->_domains[$domain][$this->_lang][$this->category] = $definitions;
->>>>>>> 130ccf47
 						$this->_noLocale = false;
 						return $domain;
 					}
