<?php
/**
 * PhpReader file
 *
 * PHP 5
 *
 * Copyright 2005-2012, Cake Software Foundation, Inc. (http://cakefoundation.org)
 *
 * Licensed under The MIT License
 * Redistributions of files must retain the above copyright notice
 *
 * @copyright     Copyright 2005-2012, Cake Software Foundation, Inc. (http://cakefoundation.org)
 * @link          http://book.cakephp.org/2.0/en/development/configuration.html#loading-configuration-files CakePHP(tm) Configuration
 * @package       Cake.Configure
 * @since         CakePHP(tm) v 2.0
 * @license       MIT License (http://www.opensource.org/licenses/mit-license.php)
 */
namespace Cake\Configure;
use Cake\Core\App;
use Cake\Error;

/**
 * PHP Reader allows Configure to load configuration values from
 * files containing simple PHP arrays.
 *
 * Files compatible with PhpReader should define a `$config` variable, that
 * contains all of the configuration data contained in the file.
 *
 * @package       Cake.Configure
 */
class PhpReader implements ConfigReaderInterface {

/**
 * The path this reader finds files on.
 *
 * @var string
 */
	protected $_path = null;

/**
 * Constructor for PHP Config file reading.
 *
 * @param string $path The path to read config files from.  Defaults to APP . 'Config' . DS
 */
	public function __construct($path = null) {
		if (!$path) {
			$path = APP . 'Config' . DS;
		}
		$this->_path = $path;
	}

/**
 * Read a config file and return its contents.
 *
 * Files with `.` in the name will be treated as values in plugins.  Instead of reading from
 * the initialized path, plugin keys will be located using App::pluginPath().
 *
 * @param string $key The identifier to read from.  If the key has a . it will be treated
 *  as a plugin prefix.
 * @return array Parsed configuration values.
 * @throws ConfigureException when files don't exist or they don't contain `$config`.
 *  Or when files contain '..' as this could lead to abusive reads.
 */
	public function read($key) {
		if (strpos($key, '..') !== false) {
			throw new Error\ConfigureException(__d('cake_dev', 'Cannot load configuration files with ../ in them.'));
		}
		if (substr($key, -4) === '.php') {
			$key = substr($key, 0, -4);
		}
		list($plugin, $key) = pluginSplit($key);
		$key .= '.php';

		if ($plugin) {
			$file = App::pluginPath($plugin) . 'Config' . DS . $key;
		} else {
			$file = $this->_path . $key;
		}
		if (!is_file($file)) {
<<<<<<< HEAD
			if (!is_file(substr($file, 0, -4))) {
				throw new Error\ConfigureException(__d('cake_dev', 'Could not load configuration files: %s or %s', $file, substr($file, 0, -4)));
			}
=======
			throw new ConfigureException(__d('cake_dev', 'Could not load configuration file: %s', $file));
>>>>>>> 973670ca
		}

		include $file;
		if (!isset($config)) {
<<<<<<< HEAD
			throw new Error\ConfigureException(
				sprintf(__d('cake_dev', 'No variable $config found in %s.php'), $file)
=======
			throw new ConfigureException(
				sprintf(__d('cake_dev', 'No variable $config found in %s'), $file)
>>>>>>> 973670ca
			);
		}
		return $config;
	}

/**
 * Converts the provided $data into a string of PHP code that can
 * be used saved into a file and loaded later.
 *
 * @param string $filename The filename to create on $this->_path.
 * 	Extension ".php" will be automatically appended if not included in filename.
 * @param array $data Data to dump.
 * @return int Bytes saved.
 */
	public function dump($filename, $data) {
		$contents = '<?php' . "\n" . '$config = ' . var_export($data, true) . ';';

		if (substr($filename, -4) !== '.php') {
			$filename .= '.php';
		}
		return file_put_contents($this->_path . $filename, $contents);
	}

}<|MERGE_RESOLUTION|>--- conflicted
+++ resolved
@@ -77,24 +77,13 @@
 			$file = $this->_path . $key;
 		}
 		if (!is_file($file)) {
-<<<<<<< HEAD
-			if (!is_file(substr($file, 0, -4))) {
-				throw new Error\ConfigureException(__d('cake_dev', 'Could not load configuration files: %s or %s', $file, substr($file, 0, -4)));
-			}
-=======
-			throw new ConfigureException(__d('cake_dev', 'Could not load configuration file: %s', $file));
->>>>>>> 973670ca
+			throw new Error\ConfigureException(__d('cake_dev', 'Could not load configuration file: %s', $file));
 		}
 
 		include $file;
 		if (!isset($config)) {
-<<<<<<< HEAD
 			throw new Error\ConfigureException(
-				sprintf(__d('cake_dev', 'No variable $config found in %s.php'), $file)
-=======
-			throw new ConfigureException(
 				sprintf(__d('cake_dev', 'No variable $config found in %s'), $file)
->>>>>>> 973670ca
 			);
 		}
 		return $config;
