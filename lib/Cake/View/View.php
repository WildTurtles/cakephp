<?php
/**
 * Methods for displaying presentation data in the view.
 *
 * PHP 5
 *
 * CakePHP(tm) : Rapid Development Framework (http://cakephp.org)
 * Copyright 2005-2012, Cake Software Foundation, Inc. (http://cakefoundation.org)
 *
 * Licensed under The MIT License
 * Redistributions of files must retain the above copyright notice.
 *
 * @copyright     Copyright 2005-2012, Cake Software Foundation, Inc. (http://cakefoundation.org)
 * @link          http://cakephp.org CakePHP(tm) Project
 * @package       Cake.View
 * @since         CakePHP(tm) v 0.10.0.1076
 * @license       MIT License (http://www.opensource.org/licenses/mit-license.php)
 */
namespace Cake\View;

use Cake\Cache\Cache;
use Cake\Controller\Controller;
use Cake\Core\App;
use Cake\Core\Configure;
use Cake\Core\Object;
use Cake\Core\Plugin;
use Cake\Error;
use Cake\Event\Event;
use Cake\Event\EventManager;
use Cake\Network\Request;
use Cake\Network\Response;
use Cake\Routing\RequestActionTrait;
use Cake\Routing\Router;
use Cake\Utility\Inflector;
use Cake\Utility\ObjectCollection;

/**
 * View, the V in the MVC triad. View interacts with Helpers and view variables passed
 * in from the controller to render the results of the controller action.  Often this is HTML,
 * but can also take the form of JSON, XML, PDF's or streaming files.
 *
 * CakePHP uses a two-step-view pattern.  This means that the view content is rendered first,
 * and then inserted into the selected layout.  This also means you can pass data from the view to the
 * layout using `$this->set()`
 *
 * Since 2.1, the base View class also includes support for themes by default.  Theme views are regular
 * view files that can provide unique HTML and static assets.  If theme views are not found for the
 * current view the default app view files will be used.  You can set `$this->theme = 'mytheme'`
 * in your Controller to use the Themes.
 *
 * Example of theme path with `$this->theme = 'SuperHot';` Would be `app/View/Themed/SuperHot/Posts`
 *
 * @package       Cake.View
 * @property      CacheHelper $Cache
 * @property      FormHelper $Form
 * @property      HtmlHelper $Html
 * @property      JsHelper $Js
 * @property      NumberHelper $Number
 * @property      PaginatorHelper $Paginator
 * @property      RssHelper $Rss
 * @property      SessionHelper $Session
 * @property      TextHelper $Text
 * @property      TimeHelper $Time
 * @property      ViewBlock $Blocks
 */
class View extends Object {

	use RequestActionTrait;

/**
 * Helpers collection
 *
 * @var HelperCollection
 */
	public $Helpers;

/**
 * ViewBlock instance.
 *
 * @var ViewBlock
 */
	public $Blocks;

/**
 * Name of the plugin.
 *
 * @link http://manual.cakephp.org/chapter/plugins
 * @var string
 */
	public $plugin = null;

/**
 * Name of the controller.
 *
 * @var string Name of controller
 */
	public $name = null;

/**
 * Current passed params
 *
 * @var mixed
 */
	public $passedArgs = array();

/**
 * An array of names of built-in helpers to include.
 *
 * @var mixed A single name as a string or a list of names as an array.
 */
	public $helpers = array('Html');

/**
 * Path to View.
 *
 * @var string Path to View
 */
	public $viewPath = null;

/**
 * Variables for the view
 *
 * @var array
 */
	public $viewVars = array();

/**
 * Name of view to use with this View.
 *
 * @var string
 */
	public $view = null;

/**
 * Name of layout to use with this View.
 *
 * @var string
 */
	public $layout = 'default';

/**
 * Path to Layout.
 *
 * @var string Path to Layout
 */
	public $layoutPath = null;

/**
 * Turns on or off Cake's conventional mode of applying layout files. On by default.
 * Setting to off means that layouts will not be automatically applied to rendered views.
 *
 * @var boolean
 */
	public $autoLayout = true;

/**
 * File extension. Defaults to Cake's template ".ctp".
 *
 * @var string
 */
	public $ext = '.ctp';

/**
 * Sub-directory for this view file.  This is often used for extension based routing.
 * Eg. With an `xml` extension, $subDir would be `xml/`
 *
 * @var string
 */
	public $subDir = null;

/**
 * Theme name.
 *
 * @var string
 */
	public $theme = null;

/**
 * Used to define methods a controller that will be cached.
 *
 * @see Controller::$cacheAction
 * @var mixed
 */
	public $cacheAction = false;

/**
 * Holds current errors for the model validation.
 *
 * @var array
 */
	public $validationErrors = array();

/**
 * True when the view has been rendered.
 *
 * @var boolean
 */
	public $hasRendered = false;

/**
 * List of generated DOM UUIDs.
 *
 * @var array
 */
	public $uuids = array();

/**
 * An instance of a Cake\Network\Request object that contains information about the current request.
 * This object contains all the information about a request and several methods for reading
 * additional information about the request.
 *
 * @var Cake\Network\Request
 */
	public $request;

/**
 * Reference to the Response object
 *
 * @var Cake\Network\Response
 */
	public $response;

/**
 * The Cache configuration View will use to store cached elements.  Changing this will change
 * the default configuration elements are stored under.  You can also choose a cache config
 * per element.
 *
 * @var string
 * @see View::element()
 */
	public $elementCache = 'default';

/**
 * Element cache settings
 *
 * @see View::_elementCache();
 * @see View::_renderElement
 */
	public $elementCacheSettings = array();

/**
 * List of variables to collect from the associated controller.
 *
 * @var array
 */
	protected $_passedVars = array(
		'viewVars', 'autoLayout', 'ext', 'helpers', 'view', 'layout', 'name', 'theme',
		'layoutPath', 'viewPath', 'request', 'plugin', 'passedArgs', 'cacheAction'
	);

/**
 * Scripts (and/or other <head /> tags) for the layout.
 *
 * @var array
 */
	protected $_scripts = array();

/**
 * Holds an array of paths.
 *
 * @var array
 */
	protected $_paths = array();

/**
 * Indicate that helpers have been loaded.
 *
 * @var boolean
 */
	protected $_helpersLoaded = false;

/**
 * The names of views and their parents used with View::extend();
 *
 * @var array
 */
	protected $_parents = array();

/**
 * The currently rendering view file. Used for resolving parent files.
 *
 * @var string
 */
	protected $_current = null;

/**
 * Currently rendering an element.  Used for finding parent fragments
 * for elements.
 *
 * @var string
 */
	protected $_currentType = '';

/**
 * Content stack, used for nested templates that all use View::extend();
 *
 * @var array
 */
	protected $_stack = array();

/**
 * Instance of the Cake\Event\EventManager this View object is using
 * to dispatch inner events. Usually the manager is shared with
 * the controller, so it it possible to register view events in
 * the controller layer.
 *
 * @var Cake\Event\EventManager
 */
	protected $_eventManager = null;

/**
 * Whether the event manager was already configured for this object
 *
 * @var boolean
 */
	protected $_eventManagerConfigured = false;

	const TYPE_VIEW = 'view';
	const TYPE_ELEMENT = 'element';
	const TYPE_LAYOUT = 'layout';

/**
 * Constructor
 *
 * @param Controller $controller A controller object to pull View::_passedVars from.
 */
	public function __construct(Controller $controller = null) {
		if (is_object($controller)) {
			$count = count($this->_passedVars);
			for ($j = 0; $j < $count; $j++) {
				$var = $this->_passedVars[$j];
				$this->{$var} = $controller->{$var};
			}
			$this->_eventManager = $controller->getEventManager();
		}
		if (empty($this->request) && !($this->request = Router::getRequest(true))) {
			$this->request = new Request();
			$this->request->base = '';
			$this->request->here = $this->request->webroot = '/';
		}
		if (is_object($controller) && isset($controller->response)) {
			$this->response = $controller->response;
		} else {
			$this->response = new Response();
		}
		$this->Helpers = new HelperCollection($this);
		$this->Blocks = new ViewBlock();
		parent::__construct();
	}

/**
 * Returns the Cake\Event\EventManager manager instance that is handling any callbacks.
 * You can use this instance to register any new listeners or callbacks to the
 * controller events, or create your own events and trigger them at will.
 *
 * @return Cake\Event\EventManager
 */
	public function getEventManager() {
		if (empty($this->_eventManager)) {
			$this->_eventManager = new EventManager();
		}
		if (!$this->_eventManagerConfigured) {
			$this->_eventManager->attach($this->Helpers);
			$this->_eventManagerConfigured = true;
		}
		return $this->_eventManager;
	}

/**
 * Renders a piece of PHP with provided parameters and returns HTML, XML, or any other string.
 *
 * This realizes the concept of Elements, (or "partial layouts") and the $params array is used to send
 * data to be used in the element. Elements can be cached improving performance by using the `cache` option.
 *
 * @param string $name Name of template file in the/app/View/Elements/ folder,
 *   or `MyPlugin.template` to use the template element from MyPlugin.  If the element
 *   is not found in the plugin, the normal view path cascade will be searched.
 * @param array $data Array of data to be made available to the rendered view (i.e. the Element)
 * @param array $options Array of options. Possible keys are:
 * - `cache` - Can either be `true`, to enable caching using the config in View::$elementCache. Or an array
 *   If an array, the following keys can be used:
 *   - `config` - Used to store the cached element in a custom cache configuration.
 *   - `key` - Used to define the key used in the Cache::write().  It will be prefixed with `element_`
 * - `plugin` - Load an element from a specific plugin.  This option is deprecated, see below.
 * - `callbacks` - Set to true to fire beforeRender and afterRender helper callbacks for this element.
 *   Defaults to false.
 * @return string Rendered Element
 * @deprecated The `$options['plugin']` is deprecated and will be removed in CakePHP 3.0.  Use
 *   `Plugin.element_name` instead.
 */
	public function element($name, $data = array(), $options = array()) {
		$file = $plugin = null;

		if (isset($options['plugin'])) {
			$name = Inflector::camelize($options['plugin']) . '.' . $name;
		}

		if (!isset($options['callbacks'])) {
			$options['callbacks'] = false;
		}

		if (isset($options['cache'])) {
			$contents = $this->_elementCache($name, $data, $options);
			if ($contents !== false) {
				return $contents;
			}
		}

		$file = $this->_getElementFilename($name);
		if ($file) {
			return $this->_renderElement($file, $data, $options);
		}

		$file = 'Elements/' . $name . $this->ext;

		if (Configure::read('debug') > 0) {
			return __d('cake_dev', 'Element Not Found: %s', $file);
		}
	}

/**
 * Renders view for given view file and layout.
 *
 * Render triggers helper callbacks, which are fired before and after the view are rendered,
 * as well as before and after the layout.  The helper callbacks are called:
 *
 * - `beforeRender`
 * - `afterRender`
 * - `beforeLayout`
 * - `afterLayout`
 *
 * If View::$autoRender is false and no `$layout` is provided, the view will be returned bare.
 *
 * View and layout names can point to plugin views/layouts.  Using the `Plugin.view` syntax
 * a plugin view/layout can be used instead of the app ones.  If the chosen plugin is not found
 * the view will be located along the regular view path cascade.
 *
 * @param string $view Name of view file to use
 * @param string $layout Layout to use.
 * @return string Rendered Element
 * @throws Cake\Error\Exception if there is an error in the view.
 */
	public function render($view = null, $layout = null) {
		if ($this->hasRendered) {
			return true;
		}
		if (!$this->_helpersLoaded) {
			$this->loadHelpers();
		}
		$this->Blocks->set('content', '');

		if ($view !== false && $viewFileName = $this->_getViewFileName($view)) {
			$this->_currentType = static::TYPE_VIEW;
			$this->getEventManager()->dispatch(new Event('View.beforeRender', $this, array($viewFileName)));
			$this->Blocks->set('content', $this->_render($viewFileName));
			$this->getEventManager()->dispatch(new Event('View.afterRender', $this, array($viewFileName)));
		}

		if ($layout === null) {
			$layout = $this->layout;
		}
		if ($layout && $this->autoLayout) {
			$this->Blocks->set('content', $this->renderLayout('', $layout));
		}
		$this->hasRendered = true;
		return $this->Blocks->get('content');
	}

/**
 * Renders a layout. Returns output from _render(). Returns false on error.
 * Several variables are created for use in layout.
 *
 * - `title_for_layout` - A backwards compatible place holder, you should set this value if you want more control.
 * - `content_for_layout` - contains rendered view file
 * - `scripts_for_layout` - Contains content added with addScript() as well as any content in
 *   the 'meta', 'css', and 'script' blocks.  They are appended in that order.
 *
 * Deprecated features:
 *
 * - `$scripts_for_layout` is deprecated and will be removed in CakePHP 3.0.
 *   Use the block features instead.  `meta`, `css` and `script` will be populated
 *   by the matching methods on HtmlHelper.
 * - `$title_for_layout` is deprecated and will be removed in CakePHP 3.0
 * - `$content_for_layout` is deprecated and will be removed in CakePHP 3.0.
 *   Use the `content` block instead.
 *
 * @param string $content Content to render in a view, wrapped by the surrounding layout.
 * @param string $layout Layout name
 * @return mixed Rendered output, or false on error
 * @throws Cake\Error\Exception if there is an error in the view.
 */
	public function renderLayout($content, $layout = null) {
		$layoutFileName = $this->_getLayoutFileName($layout);
		if (empty($layoutFileName)) {
			return $this->Blocks->get('content');
		}

		if (!$this->_helpersLoaded) {
			$this->loadHelpers();
		}
		if (empty($content)) {
			$content = $this->Blocks->get('content');
		}
		$this->getEventManager()->dispatch(new Event('View.beforeLayout', $this, array($layoutFileName)));

		$scripts = implode("\n\t", $this->_scripts);
		$scripts .= $this->Blocks->get('meta') . $this->Blocks->get('css') . $this->Blocks->get('script');

		$this->viewVars = array_merge($this->viewVars, array(
			'content_for_layout' => $content,
			'scripts_for_layout' => $scripts,
		));

		if (!isset($this->viewVars['title_for_layout'])) {
			$this->viewVars['title_for_layout'] = Inflector::humanize($this->viewPath);
		}

		$this->_currentType = static::TYPE_LAYOUT;
		$this->Blocks->set('content', $this->_render($layoutFileName));

		$this->getEventManager()->dispatch(new Event('View.afterLayout', $this, array($layoutFileName)));
		return $this->Blocks->get('content');
	}

/**
 * Render cached view. Works in concert with CacheHelper and Dispatcher to
 * render cached view files.
 *
 * @param string $filename the cache file to include
 * @param string $timeStart the page render start time
 * @return boolean Success of rendering the cached file.
 */
	public function renderCache($filename, $timeStart) {
		ob_start();
		include ($filename);

		if (Configure::read('debug') > 0 && $this->layout != 'xml') {
			echo "<!-- Cached Render Time: " . round(microtime(true) - $timeStart, 4) . "s -->";
		}
		$out = ob_get_clean();

		if (preg_match('/^<!--cachetime:(\\d+)-->/', $out, $match)) {
			if (time() >= $match['1']) {
				//@codingStandardsIgnoreStart
				@unlink($filename);
				//@codingStandardsIgnoreEnd
				unset ($out);
				return false;
			} else {
				if ($this->layout === 'xml') {
					header('Content-type: text/xml');
				}
				$commentLength = strlen('<!--cachetime:' . $match['1'] . '-->');
				return substr($out, $commentLength);
			}
		}
	}

/**
 * Returns a list of variables available in the current View context
 *
 * @return array Array of the set view variable names.
 */
	public function getVars() {
		return array_keys($this->viewVars);
	}

/**
 * Returns the contents of the given View variable(s)
 *
 * @param string $var The view var you want the contents of.
 * @return mixed The content of the named var if its set, otherwise null.
 * @deprecated Will be removed in 3.0  Use View::get() instead.
 */
	public function getVar($var) {
		return $this->get($var);
	}

/**
 * Returns the contents of the given View variable or a block.
 * Blocks are checked before view variables.
 *
 * @param string $var The view var you want the contents of.
 * @return mixed The content of the named var if its set, otherwise null.
 */
	public function get($var) {
		if (!isset($this->viewVars[$var])) {
			return null;
		}
		return $this->viewVars[$var];
	}

/**
 * Get the names of all the existing blocks.
 *
 * @return array An array containing the blocks.
 * @see ViewBlock::keys()
 */
	public function blocks() {
		return $this->Blocks->keys();
	}

/**
 * Start capturing output for a 'block'
 *
 * @param string $name The name of the block to capture for.
 * @return void
 * @see ViewBlock::start()
 */
	public function start($name) {
		return $this->Blocks->start($name);
	}

/**
 * Append to an existing or new block. Appending to a new
 * block will create the block.
 *
 * @param string $name Name of the block
 * @param string $value The content for the block.
 * @return void
 * @throws Cake\Error\Exception when you use non-string values.
 * @see ViewBlock::concat()
 */
	public function append($name, $value = null) {
		return $this->Blocks->concat($name, $value);
	}

/**
 * Prepend to an existing or new block. Prepending to a new
 * block will create the block.
 *
 * @param string $name Name of the block
 * @param string $value The content for the block.
 * @return void
 * @throws CakeException when you use non-string values.
 * @see ViewBlock::concat()
 */
	public function prepend($name, $value = null) {
		return $this->Blocks->concat($name, $value, ViewBlock::PREPEND);
	}

/**
 * Set the content for a block.  This will overwrite any
 * existing content.
 *
 * @param string $name Name of the block
 * @param string $value The content for the block.
 * @return void
 * @throws Cake\Error\Exception when you use non-string values.
 * @see ViewBlock::set()
 */
	public function assign($name, $value) {
		return $this->Blocks->set($name, $value);
	}

/**
 * Fetch the content for a block. If a block is
 * empty or undefined '' will be returned.
 *
 * @param string $name Name of the block
 * @return string The block content or $default if the block does not exist.
 * @see ViewBlock::get()
 */
	public function fetch($name, $default = '') {
		return $this->Blocks->get($name, $default);
	}

/**
 * End a capturing block. The compliment to View::start()
 *
 * @return void
 * @see ViewBlock::end()
 */
	public function end() {
		return $this->Blocks->end();
	}

/**
 * Provides view or element extension/inheritance.  Views can extends a
 * parent view and populate blocks in the parent template.
 *
 * @param string $name The view or element to 'extend' the current one with.
 * @return void
 * @throws LogicException when you extend a view with itself or make extend loops.
 * @throws LogicException when you extend an element which doesn't exist
 */
	public function extend($name) {
		if ($name[0] === '/' || $this->_currentType === static::TYPE_VIEW) {
			$parent = $this->_getViewFileName($name);
		} else {
			switch ($this->_currentType) {
				case static::TYPE_ELEMENT:
					$parent = $this->_getElementFileName($name);
					if (!$parent) {
						list($plugin, $name) = $this->pluginSplit($name);
						$paths = $this->_paths($plugin);
						$defaultPath = $paths[0] . 'Elements' . DS;
						throw new \LogicException(__d(
							'cake_dev',
							'You cannot extend an element which does not exist (%s).',
							$defaultPath . $name . $this->ext
						));
					}
					break;
				case static::TYPE_LAYOUT:
					$parent = $this->_getLayoutFileName($name);
					break;
				default:
					$parent = $this->_getViewFileName($name);
			}
		}

		if ($parent == $this->_current) {
			throw new \LogicException(__d('cake_dev', 'You cannot have views extend themselves.'));
		}
		if (isset($this->_parents[$parent]) && $this->_parents[$parent] == $this->_current) {
			throw new \LogicException(__d('cake_dev', 'You cannot have views extend in a loop.'));
		}
		$this->_parents[$this->_current] = $parent;
	}

/**
 * Adds a script block or other element to be inserted in $scripts_for_layout in
 * the `<head />` of a document layout
 *
 * @param string $name Either the key name for the script, or the script content. Name can be used to
 *   update/replace a script element.
 * @param string $content The content of the script being added, optional.
 * @return void
 * @deprecated Will be removed in 3.0.  Supersceeded by blocks functionality.
 * @see View::start()
 */
	public function addScript($name, $content = null) {
		if (empty($content)) {
			if (!in_array($name, array_values($this->_scripts))) {
				$this->_scripts[] = $name;
			}
		} else {
			$this->_scripts[$name] = $content;
		}
	}

/**
 * Generates a unique, non-random DOM ID for an object, based on the object type and the target URL.
 *
 * @param string $object Type of object, i.e. 'form' or 'link'
 * @param string $url The object's target URL
 * @return string
 */
	public function uuid($object, $url) {
		$c = 1;
		$url = Router::url($url);
		$hash = $object . substr(md5($object . $url), 0, 10);
		while (in_array($hash, $this->uuids)) {
			$hash = $object . substr(md5($object . $url . $c), 0, 10);
			$c++;
		}
		$this->uuids[] = $hash;
		return $hash;
	}

/**
 * Allows a template or element to set a variable that will be available in
 * a layout or other element. Analogous to Controller::set().
 *
 * @param string|array $one A string or an array of data.
 * @param string|array $two Value in case $one is a string (which then works as the key).
 *    Unused if $one is an associative array, otherwise serves as the values to $one's keys.
 * @return void
 */
	public function set($one, $two = null) {
		$data = null;
		if (is_array($one)) {
			if (is_array($two)) {
				$data = array_combine($one, $two);
			} else {
				$data = $one;
			}
		} else {
			$data = array($one => $two);
		}
		if (!$data) {
			return false;
		}
		$this->viewVars = $data + $this->viewVars;
	}

/**
 * Magic accessor for helpers.
 *
 * @param string $name Name of the attribute to get.
 * @return mixed
 */
	public function __get($name) {
		if (isset($this->Helpers->{$name})) {
			$this->{$name} = $this->Helpers->{$name};
			return $this->Helpers->{$name};
		}
		return $this->{$name};
	}

/**
 * Magic accessor for deprecated attributes.
 *
 * @param string $name Name of the attribute to set.
 * @param string $value Value of the attribute to set.
 * @return mixed
 */
	public function __set($name, $value) {
		$this->{$name} = $value;
	}

/**
 * Magic isset check for deprecated attributes.
 *
 * @param string $name Name of the attribute to check.
 * @return boolean
 */
	public function __isset($name) {
		if (isset($this->{$name})) {
			return true;
		}
		return false;
	}

/**
 * Interact with the HelperCollection to load all the helpers.
 *
 * @return void
 */
	public function loadHelpers() {
		$helpers = HelperCollection::normalizeObjectArray($this->helpers);
		foreach ($helpers as $properties) {
			list($plugin, $class) = pluginSplit($properties['class']);
			$this->{$class} = $this->Helpers->load($properties['class'], $properties['settings']);
		}
		$this->_helpersLoaded = true;
	}

/**
 * Renders and returns output for given view filename with its
 * array of data. Handles parent/extended views.
 *
 * @param string $viewFile Filename of the view
 * @param array $data Data to include in rendered view. If empty the current View::$viewVars will be used.
 * @return string Rendered output
 * @throws Cake\Error\Exception when a block is left open.
 */
	protected function _render($viewFile, $data = array()) {
		if (empty($data)) {
			$data = $this->viewVars;
		}
		$this->_current = $viewFile;
		$initialBlocks = count($this->Blocks->unclosed());

		$eventManager = $this->getEventManager();
		$beforeEvent = new Event('View.beforeRenderFile', $this, array($viewFile));

		$eventManager->dispatch($beforeEvent);
		$content = $this->_evaluate($viewFile, $data);

<<<<<<< HEAD
		$afterEvent = new Event('View.afterRenderFile', $this, array($viewFile, $content));
		//TODO: For BC puporses, set extra info in the event object. Remove when appropriate
=======
		$afterEvent = new CakeEvent('View.afterRenderFile', $this, array($viewFile, $content));

>>>>>>> 66709972
		$afterEvent->modParams = 1;
		$eventManager->dispatch($afterEvent);
		$content = $afterEvent->data[1];

		if (isset($this->_parents[$viewFile])) {
			$this->_stack[] = $this->fetch('content');
			$this->assign('content', $content);

			$content = $this->_render($this->_parents[$viewFile]);
			$this->assign('content', array_pop($this->_stack));
		}

		$remainingBlocks = count($this->Blocks->unclosed());

		if ($initialBlocks !== $remainingBlocks) {
			throw new Error\Exception(__d('cake_dev', 'The "%s" block was left open. Blocks are not allowed to cross files.', $this->Blocks->active()));
		}
		return $content;
	}

/**
 * Sandbox method to evaluate a template / view script in.
 *
 * @param string $viewFn Filename of the view
 * @param array $dataForView Data to include in rendered view.
 *    If empty the current View::$viewVars will be used.
 * @return string Rendered output
 */
	protected function _evaluate($viewFile, $dataForView) {
		$this->__viewFile = $viewFile;
		extract($dataForView);
		ob_start();

		include $this->__viewFile;

		unset($this->__viewFile);
		return ob_get_clean();
	}

/**
 * Loads a helper.  Delegates to the `HelperCollection::load()` to load the helper
 *
 * @param string $helperName Name of the helper to load.
 * @param array $settings Settings for the helper
 * @return Helper a constructed helper object.
 * @see HelperCollection::load()
 */
	public function loadHelper($helperName, $settings = array()) {
		return $this->Helpers->load($helperName, $settings);
	}

/**
 * Returns filename of given action's template file (.ctp) as a string.
 * CamelCased action names will be under_scored! This means that you can have
 * LongActionNames that refer to long_action_names.ctp views.
 *
 * @param string $name Controller action to find template filename for
 * @return string Template filename
 * @throws Cake\Error\MissingViewException when a view file could not be found.
 */
	protected function _getViewFileName($name = null) {
		$subDir = null;

		if (!is_null($this->subDir)) {
			$subDir = $this->subDir . DS;
		}

		if ($name === null) {
			$name = $this->view;
		}
		$name = str_replace('/', DS, $name);
		list($plugin, $name) = $this->pluginSplit($name);

		if (strpos($name, DS) === false && $name[0] !== '.') {
			$name = $this->viewPath . DS . $subDir . Inflector::underscore($name);
		} elseif (strpos($name, DS) !== false) {
			if ($name[0] === DS || $name[1] === ':') {
				if (is_file($name)) {
					return $name;
				}
				$name = trim($name, DS);
			} elseif ($name[0] === '.') {
				$name = substr($name, 3);
			} elseif (!$plugin || $this->viewPath !== $this->name) {
				$name = $this->viewPath . DS . $subDir . $name;
			}
		}
		$paths = $this->_paths($plugin);
		$exts = $this->_getExtensions();
		foreach ($exts as $ext) {
			foreach ($paths as $path) {
				if (file_exists($path . $name . $ext)) {
					return $path . $name . $ext;
				}
			}
		}
		$defaultPath = $paths[0];

		if ($this->plugin) {
			$pluginPaths = App::path('Plugin');
			foreach ($paths as $path) {
				if (strpos($path, $pluginPaths[0]) === 0) {
					$defaultPath = $path;
					break;
				}
			}
		}
		throw new Error\MissingViewException(array('file' => $defaultPath . $name . $this->ext));
	}

/**
 * Splits a dot syntax plugin name into its plugin and filename.
 * If $name does not have a dot, then index 0 will be null.
 * It checks if the plugin is loaded, else filename will stay unchanged for filenames containing dot
 *
 * @param string $name The name you want to plugin split.
 * @param boolean $fallback If true uses the plugin set in the current Request when parsed plugin is not loaded
 * @return array Array with 2 indexes.  0 => plugin name, 1 => filename
 */
	public function pluginSplit($name, $fallback = true) {
		$plugin = null;
		list($first, $second) = pluginSplit($name);
		if (Plugin::loaded($first) === true) {
			$name = $second;
			$plugin = $first;
		}
		if (isset($this->plugin) && !$plugin && $fallback) {
			$plugin = $this->plugin;
		}
		return array($plugin, $name);
	}

/**
 * Returns layout filename for this template as a string.
 *
 * @param string $name The name of the layout to find.
 * @return string Filename for layout file (.ctp).
 * @throws Cake\Error\MissingLayoutException when a layout cannot be located
 */
	protected function _getLayoutFileName($name = null) {
		if ($name === null) {
			$name = $this->layout;
		}
		$subDir = null;

		if (!is_null($this->layoutPath)) {
			$subDir = $this->layoutPath . DS;
		}
		list($plugin, $name) = $this->pluginSplit($name);
		$paths = $this->_paths($plugin);
		$file = 'Layouts' . DS . $subDir . $name;

		$exts = $this->_getExtensions();
		foreach ($exts as $ext) {
			foreach ($paths as $path) {
				if (file_exists($path . $file . $ext)) {
					return $path . $file . $ext;
				}
			}
		}
		throw new Error\MissingLayoutException(array('file' => $paths[0] . $file . $this->ext));
	}

/**
 * Get the extensions that view files can use.
 *
 * @return array Array of extensions view files use.
 */
	protected function _getExtensions() {
		$exts = array($this->ext);
		if ($this->ext !== '.ctp') {
			array_push($exts, '.ctp');
		}
		return $exts;
	}

/**
 * Finds an element filename, returns false on failure.
 *
 * @param string $name The name of the element to find.
 * @return mixed Either a string to the element filename or false when one can't be found.
 */
	protected function _getElementFileName($name) {
		list($plugin, $name) = $this->pluginSplit($name);

		$paths = $this->_paths($plugin);
		$exts = $this->_getExtensions();
		foreach ($exts as $ext) {
			foreach ($paths as $path) {
				if (file_exists($path . 'Elements' . DS . $name . $ext)) {
					return $path . 'Elements' . DS . $name . $ext;
				}
			}
		}
		return false;
	}

/**
 * Return all possible paths to find view files in order
 *
 * @param string $plugin Optional plugin name to scan for view files.
 * @param boolean $cached Set to true to force a refresh of view paths.
 * @return array paths
 */
	protected function _paths($plugin = null, $cached = true) {
		if ($plugin === null && $cached === true && !empty($this->_paths)) {
			return $this->_paths;
		}
		$paths = array();
		$viewPaths = App::path('View');
		$corePaths = array_merge(App::core('View'), App::core('Console/Templates/skel/View'));

		if (!empty($plugin)) {
			$count = count($viewPaths);
			for ($i = 0; $i < $count; $i++) {
				if (!in_array($viewPaths[$i], $corePaths)) {
					$paths[] = $viewPaths[$i] . 'Plugin' . DS . $plugin . DS;
				}
			}
			$paths = array_merge($paths, App::path('View', $plugin));
		}

		$paths = array_unique(array_merge($paths, $viewPaths));
		if (!empty($this->theme)) {
			$themePaths = array();
			foreach ($paths as $path) {
				if (strpos($path, DS . 'Plugin' . DS) === false) {
					if ($plugin) {
						$themePaths[] = $path . 'Themed' . DS . $this->theme . DS . 'Plugin' . DS . $plugin . DS;
					}
					$themePaths[] = $path . 'Themed' . DS . $this->theme . DS;
				}
			}
			$paths = array_merge($themePaths, $paths);
		}
		$paths = array_merge($paths, $corePaths);
		if ($plugin !== null) {
			return $paths;
		}
		return $this->_paths = $paths;
	}

/**
 * Checks if an element is cached and returns the cached data if present
 *
 * @param string $name Element name
 * @param string $plugin Plugin name
 * @param array $options Element options
 */
	protected function _elementCache($name, $data, $options) {
		$plugin = null;
		list($plugin, $name) = $this->pluginSplit($name);

		$underscored = null;
		if ($plugin) {
			$underscored = Inflector::underscore($plugin);
		}
		$keys = array_merge(array($underscored, $name), array_keys($options), array_keys($data));
		$this->elementCacheSettings = array(
			'config' => $this->elementCache,
			'key' => implode('_', $keys)
		);
		if (is_array($options['cache'])) {
			$defaults = array(
				'config' => $this->elementCache,
				'key' => $this->elementCacheSettings['key']
			);
			$this->elementCacheSettings = array_merge($defaults, $options['cache']);
		}
		$this->elementCacheSettings['key'] = 'element_' . $this->elementCacheSettings['key'];
		return Cache::read($this->elementCacheSettings['key'], $this->elementCacheSettings['config']);
	}

/**
 * Renders an element and fires the before and afterRender callbacks for it
 * and writes to the cache if a cache is used
 *
 * @param string $file Element file path
 * @param array $data Data to render
 * @param array $options Element options
 */
	protected function _renderElement($file, $data, $options) {
		if (!$this->_helpersLoaded) {
			$this->loadHelpers();
		}
		if ($options['callbacks']) {
			$this->getEventManager()->dispatch(new Event('View.beforeRender', $this, array($file)));
		}

		$current = $this->_current;
		$restore = $this->_currentType;

		$this->_currentType = static::TYPE_ELEMENT;
		$element = $this->_render($file, array_merge($this->viewVars, $data));

		$this->_currentType = $restore;
		$this->_current = $current;

		if ($options['callbacks']) {
			$this->getEventManager()->dispatch(new Event('View.afterRender', $this, array($file, $element)));
		}
		if (isset($options['cache'])) {
			Cache::write($this->elementCacheSettings['key'], $element, $this->elementCacheSettings['config']);
		}
		return $element;
	}
}<|MERGE_RESOLUTION|>--- conflicted
+++ resolved
@@ -859,13 +859,7 @@
 		$eventManager->dispatch($beforeEvent);
 		$content = $this->_evaluate($viewFile, $data);
 
-<<<<<<< HEAD
 		$afterEvent = new Event('View.afterRenderFile', $this, array($viewFile, $content));
-		//TODO: For BC puporses, set extra info in the event object. Remove when appropriate
-=======
-		$afterEvent = new CakeEvent('View.afterRenderFile', $this, array($viewFile, $content));
-
->>>>>>> 66709972
 		$afterEvent->modParams = 1;
 		$eventManager->dispatch($afterEvent);
 		$content = $afterEvent->data[1];
