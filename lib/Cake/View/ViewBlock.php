<?php
/**
 * PHP 5
 *
 * CakePHP(tm) : Rapid Development Framework (http://cakephp.org)
 * Copyright (c) Cake Software Foundation, Inc. (http://cakefoundation.org)
 *
 * Licensed under The MIT License
 * For full copyright and license information, please see the LICENSE.txt
 * Redistributions of files must retain the above copyright notice.
 *
 * @copyright     Copyright (c) Cake Software Foundation, Inc. (http://cakefoundation.org)
 * @link          http://cakephp.org CakePHP(tm) Project
 * @since         CakePHP(tm) v2.1
 * @license       http://www.opensource.org/licenses/mit-license.php MIT License
 */
namespace Cake\View;

use Cake\Error;

/**
 * ViewBlock implements the concept of Blocks or Slots in the View layer.
 * Slots or blocks are combined with extending views and layouts to afford slots
 * of content that are present in a layout or parent view, but are defined by the child
 * view or elements used in the view.
 *
 * @package Cake.View
 */
class ViewBlock {

/**
 * Append content
 *
 * @constant APPEND
 */
	const APPEND = 'append';

/**
 * Prepend content
 *
 * @constant PREPEND
 */
	const PREPEND = 'prepend';

/**
 * Block content. An array of blocks indexed by name.
 *
 * @var array
 */
	protected $_blocks = array();

/**
 * The active blocks being captured.
 *
 * @var array
 */
	protected $_active = array();

/**
 * Should the currently captured content be discarded on ViewBlock::end()
 *
 * @var boolean
 * @see ViewBlock::end()
 * @see ViewBlock::startIfEmpty()
 */
	protected $_discardActiveBufferOnEnd = false;

/**
 * Start capturing output for a 'block'
 *
 * Blocks allow you to create slots or blocks of dynamic content in the layout.
 * view files can implement some or all of a layout's slots.
 *
 * You can end capturing blocks using View::end(). Blocks can be output
 * using View::get();
 *
 * @param string $name The name of the block to capture for.
 * @return void
 */
	public function start($name) {
		$this->_active[] = $name;
		ob_start();
	}

/**
 * Start capturing output for a 'block' if it is empty
 *
 * Blocks allow you to create slots or blocks of dynamic content in the layout.
 * view files can implement some or all of a layout's slots.
 *
 * You can end capturing blocks using View::end(). Blocks can be output
 * using View::get();
 *
 * @param string $name The name of the block to capture for.
 * @return void
 */
	public function startIfEmpty($name) {
		if (empty($this->_blocks[$name])) {
			return $this->start($name);
		}
		$this->_discardActiveBufferOnEnd = true;
		ob_start();
	}

/**
 * End a capturing block. The compliment to ViewBlock::start()
 *
 * @return void
 * @see ViewBlock::start()
 */
	public function end() {
		if ($this->_discardActiveBufferOnEnd) {
			$this->_discardActiveBufferOnEnd = false;
			ob_end_clean();
			return;
		}
		if (!empty($this->_active)) {
			$active = end($this->_active);
			$content = ob_get_clean();
			if (!isset($this->_blocks[$active])) {
				$this->_blocks[$active] = '';
			}
			$this->_blocks[$active] .= $content;
			array_pop($this->_active);
		}
	}

/**
 * Concat content to an existing or new block.
 * Concating to a new block will create the block.
 *
 * Calling concat() without a value will create a new capturing
 * block that needs to be finished with View::end(). The content
 * of the new capturing context will be added to the existing block context.
 *
 * @param string $name Name of the block
 * @param mixed $value The content for the block
 * @param string $mode If ViewBlock::APPEND content will be appended to existing content.
 *   If ViewBlock::PREPEND it will be prepended.
 * @return void
<<<<<<< HEAD
 * @throws Cake\Error\Exception when you use non-string values.
 */
	public function concat($name, $value = null, $mode = ViewBlock::APPEND) {
		if (isset($value)) {
			if (!is_string($value)) {
				throw new Error\Exception(__d('cake_dev', '%s must be a string.', '$value'));
			}
=======
 */
	public function concat($name, $value = null, $mode = ViewBlock::APPEND) {
		if (isset($value)) {
>>>>>>> 59bb05b4
			if (!isset($this->_blocks[$name])) {
				$this->_blocks[$name] = '';
			}
			if ($mode === ViewBlock::PREPEND) {
				$this->_blocks[$name] = $value . $this->_blocks[$name];
			} else {
				$this->_blocks[$name] .= $value;
			}
		} else {
			$this->start($name);
		}
	}

/**
 * Append to an existing or new block. Appending to a new
 * block will create the block.
 *
 * Calling append() without a value will create a new capturing
 * block that needs to be finished with View::end(). The content
 * of the new capturing context will be added to the existing block context.
 *
 * @param string $name Name of the block
 * @param string $value The content for the block.
 * @return void
<<<<<<< HEAD
 * @throws Cake\Error\Exception when you use non-string values.
=======
>>>>>>> 59bb05b4
 * @deprecated As of 2.3 use ViewBlock::concat() instead.
 */
	public function append($name, $value = null) {
		$this->concat($name, $value);
	}

/**
 * Set the content for a block. This will overwrite any
 * existing content.
 *
 * @param string $name Name of the block
 * @param mixed $value The content for the block.
 * @return void
<<<<<<< HEAD
 * @throws Cake\Error\Exception when you use non-string values.
 */
	public function set($name, $value) {
		if (!is_string($value)) {
			throw new Error\Exception(__d('cake_dev', 'Blocks can only contain strings.'));
		}
		$this->_blocks[$name] = $value;
=======
 */
	public function set($name, $value) {
		$this->_blocks[$name] = (string)$value;
>>>>>>> 59bb05b4
	}

/**
 * Get the content for a block.
 *
 * @param string $name Name of the block
 * @param string $default Default string
 * @return string The block content or $default if the block does not exist.
 */
	public function get($name, $default = '') {
		if (!isset($this->_blocks[$name])) {
			return $default;
		}
		return $this->_blocks[$name];
	}

/**
 * Get the names of all the existing blocks.
 *
 * @return array An array containing the blocks.
 */
	public function keys() {
		return array_keys($this->_blocks);
	}

/**
 * Get the name of the currently open block.
 *
 * @return mixed Either null or the name of the last open block.
 */
	public function active() {
		return end($this->_active);
	}

/**
 * Get the names of the unclosed/active blocks.
 *
 * @return array An array of unclosed blocks.
 */
	public function unclosed() {
		return $this->_active;
	}

}<|MERGE_RESOLUTION|>--- conflicted
+++ resolved
@@ -138,19 +138,9 @@
  * @param string $mode If ViewBlock::APPEND content will be appended to existing content.
  *   If ViewBlock::PREPEND it will be prepended.
  * @return void
-<<<<<<< HEAD
- * @throws Cake\Error\Exception when you use non-string values.
  */
 	public function concat($name, $value = null, $mode = ViewBlock::APPEND) {
 		if (isset($value)) {
-			if (!is_string($value)) {
-				throw new Error\Exception(__d('cake_dev', '%s must be a string.', '$value'));
-			}
-=======
- */
-	public function concat($name, $value = null, $mode = ViewBlock::APPEND) {
-		if (isset($value)) {
->>>>>>> 59bb05b4
 			if (!isset($this->_blocks[$name])) {
 				$this->_blocks[$name] = '';
 			}
@@ -175,10 +165,6 @@
  * @param string $name Name of the block
  * @param string $value The content for the block.
  * @return void
-<<<<<<< HEAD
- * @throws Cake\Error\Exception when you use non-string values.
-=======
->>>>>>> 59bb05b4
  * @deprecated As of 2.3 use ViewBlock::concat() instead.
  */
 	public function append($name, $value = null) {
@@ -192,19 +178,9 @@
  * @param string $name Name of the block
  * @param mixed $value The content for the block.
  * @return void
-<<<<<<< HEAD
- * @throws Cake\Error\Exception when you use non-string values.
- */
-	public function set($name, $value) {
-		if (!is_string($value)) {
-			throw new Error\Exception(__d('cake_dev', 'Blocks can only contain strings.'));
-		}
-		$this->_blocks[$name] = $value;
-=======
  */
 	public function set($name, $value) {
 		$this->_blocks[$name] = (string)$value;
->>>>>>> 59bb05b4
 	}
 
 /**
