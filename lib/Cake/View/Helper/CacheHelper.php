--- conflicted
+++ resolved
@@ -308,11 +308,7 @@
 
 		$file .= '
 				$request = unserialize(base64_decode(\'' . base64_encode(serialize($this->request)) . '\'));
-<<<<<<< HEAD
-				$response = new \Cake\Network\Response(array("charset" => Configure::read("App.encoding")));
-=======
-				$response = new CakeResponse();
->>>>>>> fa6defea
+				$response = new \Cake\Network\Response();
 				$controller = new ' . $this->_View->name . 'Controller($request, $response);
 				$controller->plugin = $this->plugin = \'' . $this->_View->plugin . '\';
 				$controller->helpers = $this->helpers = unserialize(base64_decode(\'' . base64_encode(serialize($this->_View->helpers)) . '\'));
