<?php
/**
 * Class collections.
 *
 * A repository for class objects, each registered with a key.
 *
 * PHP 5
 *
 * CakePHP(tm) : Rapid Development Framework (http://cakephp.org)
 * Copyright 2005-2011, Cake Software Foundation, Inc. (http://cakefoundation.org)
 *
 * Licensed under The MIT License
 * Redistributions of files must retain the above copyright notice.
 *
 * @copyright     Copyright 2005-2011, Cake Software Foundation, Inc. (http://cakefoundation.org)
 * @link          http://cakephp.org CakePHP(tm) Project
 * @package       Cake.Utility
 * @since         CakePHP(tm) v 0.9.2
 * @license       MIT License (http://www.opensource.org/licenses/mit-license.php)
 */

/**
 * Included libraries.
 */
App::uses('Model', 'Model');
App::uses('AppModel', 'Model');
App::uses('ConnectionManager', 'Model');

/**
 * Class Collections.
 *
 * A repository for class objects, each registered with a key.
 * If you try to add an object with the same key twice, nothing will come of it.
 * If you need a second instance of an object, give it another key.
 *
 * @package       Cake.Utility
 */
class ClassRegistry {

/**
 * Names of classes with their objects.
 *
 * @var array
 */
	protected $_objects = array();

/**
 * Names of class names mapped to the object in the registry.
 *
 * @var array
 */
	protected $_map = array();

/**
 * Default constructor parameter settings, indexed by type
 *
 * @var array
 */
	protected $_config = array();

/**
 * Return a singleton instance of the ClassRegistry.
 *
 * @return ClassRegistry instance
 */
	public static function &getInstance() {
		static $instance = array();
		if (!$instance) {
			$instance[0] = new ClassRegistry();
		}
		return $instance[0];
	}

/**
 * Loads a class, registers the object in the registry and returns instance of the object. ClassRegistry::init()
 * is used as a factory for models, and handle correct injecting of settings, that assist in testing.
 *
 * Examples
 * Simple Use: Get a Post model instance ```ClassRegistry::init('Post');```
 *
 * Expanded: ```array('class' => 'ClassName', 'alias' => 'AliasNameStoredInTheRegistry', 'type' => 'Model');```
 *
 * Model Classes can accept optional ```array('id' => $id, 'table' => $table, 'ds' => $ds, 'alias' => $alias);```
 *
 * When $class is a numeric keyed array, multiple class instances will be stored in the registry,
 *  no instance of the object will be returned
 * {{{
 * array(
 *		array('class' => 'ClassName', 'alias' => 'AliasNameStoredInTheRegistry'),
 *		array('class' => 'ClassName', 'alias' => 'AliasNameStoredInTheRegistry'),
 *		array('class' => 'ClassName', 'alias' => 'AliasNameStoredInTheRegistry')
 * );
 * }}}
 * @param mixed $class as a string or a single key => value array instance will be created,
 *  stored in the registry and returned.
 * @param boolean $strict if set to true it will return false if the class was not found instead
 *	of trying to create an AppModel
 * @return object instance of ClassName.
 * @throws CakeException when you try to construct an interface or abstract class.
 */
	public static function init($class, $strict = false) {
		$_this = ClassRegistry::getInstance();
		$false = false;
		$true = true;

		if (is_array($class)) {
			$objects = $class;
			if (!isset($class[0])) {
				$objects = array($class);
			}
		} else {
			$objects = array(array('class' => $class));
		}
		$defaults = isset($_this->_config['Model']) ? $_this->_config['Model'] : array();
		$count = count($objects);
		$availableDs = array_keys(ConnectionManager::enumConnectionObjects());

		foreach ($objects as $key => $settings) {
			if (is_array($settings)) {
				$pluginPath = null;
				$settings = array_merge($defaults, $settings);
				$class = $settings['class'];

				list($plugin, $class) = pluginSplit($class);
				if ($plugin) {
					$pluginPath = $plugin . '.';
				}

				if (empty($settings['alias'])) {
					$settings['alias'] = $class;
				}
				$alias = $settings['alias'];

				if ($model = $_this->_duplicate($alias, $class)) {
					$_this->map($alias, $class);
					return $model;
				}

				App::uses($plugin . 'AppModel', $pluginPath . 'Model');
				App::uses($class, $pluginPath . 'Model');

<<<<<<< HEAD
				if (class_exists($class)) {
					$testing = isset($settings['testing']) ? $settings['testing'] : false;
					if ($testing) {
						$settings['ds'] = 'test';
						$reflected = new ReflectionClass($class);
						$defaultProperties = $reflected->getDefaultProperties();
						if (isset($defaultProperties['useDbConfig'])) {
							$useDbConfig = $defaultProperties['useDbConfig'];
							if (in_array('test_' . $useDbConfig, $availableDs)) {
								$useDbConfig = 'test_' . $useDbConfig;
							}
							if (strpos($useDbConfig, 'test') === 0) {
								$settings['ds'] = $useDbConfig;
							}
						}
					}
					$instance = new $class($settings);
=======
				if (class_exists($class) || interface_exists($class)) {
					$reflection = new ReflectionClass($class);
					if ($reflection->isAbstract() || $reflection->isInterface()) {
						throw new CakeException(__d('cake_dev', 'Cannot create instance of %s, as it is abstract or is an interface', $class));
					}
					$instance = $reflection->newInstance($settings);
>>>>>>> 8bb6f880
					if ($strict) {
						$instance = ($instance instanceof Model) ? $instance : null;
					}
				}
				if (!isset($instance)) {
					if ($strict) {
						return false;
					} elseif ($plugin && class_exists($plugin . 'AppModel')) {
						$appModel = $plugin . 'AppModel';
					} else {
						$appModel = 'AppModel';
					}
					if (!empty($appModel)) {
						$settings['name'] = $class;
						$instance = new $appModel($settings);
					}

					if (!isset($instance)) {
						trigger_error(__d('cake_dev', '(ClassRegistry::init() could not create instance of %1$s class %2$s ', $class, $type), E_USER_WARNING);
						return $false;
					}
				}
				$_this->map($alias, $class);
			} elseif (is_numeric($settings)) {
				trigger_error(__d('cake_dev', '(ClassRegistry::init() Attempted to create instance of a class with a numeric name'), E_USER_WARNING);
				return $false;
			}
		}

		if ($count > 1) {
			return $true;
		}
		return $instance;
	}

/**
 * Add $object to the registry, associating it with the name $key.
 *
 * @param string $key	Key for the object in registry
 * @param mixed $object	Object to store
 * @return boolean True if the object was written, false if $key already exists
 */
	public static function addObject($key, $object) {
		$_this = ClassRegistry::getInstance();
		$key = Inflector::underscore($key);
		if (!isset($_this->_objects[$key])) {
			$_this->_objects[$key] = $object;
			return true;
		}
		return false;
	}

/**
 * Remove object which corresponds to given key.
 *
 * @param string $key	Key of object to remove from registry
 * @return void
 */
	public static function removeObject($key) {
		$_this = ClassRegistry::getInstance();
		$key = Inflector::underscore($key);
		if (isset($_this->_objects[$key])) {
			unset($_this->_objects[$key]);
		}
	}

/**
 * Returns true if given key is present in the ClassRegistry.
 *
 * @param string $key Key to look for
 * @return boolean true if key exists in registry, false otherwise
 */
	public static function isKeySet($key) {
		$_this = ClassRegistry::getInstance();
		$key = Inflector::underscore($key);
		if (isset($_this->_objects[$key])) {
			return true;
		} elseif (isset($_this->_map[$key])) {
			return true;
		}
		return false;
	}

/**
 * Get all keys from the registry.
 *
 * @return array Set of keys stored in registry
 */
	public static function keys() {
		$_this = ClassRegistry::getInstance();
		return array_keys($_this->_objects);
	}

/**
 * Return object which corresponds to given key.
 *
 * @param string $key Key of object to look for
 * @return mixed Object stored in registry or boolean false if the object does not exist.
 */
	public static function &getObject($key) {
		$_this = ClassRegistry::getInstance();
		$key = Inflector::underscore($key);
		$return = false;
		if (isset($_this->_objects[$key])) {
			$return = $_this->_objects[$key];
		} else {
			$key = $_this->_getMap($key);
			if (isset($_this->_objects[$key])) {
				$return = $_this->_objects[$key];
			}
		}
		return $return;
	}

/**
 * Sets the default constructor parameter for an object type
 *
 * @param string $type Type of object.  If this parameter is omitted, defaults to "Model"
 * @param array $param The parameter that will be passed to object constructors when objects
 *                      of $type are created
 * @return mixed Void if $param is being set.  Otherwise, if only $type is passed, returns
 *               the previously-set value of $param, or null if not set.
 */
	public static function config($type, $param = array()) {
		$_this = ClassRegistry::getInstance();

		if (empty($param) && is_array($type)) {
			$param = $type;
			$type = 'Model';
		} elseif (is_null($param)) {
			unset($_this->_config[$type]);
		} elseif (empty($param) && is_string($type)) {
			return isset($_this->_config[$type]) ? $_this->_config[$type] : null;
		}
		if (isset($_this->_config[$type]['testing'])) {
			$param['testing'] = true;
		}
		$_this->_config[$type] = $param;
	}

/**
 * Checks to see if $alias is a duplicate $class Object
 *
 * @param string $alias
 * @param string $class
 * @return boolean
 */
	protected function &_duplicate($alias,  $class) {
		$duplicate = false;
		if ($this->isKeySet($alias)) {
			$model = $this->getObject($alias);
			if (is_object($model) && (is_a($model, $class) || $model->alias === $class)) {
				$duplicate = $model;
			}
			unset($model);
		}
		return $duplicate;
	}

/**
 * Add a key name pair to the registry to map name to class in the registry.
 *
 * @param string $key Key to include in map
 * @param string $name Key that is being mapped
 * @return void
 */
	public static function map($key, $name) {
		$_this = ClassRegistry::getInstance();
		$key = Inflector::underscore($key);
		$name = Inflector::underscore($name);
		if (!isset($_this->_map[$key])) {
			$_this->_map[$key] = $name;
		}
	}

/**
 * Get all keys from the map in the registry.
 *
 * @return array Keys of registry's map
 */
	public static function mapKeys() {
		$_this = ClassRegistry::getInstance();
		return array_keys($_this->_map);
	}

/**
 * Return the name of a class in the registry.
 *
 * @param string $key Key to find in map
 * @return string Mapped value
 */
	protected function _getMap($key) {
		if (isset($this->_map[$key])) {
			return $this->_map[$key];
		}
	}

/**
 * Flushes all objects from the ClassRegistry.
 *
 * @return void
 */
	public static function flush() {
		$_this = ClassRegistry::getInstance();
		$_this->_objects = array();
		$_this->_map = array();
	}
}<|MERGE_RESOLUTION|>--- conflicted
+++ resolved
@@ -139,13 +139,15 @@
 				App::uses($plugin . 'AppModel', $pluginPath . 'Model');
 				App::uses($class, $pluginPath . 'Model');
 
-<<<<<<< HEAD
-				if (class_exists($class)) {
+				if (class_exists($class) || interface_exists($class)) {
+					$reflection = new ReflectionClass($class);
+					if ($reflection->isAbstract() || $reflection->isInterface()) {
+						throw new CakeException(__d('cake_dev', 'Cannot create instance of %s, as it is abstract or is an interface', $class));
+					}
 					$testing = isset($settings['testing']) ? $settings['testing'] : false;
 					if ($testing) {
 						$settings['ds'] = 'test';
-						$reflected = new ReflectionClass($class);
-						$defaultProperties = $reflected->getDefaultProperties();
+						$defaultProperties = $reflection->getDefaultProperties();
 						if (isset($defaultProperties['useDbConfig'])) {
 							$useDbConfig = $defaultProperties['useDbConfig'];
 							if (in_array('test_' . $useDbConfig, $availableDs)) {
@@ -156,15 +158,7 @@
 							}
 						}
 					}
-					$instance = new $class($settings);
-=======
-				if (class_exists($class) || interface_exists($class)) {
-					$reflection = new ReflectionClass($class);
-					if ($reflection->isAbstract() || $reflection->isInterface()) {
-						throw new CakeException(__d('cake_dev', 'Cannot create instance of %s, as it is abstract or is an interface', $class));
-					}
 					$instance = $reflection->newInstance($settings);
->>>>>>> 8bb6f880
 					if ($strict) {
 						$instance = ($instance instanceof Model) ? $instance : null;
 					}
