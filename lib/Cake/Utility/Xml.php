<?php
/**
 * XML handling for Cake.
 *
 * The methods in these classes enable the datasources that use XML to work.
 *
 * PHP 5
 *
 * CakePHP(tm) : Rapid Development Framework (http://cakephp.org)
 * Copyright (c) Cake Software Foundation, Inc. (http://cakefoundation.org)
 *
 * Licensed under The MIT License
 * For full copyright and license information, please see the LICENSE.txt
 * Redistributions of files must retain the above copyright notice.
 *
 * @copyright     Copyright (c) Cake Software Foundation, Inc. (http://cakefoundation.org)
 * @link          http://cakephp.org CakePHP(tm) Project
 * @package       Cake.Utility
 * @since         CakePHP v .0.10.3.1400
 * @license       http://www.opensource.org/licenses/mit-license.php MIT License
 */

App::uses('HttpSocket', 'Network/Http');

/**
 * XML handling for Cake.
 *
 * The methods in these classes enable the datasources that use XML to work.
 *
 * @package       Cake.Utility
 */
class Xml {

/**
 * Initialize SimpleXMLElement or DOMDocument from a given XML string, file path, URL or array.
 *
 * ### Usage:
 *
 * Building XML from a string:
 *
 * `$xml = Xml::build('<example>text</example>');`
 *
 * Building XML from string (output DOMDocument):
 *
 * `$xml = Xml::build('<example>text</example>', array('return' => 'domdocument'));`
 *
 * Building XML from a file path:
 *
 * `$xml = Xml::build('/path/to/an/xml/file.xml');`
 *
 * Building from a remote URL:
 *
 * `$xml = Xml::build('http://example.com/example.xml');`
 *
 * Building from an array:
 *
 * {{{
 * 	$value = array(
 * 		'tags' => array(
 * 			'tag' => array(
 * 				array(
 * 					'id' => '1',
 * 					'name' => 'defect'
 * 				),
 * 				array(
 * 					'id' => '2',
 * 					'name' => 'enhancement'
 *				)
 * 			)
 * 		)
 * 	);
 * $xml = Xml::build($value);
 * }}}
 *
 * When building XML from an array ensure that there is only one top level element.
 *
 * ### Options
 *
 * - `return` Can be 'simplexml' to return object of SimpleXMLElement or 'domdocument' to return DOMDocument.
 * - `loadEntities` Defaults to false. Set to true to enable loading of `<!ENTITY` definitions. This
 *   is disabled by default for security reasons.
 * - If using array as input, you can pass `options` from Xml::fromArray.
 *
 * @param string|array $input XML string, a path to a file, an URL or an array
 * @param array $options The options to use
 * @return SimpleXMLElement|DOMDocument SimpleXMLElement or DOMDocument
 * @throws XmlException
 */
	public static function build($input, $options = array()) {
		if (!is_array($options)) {
			$options = array('return' => (string)$options);
		}
		$defaults = array(
			'return' => 'simplexml',
			'loadEntities' => false,
		);
		$options = array_merge($defaults, $options);

		if (is_array($input) || is_object($input)) {
			return self::fromArray((array)$input, $options);
		} elseif (strpos($input, '<') !== false) {
			return self::_loadXml($input, $options);
		} elseif (file_exists($input)) {
			return self::_loadXml(file_get_contents($input), $options);
		} elseif (strpos($input, 'http://') === 0 || strpos($input, 'https://') === 0) {
			try {
				$socket = new HttpSocket(array('request' => array('redirect' => 10)));
				$response = $socket->get($input);
				if (!$response->isOk()) {
					throw new XmlException(__d('cake_dev', 'XML cannot be read.'));
				}
				return self::_loadXml($response->body, $options);
			} catch (SocketException $e) {
				throw new XmlException(__d('cake_dev', 'XML cannot be read.'));
			}
		} elseif (!is_string($input)) {
			throw new XmlException(__d('cake_dev', 'Invalid input.'));
		}
		throw new XmlException(__d('cake_dev', 'XML cannot be read.'));
	}

/**
 * Parse the input data and create either a SimpleXmlElement object or a DOMDocument.
 *
 * @param string $input The input to load.
 * @param array $options The options to use. See Xml::build()
<<<<<<< HEAD
 * @return SimpleXmlElement|DOMDocument.
=======
 * @return SimpleXmlElement|DOMDocument
 * @throws XmlException
>>>>>>> 0d486bda
 */
	protected static function _loadXml($input, $options) {
		$hasDisable = function_exists('libxml_disable_entity_loader');
		$internalErrors = libxml_use_internal_errors(true);
		if ($hasDisable && !$options['loadEntities']) {
			libxml_disable_entity_loader(true);
		}
		try {
			if ($options['return'] === 'simplexml' || $options['return'] === 'simplexmlelement') {
				$xml = new SimpleXMLElement($input, LIBXML_NOCDATA);
			} else {
				$xml = new DOMDocument();
				$xml->loadXML($input);
			}
		} catch (Exception $e) {
			$xml = null;
		}
		if ($hasDisable && !$options['loadEntities']) {
			libxml_disable_entity_loader(false);
		}
		libxml_use_internal_errors($internalErrors);
		if ($xml === null) {
			throw new XmlException(__d('cake_dev', 'Xml cannot be read.'));
		}
		return $xml;
	}

/**
 * Transform an array into a SimpleXMLElement
 *
 * ### Options
 *
 * - `format` If create childs ('tags') or attributes ('attribute').
 * - `pretty` Returns formatted Xml when set to `true`. Defaults to `false`
 * - `version` Version of XML document. Default is 1.0.
 * - `encoding` Encoding of XML document. If null remove from XML header. Default is the some of application.
 * - `return` If return object of SimpleXMLElement ('simplexml') or DOMDocument ('domdocument'). Default is SimpleXMLElement.
 *
 * Using the following data:
 *
 * {{{
 * $value = array(
 *    'root' => array(
 *        'tag' => array(
 *            'id' => 1,
 *            'value' => 'defect',
 *            '@' => 'description'
 *         )
 *     )
 * );
 * }}}
 *
 * Calling `Xml::fromArray($value, 'tags');`  Will generate:
 *
 * `<root><tag><id>1</id><value>defect</value>description</tag></root>`
 *
 * And calling `Xml::fromArray($value, 'attribute');` Will generate:
 *
 * `<root><tag id="1" value="defect">description</tag></root>`
 *
 * @param array $input Array with data
 * @param array $options The options to use
 * @return SimpleXMLElement|DOMDocument SimpleXMLElement or DOMDocument
 * @throws XmlException
 */
	public static function fromArray($input, $options = array()) {
		if (!is_array($input) || count($input) !== 1) {
			throw new XmlException(__d('cake_dev', 'Invalid input.'));
		}
		$key = key($input);
		if (is_int($key)) {
			throw new XmlException(__d('cake_dev', 'The key of input must be alphanumeric'));
		}

		if (!is_array($options)) {
			$options = array('format' => (string)$options);
		}
		$defaults = array(
			'format' => 'tags',
			'version' => '1.0',
			'encoding' => Configure::read('App.encoding'),
			'return' => 'simplexml',
			'pretty' => false
		);
		$options = array_merge($defaults, $options);

		$dom = new DOMDocument($options['version'], $options['encoding']);
		if ($options['pretty']) {
			$dom->formatOutput = true;
		}
		self::_fromArray($dom, $dom, $input, $options['format']);

		$options['return'] = strtolower($options['return']);
		if ($options['return'] === 'simplexml' || $options['return'] === 'simplexmlelement') {
			return new SimpleXMLElement($dom->saveXML());
		}
		return $dom;
	}

/**
 * Recursive method to create childs from array
 *
 * @param DOMDocument $dom Handler to DOMDocument
 * @param DOMElement $node Handler to DOMElement (child)
 * @param array $data Array of data to append to the $node.
 * @param string $format Either 'attribute' or 'tags'. This determines where nested keys go.
 * @return void
 * @throws XmlException
 */
	protected static function _fromArray($dom, $node, &$data, $format) {
		if (empty($data) || !is_array($data)) {
			return;
		}
		foreach ($data as $key => $value) {
			if (is_string($key)) {
				if (!is_array($value)) {
					if (is_bool($value)) {
						$value = (int)$value;
					} elseif ($value === null) {
						$value = '';
					}
					$isNamespace = strpos($key, 'xmlns:');
					if ($isNamespace !== false) {
						$node->setAttributeNS('http://www.w3.org/2000/xmlns/', $key, $value);
						continue;
					}
					if ($key[0] !== '@' && $format === 'tags') {
						$child = null;
						if (!is_numeric($value)) {
							// Escape special characters
							// http://www.w3.org/TR/REC-xml/#syntax
							// https://bugs.php.net/bug.php?id=36795
							$child = $dom->createElement($key, '');
							$child->appendChild(new DOMText($value));
						} else {
							$child = $dom->createElement($key, $value);
						}
						$node->appendChild($child);
					} else {
						if ($key[0] === '@') {
							$key = substr($key, 1);
						}
						$attribute = $dom->createAttribute($key);
						$attribute->appendChild($dom->createTextNode($value));
						$node->appendChild($attribute);
					}
				} else {
					if ($key[0] === '@') {
						throw new XmlException(__d('cake_dev', 'Invalid array'));
					}
					if (is_numeric(implode('', array_keys($value)))) { // List
						foreach ($value as $item) {
							$itemData = compact('dom', 'node', 'key', 'format');
							$itemData['value'] = $item;
							self::_createChild($itemData);
						}
					} else { // Struct
						self::_createChild(compact('dom', 'node', 'key', 'value', 'format'));
					}
				}
			} else {
				throw new XmlException(__d('cake_dev', 'Invalid array'));
			}
		}
	}

/**
 * Helper to _fromArray(). It will create childs of arrays
 *
 * @param array $data Array with informations to create childs
 * @return void
 */
	protected static function _createChild($data) {
		extract($data);
		$childNS = $childValue = null;
		if (is_array($value)) {
			if (isset($value['@'])) {
				$childValue = (string)$value['@'];
				unset($value['@']);
			}
			if (isset($value['xmlns:'])) {
				$childNS = $value['xmlns:'];
				unset($value['xmlns:']);
			}
		} elseif (!empty($value) || $value === 0) {
			$childValue = (string)$value;
		}

		$child = $dom->createElement($key);
		if (!is_null($childValue)) {
			$child->appendChild($dom->createTextNode($childValue));
		}
		if ($childNS) {
			$child->setAttribute('xmlns', $childNS);
		}

		self::_fromArray($dom, $child, $value, $format);
		$node->appendChild($child);
	}

/**
 * Returns this XML structure as a array.
 *
 * @param SimpleXMLElement|DOMDocument|DOMNode $obj SimpleXMLElement, DOMDocument or DOMNode instance
 * @return array Array representation of the XML structure.
 * @throws XmlException
 */
	public static function toArray($obj) {
		if ($obj instanceof DOMNode) {
			$obj = simplexml_import_dom($obj);
		}
		if (!($obj instanceof SimpleXMLElement)) {
			throw new XmlException(__d('cake_dev', 'The input is not instance of SimpleXMLElement, DOMDocument or DOMNode.'));
		}
		$result = array();
		$namespaces = array_merge(array('' => ''), $obj->getNamespaces(true));
		self::_toArray($obj, $result, '', array_keys($namespaces));
		return $result;
	}

/**
 * Recursive method to toArray
 *
 * @param SimpleXMLElement $xml SimpleXMLElement object
 * @param array $parentData Parent array with data
 * @param string $ns Namespace of current child
 * @param array $namespaces List of namespaces in XML
 * @return void
 */
	protected static function _toArray($xml, &$parentData, $ns, $namespaces) {
		$data = array();

		foreach ($namespaces as $namespace) {
			foreach ($xml->attributes($namespace, true) as $key => $value) {
				if (!empty($namespace)) {
					$key = $namespace . ':' . $key;
				}
				$data['@' . $key] = (string)$value;
			}

			foreach ($xml->children($namespace, true) as $child) {
				self::_toArray($child, $data, $namespace, $namespaces);
			}
		}

		$asString = trim((string)$xml);
		if (empty($data)) {
			$data = $asString;
		} elseif (strlen($asString) > 0) {
			$data['@'] = $asString;
		}

		if (!empty($ns)) {
			$ns .= ':';
		}
		$name = $ns . $xml->getName();
		if (isset($parentData[$name])) {
			if (!is_array($parentData[$name]) || !isset($parentData[$name][0])) {
				$parentData[$name] = array($parentData[$name]);
			}
			$parentData[$name][] = $data;
		} else {
			$parentData[$name] = $data;
		}
	}

}<|MERGE_RESOLUTION|>--- conflicted
+++ resolved
@@ -124,12 +124,8 @@
  *
  * @param string $input The input to load.
  * @param array $options The options to use. See Xml::build()
-<<<<<<< HEAD
- * @return SimpleXmlElement|DOMDocument.
-=======
  * @return SimpleXmlElement|DOMDocument
  * @throws XmlException
->>>>>>> 0d486bda
  */
 	protected static function _loadXml($input, $options) {
 		$hasDisable = function_exists('libxml_disable_entity_loader');
