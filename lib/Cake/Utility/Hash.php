<?php
/**
 * CakePHP(tm) : Rapid Development Framework (http://cakephp.org)
 * Copyright 2005-2011, Cake Software Foundation, Inc. (http://cakefoundation.org)
 *
 * Licensed under The MIT License
 * Redistributions of files must retain the above copyright notice.
 *
 * @copyright     Copyright 2005-2011, Cake Software Foundation, Inc. (http://cakefoundation.org)
 * @link          http://cakephp.org CakePHP(tm) Project
 * @package       Cake.Utility
 * @since         CakePHP(tm) v 2.2.0
 * @license       MIT License (http://www.opensource.org/licenses/mit-license.php)
 */
namespace Cake\Utility;

/**
 * Library of array functions for manipulating and extracting data
 * from arrays or 'sets' of data.
 *
 * `Hash` provides an improved interface, more consistent and
 * predictable set of features over `Set`. While it lacks the spotty
 * support for pseudo Xpath, its more fully featured dot notation provides
 * similar features in a more consistent implementation.
 *
 * @package       Cake.Utility
 */
class Hash {

/**
 * Get a single value specified by $path out of $data.
 * Does not support the full dot notation feature set,
 * but is faster for simple read operations.
 *
 * @param array $data Array of data to operate on.
 * @param string|array $path The path being searched for. Either a dot
 *   separated string, or an array of path segments.
 * @return mixed The value fetched from the array, or null.
 */
	public static function get(array $data, $path) {
		if (empty($data) || empty($path)) {
			return null;
		}
		if (is_string($path)) {
			$parts = explode('.', $path);
		} else {
			$parts = $path;
		}
		foreach ($parts as $key) {
			if (is_array($data) && isset($data[$key])) {
				$data =& $data[$key];
			} else {
				return null;
			}

		}
		return $data;
	}

/**
 * Gets the values from an array matching the $path expression.
 * The path expression is a dot separated expression, that can contain a set
 * of patterns and expressions:
 *
 * - `{n}` Matches any numeric key, or integer.
 * - `{s}` Matches any string key.
 * - `Foo` Matches any key with the exact same value.
 *
 * There are a number of attribute operators:
 *
 *  - `=`, `!=` Equality.
 *  - `>`, `<`, `>=`, `<=` Value comparison.
 *  - `=/.../` Regular expression pattern match.
 *
 * Given a set of User array data, from a `$User->find('all')` call:
 *
 * - `1.User.name` Get the name of the user at index 1.
 * - `{n}.User.name` Get the name of every user in the set of users.
 * - `{n}.User[id]` Get the name of every user with an id key.
 * - `{n}.User[id>=2]` Get the name of every user with an id key greater than or equal to 2.
 * - `{n}.User[username=/^paul/]` Get User elements with username matching `^paul`.
 *
 * @param array $data The data to extract from.
 * @param string $path The path to extract.
 * @return array An array of the extracted values. Returns an empty array
 *   if there are no matches.
 */
	public static function extract(array $data, $path) {
		if (empty($path)) {
			return $data;
		}

		// Simple paths.
		if (!preg_match('/[{\[]/', $path)) {
			return (array)static::get($data, $path);
		}

		if (strpos($path, '[') === false) {
			$tokens = explode('.', $path);
		} else {
			$tokens = String::tokenize($path, '.', '[', ']');
		}

		$_key = '__set_item__';

		$context = array($_key => array($data));

		foreach ($tokens as $token) {
			$next = array();

			$conditions = false;
			$position = strpos($token, '[');
			if ($position !== false) {
				$conditions = substr($token, $position);
				$token = substr($token, 0, $position);
			}

			foreach ($context[$_key] as $item) {
				foreach ((array)$item as $k => $v) {
					if (static::_matchToken($k, $token)) {
						$next[] = $v;
					}
				}
			}

			// Filter for attributes.
			if ($conditions) {
				$filter = array();
				foreach ($next as $item) {
					if (static::_matches($item, $conditions)) {
						$filter[] = $item;
					}
				}
				$next = $filter;
			}
			$context = array($_key => $next);

		}
		return $context[$_key];
	}

/**
 * Check a key against a token.
 *
 * @param string $key The key in the array being searched.
 * @param string $token The token being matched.
 * @return boolean
 */
	protected static function _matchToken($key, $token) {
		if ($token === '{n}') {
			return is_numeric($key);
		}
		if ($token === '{s}') {
			return is_string($key);
		}
		if (is_numeric($token)) {
			return ($key == $token);
		}
		return ($key === $token);
	}

/**
 * Checks whether or not $data matches the attribute patterns
 *
 * @param array $data Array of data to match.
 * @param string $selector The patterns to match.
 * @return boolean Fitness of expression.
 */
	protected static function _matches(array $data, $selector) {
		preg_match_all(
			'/(\[ (?<attr>[^=><!]+?) (\s* (?<op>[><!]?[=]|[><]) \s* (?<val>[^\]]+) )? \])/x',
			$selector,
			$conditions,
			PREG_SET_ORDER
		);

		foreach ($conditions as $cond) {
			$attr = $cond['attr'];
			$op = isset($cond['op']) ? $cond['op'] : null;
			$val = isset($cond['val']) ? $cond['val'] : null;

			// Presence test.
			if (empty($op) && empty($val) && !isset($data[$attr])) {
				return false;
			}

			// Empty attribute = fail.
			if (!(isset($data[$attr]) || array_key_exists($attr, $data))) {
				return false;
			}

			$prop = isset($data[$attr]) ? $data[$attr] : null;

			// Pattern matches and other operators.
			if ($op === '=' && $val && $val[0] === '/') {
				if (!preg_match($val, $prop)) {
					return false;
				}
			} elseif (
				($op === '=' && $prop != $val) ||
				($op === '!=' && $prop == $val) ||
				($op === '>' && $prop <= $val) ||
				($op === '<' && $prop >= $val) ||
				($op === '>=' && $prop < $val) ||
				($op === '<=' && $prop > $val)
			) {
				return false;
			}

		}
		return true;
	}

/**
 * Insert $values into an array with the given $path. You can use
 * `{n}` and `{s}` elements to insert $data multiple times.
 *
 * @param array $data The data to insert into.
 * @param string $path The path to insert at.
 * @param array $values The values to insert.
 * @return array The data with $values inserted.
 */
	public static function insert(array $data, $path, $values = null) {
		$tokens = explode('.', $path);
		if (strpos($path, '{') === false) {
			return static::_simpleOp('insert', $data, $tokens, $values);
		}

		$token = array_shift($tokens);
		$nextPath = implode('.', $tokens);
		foreach ($data as $k => $v) {
			if (static::_matchToken($k, $token)) {
				$data[$k] = static::insert($v, $nextPath, $values);
			}
		}
		return $data;
	}

/**
 * Perform a simple insert/remove operation.
 *
 * @param string $op The operation to do.
 * @param array $data The data to operate on.
 * @param array $path The path to work on.
 * @param mixed $values The values to insert when doing inserts.
 * @return array $data.
 */
	protected static function _simpleOp($op, $data, $path, $values = null) {
		$_list =& $data;

		$count = count($path);
		$last = $count - 1;
		foreach ($path as $i => $key) {
			if (is_numeric($key) && intval($key) > 0 || $key === '0') {
				$key = intval($key);
			}
			if ($op === 'insert') {
				if ($i === $last) {
					$_list[$key] = $values;
					return $data;
				}
				if (!isset($_list[$key])) {
					$_list[$key] = array();
				}
				$_list =& $_list[$key];
				if (!is_array($_list)) {
					$_list = array();
				}
			} elseif ($op === 'remove') {
				if ($i === $last) {
					unset($_list[$key]);
					return $data;
				}
				if (!isset($_list[$key])) {
					return $data;
				}
				$_list =& $_list[$key];
			}
		}
	}

/**
 * Remove data matching $path from the $data array.
 * You can use `{n}` and `{s}` to remove multiple elements
 * from $data.
 *
 * @param array $data The data to operate on
 * @param string $path A path expression to use to remove.
 * @return array The modified array.
 */
	public static function remove(array $data, $path) {
		$tokens = explode('.', $path);
		if (strpos($path, '{') === false) {
			return static::_simpleOp('remove', $data, $tokens);
		}

		$token = array_shift($tokens);
		$nextPath = implode('.', $tokens);
		foreach ($data as $k => $v) {
			$match = static::_matchToken($k, $token);
			if ($match && is_array($v)) {
				$data[$k] = static::remove($v, $nextPath);
			} elseif ($match) {
				unset($data[$k]);
			}
		}
		return $data;
	}

/**
 * Creates an associative array using `$keyPath` as the path to build its keys, and optionally
 * `$valuePath` as path to get the values. If `$valuePath` is not specified, all values will be initialized
 * to null (useful for Hash::merge). You can optionally group the values by what is obtained when
 * following the path specified in `$groupPath`.
 *
 * @param array $data Array from where to extract keys and values
 * @param string $keyPath A dot-separated string.
 * @param string $valuePath A dot-separated string.
 * @param string $groupPath A dot-separated string.
 * @return array Combined array
 * @link http://book.cakephp.org/2.0/en/core-utility-libraries/hash.html#Hash::combine
 */
	public static function combine(array $data, $keyPath, $valuePath = null, $groupPath = null) {
		if (empty($data)) {
			return array();
		}

		if (is_array($keyPath)) {
			$format = array_shift($keyPath);
			$keys = static::format($data, $keyPath, $format);
		} else {
			$keys = static::extract($data, $keyPath);
		}
		if (empty($keys)) {
			return array();
		}

		if (!empty($valuePath) && is_array($valuePath)) {
			$format = array_shift($valuePath);
			$vals = static::format($data, $valuePath, $format);
		} elseif (!empty($valuePath)) {
			$vals = static::extract($data, $valuePath);
		}

		$count = count($keys);
		for ($i = 0; $i < $count; $i++) {
			$vals[$i] = isset($vals[$i]) ? $vals[$i] : null;
		}

		if ($groupPath !== null) {
			$group = static::extract($data, $groupPath);
			if (!empty($group)) {
				$c = count($keys);
				for ($i = 0; $i < $c; $i++) {
					if (!isset($group[$i])) {
						$group[$i] = 0;
					}
					if (!isset($out[$group[$i]])) {
						$out[$group[$i]] = array();
					}
					$out[$group[$i]][$keys[$i]] = $vals[$i];
				}
				return $out;
			}
		}
		if (empty($vals)) {
			return array();
		}
		return array_combine($keys, $vals);
	}

/**
 * Returns a formated series of values extracted from `$data`, using
 * `$format` as the format and `$paths` as the values to extract.
 *
 * Usage:
 *
 * {{{
 * $result = Hash::format($users, array('{n}.User.id', '{n}.User.name'), '%s : %s');
 * }}}
 *
 * The `$format` string can use any format options that `vsprintf()` and `sprintf()` do.
 *
 * @param array $data Source array from which to extract the data
 * @param string $paths An array containing one or more Hash::extract()-style key paths
 * @param string $format Format string into which values will be inserted, see sprintf()
 * @return array An array of strings extracted from `$path` and formatted with `$format`
 * @link http://book.cakephp.org/2.0/en/core-utility-libraries/hash.html#Hash::format
 * @see sprintf()
 * @see Hash::extract()
 */
	public static function format(array $data, array $paths, $format) {
		$extracted = array();
		$count = count($paths);

		if (!$count) {
			return;
		}

		for ($i = 0; $i < $count; $i++) {
			$extracted[] = static::extract($data, $paths[$i]);
		}
		$out = array();
		$data = $extracted;
		$count = count($data[0]);

		$countTwo = count($data);
		for ($j = 0; $j < $count; $j++) {
			$args = array();
			for ($i = 0; $i < $countTwo; $i++) {
				if (array_key_exists($j, $data[$i])) {
					$args[] = $data[$i][$j];
				}
			}
			$out[] = vsprintf($format, $args);
		}
		return $out;
	}

/**
 * Determines if one array contains the exact keys and values of another.
 *
 * @param array $data The data to search through.
 * @param array $needle The values to file in $data
 * @return boolean true if $data contains $needle, false otherwise
 * @link http://book.cakephp.org/2.0/en/core-utility-libraries/hash.html#Hash::contains
 */
	public static function contains(array $data, array $needle) {
		if (empty($data) || empty($needle)) {
			return false;
		}
		$stack = array();

		while (!empty($needle)) {
			$key = key($needle);
			$val = $needle[$key];
			unset($needle[$key]);

			if (isset($data[$key]) && is_array($val)) {
				$next = $data[$key];
				unset($data[$key]);

				if (!empty($val)) {
					$stack[] = array($val, $next);
				}
			} elseif (!isset($data[$key]) || $data[$key] != $val) {
				return false;
			}

			if (empty($needle) && !empty($stack)) {
				list($needle, $data) = array_pop($stack);
			}
		}
		return true;
	}

/**
 * Test whether or not a given path exists in $data.
 * This method uses the same path syntax as Hash::extract()
 *
 * Checking for paths that could target more than one element will
 * make sure that at least one matching element exists.
 *
 * @param array $data The data to check.
 * @param string $path The path to check for.
 * @return boolean Existence of path.
 * @see Hash::extract()
 */
	public static function check(array $data, $path) {
		$results = static::extract($data, $path);
		if (!is_array($results)) {
			return false;
		}
		return count($results) > 0;
	}

/**
 * Recursively filters a data set.
 *
 * @param array $data Either an array to filter, or value when in callback
<<<<<<< HEAD
 * @param callable $callback A function to filter the data with.  Defaults to
 *   `static::_filter()` Which strips out all non-zero empty values.
=======
 * @param callable $callback A function to filter the data with. Defaults to
 *   `self::_filter()` Which strips out all non-zero empty values.
>>>>>>> 9c29fab4
 * @return array Filtered array
 * @link http://book.cakephp.org/2.0/en/core-utility-libraries/hash.html#Hash::filter
 */
	public static function filter(array $data, $callback = array('self', '_filter')) {
		foreach ($data as $k => $v) {
			if (is_array($v)) {
				$data[$k] = static::filter($v, $callback);
			}
		}
		return array_filter($data, $callback);
	}

/**
 * Callback function for filtering.
 *
 * @param array $var Array to filter.
 * @return boolean
 */
	protected static function _filter($var) {
		if ($var === 0 || $var === '0' || !empty($var)) {
			return true;
		}
		return false;
	}

/**
 * Collapses a multi-dimensional array into a single dimension, using a delimited array path for
 * each array element's key, i.e. array(array('Foo' => array('Bar' => 'Far'))) becomes
 * array('0.Foo.Bar' => 'Far').)
 *
 * @param array $data Array to flatten
 * @param string $separator String used to separate array key elements in a path, defaults to '.'
 * @return array
 * @link http://book.cakephp.org/2.0/en/core-utility-libraries/hash.html#Hash::flatten
 */
	public static function flatten(array $data, $separator = '.') {
		$result = array();
		$stack = array();
		$path = null;

		reset($data);
		while (!empty($data)) {
			$key = key($data);
			$element = $data[$key];
			unset($data[$key]);

			if (is_array($element) && !empty($element)) {
				if (!empty($data)) {
					$stack[] = array($data, $path);
				}
				$data = $element;
				reset($data);
				$path .= $key . $separator;
			} else {
				$result[$path . $key] = $element;
			}

			if (empty($data) && !empty($stack)) {
				list($data, $path) = array_pop($stack);
				reset($data);
			}
		}
		return $result;
	}

/**
 * Expand/unflattens an string to an array
 *
 * For example, unflattens an array that was collapsed with `Hash::flatten()`
 * into a multi-dimensional array. So, `array('0.Foo.Bar' => 'Far')` becomes
 * `array(array('Foo' => array('Bar' => 'Far')))`.
 *
 * @param array $data Flattened array
 * @param string $separator The delimiter used
 * @return array
 */
	public static function expand($data, $separator = '.') {
		$result = array();
		foreach ($data as $flat => $value) {
			$keys = explode($separator, $flat);
			$keys = array_reverse($keys);
			$child = array(
				$keys[0] => $value
			);
			array_shift($keys);
			foreach ($keys as $k) {
				$child = array(
					$k => $child
				);
			}
			$result = static::merge($result, $child);
		}
		return $result;
	}

/**
 * This function can be thought of as a hybrid between PHP's `array_merge` and `array_merge_recursive`.
 *
 * The difference between this method and the built-in ones, is that if an array key contains another array, then
 * Hash::merge() will behave in a recursive fashion (unlike `array_merge`). But it will not act recursively for
 * keys that contain scalar values (unlike `array_merge_recursive`).
 *
 * Note: This function will work with an unlimited amount of arguments and typecasts non-array parameters into arrays.
 *
 * @param array $data Array to be merged
 * @param mixed $merge Array to merge with. The argument and all trailing arguments will be array cast when merged
 * @return array Merged array
 * @link http://book.cakephp.org/2.0/en/core-utility-libraries/hash.html#Hash::merge
 */
	public static function merge(array $data, $merge) {
		$args = func_get_args();
		$return = current($args);

		while (($arg = next($args)) !== false) {
			foreach ((array)$arg as $key => $val) {
				if (!empty($return[$key]) && is_array($return[$key]) && is_array($val)) {
					$return[$key] = static::merge($return[$key], $val);
				} elseif (is_int($key) && isset($return[$key])) {
					$return[] = $val;
				} else {
					$return[$key] = $val;
				}
			}
		}
		return $return;
	}

/**
 * Checks to see if all the values in the array are numeric
 *
 * @param array $array The array to check.
 * @return boolean true if values are numeric, false otherwise
 * @link http://book.cakephp.org/2.0/en/core-utility-libraries/hash.html#Hash::numeric
 */
	public static function numeric(array $data) {
		if (empty($data)) {
			return false;
		}
		$values = array_values($data);
		$str = implode('', $values);
		return (bool)ctype_digit($str);
	}

/**
 * Counts the dimensions of an array.
 * Only considers the dimension of the first element in the array.
 *
 * If you have an un-even or hetrogenous array, consider using Hash::maxDimensions()
 * to get the dimensions of the array.
 *
 * @param array $array Array to count dimensions on
 * @return integer The number of dimensions in $data
 * @link http://book.cakephp.org/2.0/en/core-utility-libraries/hash.html#Hash::dimensions
 */
	public static function dimensions(array $data) {
		if (empty($data)) {
			return 0;
		}
		reset($data);
		$depth = 1;
		while ($elem = array_shift($data)) {
			if (is_array($elem)) {
				$depth += 1;
				$data =& $elem;
			} else {
				break;
			}
		}
		return $depth;
	}

/**
 * Counts the dimensions of *all* array elements. Useful for finding the maximum
 * number of dimensions in a mixed array.
 *
 * @param array $data Array to count dimensions on
 * @return integer The maximum number of dimensions in $data
 * @link http://book.cakephp.org/2.0/en/core-utility-libraries/hash.html#Hash::maxDimensions
 */
	public static function maxDimensions(array $data) {
		$depth = array();
		if (is_array($data) && reset($data) !== false) {
			foreach ($data as $value) {
				$depth[] = static::dimensions((array)$value) + 1;
			}
		}
		return max($depth);
	}

/**
 * Map a callback across all elements in a set.
 * Can be provided a path to only modify slices of the set.
 *
 * @param array $data The data to map over, and extract data out of.
 * @param string $path The path to extract for mapping over.
 * @param callable $function The function to call on each extracted value.
 * @return array An array of the modified values.
 */
	public static function map(array $data, $path, $function) {
		$values = (array)static::extract($data, $path);
		return array_map($function, $values);
	}

/**
 * Reduce a set of extracted values using `$function`.
 *
 * @param array $data The data to reduce.
 * @param string $path The path to extract from $data.
 * @param callable $function The function to call on each extracted value.
 * @return mixed The reduced value.
 */
	public static function reduce(array $data, $path, $function) {
		$values = (array)static::extract($data, $path);
		return array_reduce($values, $function);
	}

/**
 * Apply a callback to a set of extracted values using `$function`.
 * The function will get the extracted values as the first argument.
 *
 * ### Example
 *
 * You can easily count the results of an extract using apply().
 * For example to count the comments on an Article:
 *
 * `$count = Hash::apply($data, 'Article.Comment.{n}', 'count');`
 *
 * You could also use a function like `array_sum` to sum the results.
 *
 * `$total = Hash::apply($data, '{n}.Item.price', 'array_sum');`
 *
 * @param array $data The data to reduce.
 * @param string $path The path to extract from $data.
 * @param callable $function The function to call on each extracted value.
 * @return mixed The results of the applied method.
 */
	public static function apply(array $data, $path, $function) {
		$values = (array)static::extract($data, $path);
		return call_user_func($function, $values);
	}

/**
 * Sorts an array by any value, determined by a Set-compatible path
 *
 * ### Sort directions
 *
 * - `asc` Sort ascending.
 * - `desc` Sort descending.
 *
 * ## Sort types
 *
 * - `numeric` Sort by numeric value.
 * - `regular` Sort by numeric value.
 * - `string` Sort by numeric value.
 * - `natural` Sort by natural order.
 *
 * @param array $data An array of data to sort
 * @param string $path A Set-compatible path to the array value
 * @param string $dir See directions above.
 * @param string $type See direction types above. Defaults to 'regular'.
 * @return array Sorted array of data
 * @link http://book.cakephp.org/2.0/en/core-utility-libraries/hash.html#Hash::sort
 */
	public static function sort(array $data, $path, $dir, $type = 'regular') {
		if (empty($data)) {
			return array();
		}
		$originalKeys = array_keys($data);
		$numeric = is_numeric(implode('', $originalKeys));
		if ($numeric) {
			$data = array_values($data);
		}
		$sortValues = static::extract($data, $path);
		$sortCount = count($sortValues);
		$dataCount = count($data);

		// Make sortValues match the data length, as some keys could be missing
		// the sorted value path.
		if ($sortCount < $dataCount) {
			$sortValues = array_pad($sortValues, $dataCount, null);
		}
		$result = static::_squash($sortValues);
		$keys = static::extract($result, '{n}.id');
		$values = static::extract($result, '{n}.value');

		$dir = strtolower($dir);
		$type = strtolower($type);
		if ($dir === 'asc') {
			$dir = SORT_ASC;
		} else {
			$dir = SORT_DESC;
		}
		if ($type === 'numeric') {
			$type = SORT_NUMERIC;
		} elseif ($type === 'string') {
			$type = SORT_STRING;
		} elseif ($type === 'natural') {
			$type = SORT_NATURAL;
		} else {
			$type = SORT_REGULAR;
		}
		array_multisort($values, $dir, $type, $keys, $dir, $type);
		$sorted = array();
		$keys = array_unique($keys);

		foreach ($keys as $k) {
			if ($numeric) {
				$sorted[] = $data[$k];
				continue;
			}
			if (isset($originalKeys[$k])) {
				$sorted[$originalKeys[$k]] = $data[$originalKeys[$k]];
			} else {
				$sorted[$k] = $data[$k];
			}
		}
		return $sorted;
	}

/**
 * Helper method for sort()
 * Sqaushes an array to a single hash so it can be sorted.
 *
 * @param array $data The data to squash.
 * @param string $key The key for the data.
 * @return array
 */
	protected static function _squash($data, $key = null) {
		$stack = array();
		foreach ($data as $k => $r) {
			$id = $k;
			if (!is_null($key)) {
				$id = $key;
			}
			if (is_array($r) && !empty($r)) {
				$stack = array_merge($stack, static::_squash($r, $id));
			} else {
				$stack[] = array('id' => $id, 'value' => $r);
			}
		}
		return $stack;
	}

/**
 * Computes the difference between two complex arrays.
 * This method differs from the built-in array_diff() in that it will preserve keys
 * and work on multi-dimensional arrays.
 *
 * @param array $data First value
 * @param array $compare Second value
 * @return array Returns the key => value pairs that are not common in $data and $compare
 *    The expression for this function is ($data - $compare) + ($compare - ($data - $compare))
 * @link http://book.cakephp.org/2.0/en/core-utility-libraries/hash.html#Hash::diff
 */
	public static function diff(array $data, $compare) {
		if (empty($data)) {
			return (array)$compare;
		}
		if (empty($compare)) {
			return (array)$data;
		}
		$intersection = array_intersect_key($data, $compare);
		while (($key = key($intersection)) !== null) {
			if ($data[$key] == $compare[$key]) {
				unset($data[$key]);
				unset($compare[$key]);
			}
			next($intersection);
		}
		return $data + $compare;
	}

/**
 * Merges the difference between $data and $push onto $data.
 *
 * @param array $data The data to append onto.
 * @param array $compare The data to compare and append onto.
 * @return array The merged array.
 */
	public static function mergeDiff(array $data, $compare) {
		if (empty($data) && !empty($compare)) {
			return $compare;
		}
		if (empty($compare)) {
			return $data;
		}
		foreach ($compare as $key => $value) {
			if (!array_key_exists($key, $data)) {
				$data[$key] = $value;
			} elseif (is_array($value)) {
				$data[$key] = static::mergeDiff($data[$key], $compare[$key]);
			}
		}
		return $data;
	}

/**
 * Normalizes an array, and converts it to a standard format.
 *
 * @param array $data List to normalize
 * @param boolean $assoc If true, $data will be converted to an associative array.
 * @return array
 * @link http://book.cakephp.org/2.0/en/core-utility-libraries/hash.html#Hash::normalize
 */
	public static function normalize(array $data, $assoc = true) {
		$keys = array_keys($data);
		$count = count($keys);
		$numeric = true;

		if (!$assoc) {
			for ($i = 0; $i < $count; $i++) {
				if (!is_int($keys[$i])) {
					$numeric = false;
					break;
				}
			}
		}
		if (!$numeric || $assoc) {
			$newList = array();
			for ($i = 0; $i < $count; $i++) {
				if (is_int($keys[$i])) {
					$newList[$data[$keys[$i]]] = null;
				} else {
					$newList[$keys[$i]] = $data[$keys[$i]];
				}
			}
			$data = $newList;
		}
		return $data;
	}

/**
 * Takes in a flat array and returns a nested array
 *
 * ### Options:
 *
 * - `children` The key name to use in the resultset for children.
 * - `idPath` The path to a key that identifies each entry. Should be
 *   compatible with Hash::extract(). Defaults to `{n}.$alias.id`
 * - `parentPath` The path to a key that identifies the parent of each entry.
 *   Should be compatible with Hash::extract(). Defaults to `{n}.$alias.parent_id`
 * - `root` The id of the desired top-most result.
 *
 * @param array $data The data to nest.
 * @param array $options Options are:
 * @return array of results, nested
 * @see Hash::extract()
 */
	public static function nest(array $data, $options = array()) {
		if (!$data) {
			return $data;
		}

		$alias = key(current($data));
		$options += array(
			'idPath' => "{n}.$alias.id",
			'parentPath' => "{n}.$alias.parent_id",
			'children' => 'children',
			'root' => null
		);

		$return = $idMap = array();
		$ids = static::extract($data, $options['idPath']);

		$idKeys = explode('.', $options['idPath']);
		array_shift($idKeys);

		$parentKeys = explode('.', $options['parentPath']);
		array_shift($parentKeys);

		foreach ($data as $result) {
			$result[$options['children']] = array();

			$id = static::get($result, $idKeys);
			$parentId = static::get($result, $parentKeys);

			if (isset($idMap[$id][$options['children']])) {
				$idMap[$id] = array_merge($result, (array)$idMap[$id]);
			} else {
				$idMap[$id] = array_merge($result, array($options['children'] => array()));
			}
			if (!$parentId || !in_array($parentId, $ids)) {
				$return[] =& $idMap[$id];
			} else {
				$idMap[$parentId][$options['children']][] =& $idMap[$id];
			}
		}

		if ($options['root']) {
			$root = $options['root'];
		} else {
			$root = static::get($return[0], $parentKeys);
		}

		foreach ($return as $i => $result) {
			$id = static::get($result, $idKeys);
			$parentId = static::get($result, $parentKeys);
			if ($id !== $root && $parentId != $root) {
				unset($return[$i]);
			}
		}
		return array_values($return);
	}

}<|MERGE_RESOLUTION|>--- conflicted
+++ resolved
@@ -478,13 +478,8 @@
  * Recursively filters a data set.
  *
  * @param array $data Either an array to filter, or value when in callback
-<<<<<<< HEAD
- * @param callable $callback A function to filter the data with.  Defaults to
+ * @param callable $callback A function to filter the data with. Defaults to
  *   `static::_filter()` Which strips out all non-zero empty values.
-=======
- * @param callable $callback A function to filter the data with. Defaults to
- *   `self::_filter()` Which strips out all non-zero empty values.
->>>>>>> 9c29fab4
  * @return array Filtered array
  * @link http://book.cakephp.org/2.0/en/core-utility-libraries/hash.html#Hash::filter
  */
