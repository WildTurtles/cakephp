--- conflicted
+++ resolved
@@ -232,11 +232,6 @@
  * @return array The data with $values inserted.
  */
 	public static function insert(array $data, $path, $values = null) {
-<<<<<<< HEAD
-		$tokens = explode('.', $path);
-		if (strpos($path, '{') === false) {
-			return static::_simpleOp('insert', $data, $tokens, $values);
-=======
 		if (strpos($path, '[') === false) {
 			$tokens = explode('.', $path);
 		} else {
@@ -244,29 +239,23 @@
 		}
 
 		if (strpos($path, '{') === false && strpos($path, '[') === false) {
-			return self::_simpleOp('insert', $data, $tokens, $values);
->>>>>>> 130ccf47
+			return static::_simpleOp('insert', $data, $tokens, $values);
 		}
 
 		$token = array_shift($tokens);
 		$nextPath = implode('.', $tokens);
 
-		list($token, $conditions) = self::_splitConditions($token);
+		list($token, $conditions) = static::_splitConditions($token);
 
 		foreach ($data as $k => $v) {
-<<<<<<< HEAD
 			if (static::_matchToken($k, $token)) {
-				$data[$k] = static::insert($v, $nextPath, $values);
-=======
-			if (self::_matchToken($k, $token)) {
-				if ($conditions && self::_matches($v, $conditions)) {
+				if ($conditions && static::_matches($v, $conditions)) {
 					$data[$k] = array_merge($v, $values);
 					continue;
 				}
 				if (!$conditions) {
-					$data[$k] = self::insert($v, $nextPath, $values);
-				}
->>>>>>> 130ccf47
+					$data[$k] = static::insert($v, $nextPath, $values);
+				}
 			}
 		}
 		return $data;
@@ -325,11 +314,6 @@
  * @return array The modified array.
  */
 	public static function remove(array $data, $path) {
-<<<<<<< HEAD
-		$tokens = explode('.', $path);
-		if (strpos($path, '{') === false) {
-			return static::_simpleOp('remove', $data, $tokens);
-=======
 		if (strpos($path, '[') === false) {
 			$tokens = explode('.', $path);
 		} else {
@@ -337,8 +321,7 @@
 		}
 
 		if (strpos($path, '{') === false && strpos($path, '[') === false) {
-			return self::_simpleOp('remove', $data, $tokens);
->>>>>>> 130ccf47
+			return static::_simpleOp('remove', $data, $tokens);
 		}
 
 		$token = array_shift($tokens);
@@ -349,18 +332,14 @@
 		foreach ($data as $k => $v) {
 			$match = static::_matchToken($k, $token);
 			if ($match && is_array($v)) {
-<<<<<<< HEAD
-				$data[$k] = static::remove($v, $nextPath);
-=======
-				if ($conditions && self::_matches($v, $conditions)) {
+				if ($conditions && static::_matches($v, $conditions)) {
 					unset($data[$k]);
 					continue;
 				}
-				$data[$k] = self::remove($v, $nextPath);
+				$data[$k] = static::remove($v, $nextPath);
 				if (empty($data[$k])) {
 					unset($data[$k]);
 				}
->>>>>>> 130ccf47
 			} elseif ($match) {
 				unset($data[$k]);
 			}
