<?php
/**
 * ClassRegistryTest file
 *
 * PHP 5
 *
 * CakePHP(tm) Tests <http://book.cakephp.org/view/1196/Testing>
 * Copyright 2005-2011, Cake Software Foundation, Inc. (http://cakefoundation.org)
 *
 * Licensed under The MIT License
 * Redistributions of files must retain the above copyright notice
 *
 * @copyright     Copyright 2005-2011, Cake Software Foundation, Inc. (http://cakefoundation.org)
 * @link          http://book.cakephp.org/view/1196/Testing CakePHP(tm) Tests
 * @package       Cake.Test.Case.Utility
 * @since         CakePHP(tm) v 1.2.0.5432
 * @license       MIT License (http://www.opensource.org/licenses/mit-license.php)
 */
App::uses('ClassRegistry', 'Utility');

/**
 * ClassRegisterModel class
 *
 * @package       Cake.Test.Case.Utility
 */
class ClassRegisterModel extends CakeTestModel {

/**
 * useTable property
 *
 * @var bool false
 */
	public $useTable = false;
}

/**
 * RegisterArticle class
 *
 * @package       Cake.Test.Case.Utility
 */
class RegisterArticle extends ClassRegisterModel {

/**
 * name property
 *
 * @var string 'RegisterArticle'
 */
	public $name = 'RegisterArticle';
}

/**
 * RegisterArticleFeatured class
 *
 * @package       Cake.Test.Case.Utility
 */
class RegisterArticleFeatured extends ClassRegisterModel {

/**
 * name property
 *
 * @var string 'RegisterArticleFeatured'
 */
	public $name = 'RegisterArticleFeatured';
}

/**
 * RegisterArticleTag class
 *
 * @package       Cake.Test.Case.Utility
 */
class RegisterArticleTag extends ClassRegisterModel {

/**
 * name property
 *
 * @var string 'RegisterArticleTag'
 */
	public $name = 'RegisterArticleTag';
}

/**
 * RegistryPluginAppModel class
 *
 * @package       Cake.Test.Case.Utility
 */
class RegistryPluginAppModel extends ClassRegisterModel {

/**
 * tablePrefix property
 *
 * @var string 'something_'
 */
	public $tablePrefix = 'something_';
}

/**
 * TestRegistryPluginModel class
 *
 * @package       Cake.Test.Case.Utility
 */
class TestRegistryPluginModel extends RegistryPluginAppModel {

/**
 * name property
 *
 * @var string 'TestRegistryPluginModel'
 */
	public $name = 'TestRegistryPluginModel';
}

/**
 * RegisterCategory class
 *
 * @package       Cake.Test.Case.Utility
 */
class RegisterCategory extends ClassRegisterModel {

/**
 * name property
 *
 * @var string 'RegisterCategory'
 */
	public $name = 'RegisterCategory';
}

/**
<<<<<<< HEAD
 * RegisterPrefixedDs class
 *
 * @package       Cake.Test.Case.Utility
 */
class RegisterPrefixedDs extends ClassRegisterModel {

/**
 * useDbConfig property
 *
 * @var string 'doesnotexist'
 */
	public $useDbConfig = 'doesnotexist';
=======
 * Abstract class for testing ClassRegistry.
 */
abstract class ClassRegistryAbstractModel extends ClassRegisterModel {

	abstract function doSomething();
}

/**
 * Interface for testing ClassRegistry
 */
interface ClassRegistryInterfaceTest {

	function doSomething();
>>>>>>> 8bb6f880
}

/**
 * ClassRegistryTest class
 *
 * @package       Cake.Test.Case.Utility
 */
class ClassRegistryTest extends CakeTestCase {

/**
 * testAddModel method
 *
 * @return void
 */
	public function testAddModel() {

		$Tag = ClassRegistry::init('RegisterArticleTag');
		$this->assertTrue(is_a($Tag, 'RegisterArticleTag'));

		$TagCopy = ClassRegistry::isKeySet('RegisterArticleTag');
		$this->assertTrue($TagCopy);

		$Tag->name = 'SomeNewName';

		$TagCopy = ClassRegistry::getObject('RegisterArticleTag');

		$this->assertTrue(is_a($TagCopy, 'RegisterArticleTag'));
		$this->assertSame($Tag, $TagCopy);

		$NewTag = ClassRegistry::init(array('class' => 'RegisterArticleTag', 'alias' => 'NewTag'));
		$this->assertTrue(is_a($Tag, 'RegisterArticleTag'));


		$NewTagCopy = ClassRegistry::init(array('class' => 'RegisterArticleTag', 'alias' => 'NewTag'));

		$this->assertNotSame($Tag, $NewTag);
		$this->assertSame($NewTag, $NewTagCopy);

		$NewTag->name = 'SomeOtherName';
		$this->assertNotSame($Tag, $NewTag);
		$this->assertSame($NewTag, $NewTagCopy);

		$Tag->name = 'SomeOtherName';
		$this->assertNotSame($Tag, $NewTag);

		$this->assertTrue($TagCopy->name === 'SomeOtherName');

		$User = ClassRegistry::init(array('class' => 'RegisterUser', 'alias' => 'User', 'table' => false));
		$this->assertTrue(is_a($User, 'AppModel'));

		$UserCopy = ClassRegistry::init(array('class' => 'RegisterUser', 'alias' => 'User', 'table' => false));
		$this->assertTrue(is_a($UserCopy, 'AppModel'));
		$this->assertEquals($User, $UserCopy);

		$Category = ClassRegistry::init(array('class' => 'RegisterCategory'));
		$this->assertTrue(is_a($Category, 'RegisterCategory'));

		$ParentCategory = ClassRegistry::init(array('class' => 'RegisterCategory', 'alias' => 'ParentCategory'));
		$this->assertTrue(is_a($ParentCategory, 'RegisterCategory'));
		$this->assertNotSame($Category, $ParentCategory);

		$this->assertNotEquals($Category->alias, $ParentCategory->alias);
		$this->assertEquals('RegisterCategory', $Category->alias);
		$this->assertEquals('ParentCategory', $ParentCategory->alias);
	}

/**
 * testClassRegistryFlush method
 *
 * @return void
 */
	public function testClassRegistryFlush() {
		$Tag = ClassRegistry::init('RegisterArticleTag');

		$ArticleTag = ClassRegistry::getObject('RegisterArticleTag');
		$this->assertTrue(is_a($ArticleTag, 'RegisterArticleTag'));
		ClassRegistry::flush();

		$NoArticleTag = ClassRegistry::isKeySet('RegisterArticleTag');
		$this->assertFalse($NoArticleTag);
		$this->assertTrue(is_a($ArticleTag, 'RegisterArticleTag'));
	}

/**
 * testAddMultipleModels method
 *
 * @return void
 */
	public function testAddMultipleModels() {
		$Article = ClassRegistry::isKeySet('Article');
		$this->assertFalse($Article);

		$Featured = ClassRegistry::isKeySet('Featured');
		$this->assertFalse($Featured);

		$Tag = ClassRegistry::isKeySet('Tag');
		$this->assertFalse($Tag);

		$models = array(array('class' => 'RegisterArticle', 'alias' => 'Article'),
				array('class' => 'RegisterArticleFeatured', 'alias' => 'Featured'),
				array('class' => 'RegisterArticleTag', 'alias' => 'Tag'));

		$added = ClassRegistry::init($models);
		$this->assertTrue($added);

		$Article = ClassRegistry::isKeySet('Article');
		$this->assertTrue($Article);

		$Featured = ClassRegistry::isKeySet('Featured');
		$this->assertTrue($Featured);

		$Tag = ClassRegistry::isKeySet('Tag');
		$this->assertTrue($Tag);

		$Article = ClassRegistry::getObject('Article');
		$this->assertTrue(is_a($Article, 'RegisterArticle'));

		$Featured = ClassRegistry::getObject('Featured');
		$this->assertTrue(is_a($Featured, 'RegisterArticleFeatured'));

		$Tag = ClassRegistry::getObject('Tag');
		$this->assertTrue(is_a($Tag, 'RegisterArticleTag'));
	}

/**
 * testPluginAppModel method
 *
 * @return void
 */
	public function testPluginAppModel() {
		$TestRegistryPluginModel = ClassRegistry::isKeySet('TestRegistryPluginModel');
		$this->assertFalse($TestRegistryPluginModel);

		//Faking a plugin
		CakePlugin::load('RegistryPlugin', array('path' => '/fake/path'));
		$TestRegistryPluginModel = ClassRegistry::init('RegistryPlugin.TestRegistryPluginModel');
		$this->assertTrue(is_a($TestRegistryPluginModel, 'TestRegistryPluginModel'));

		$this->assertEquals($TestRegistryPluginModel->tablePrefix, 'something_');

		$PluginUser = ClassRegistry::init(array('class' => 'RegistryPlugin.RegisterUser', 'alias' => 'RegistryPluginUser', 'table' => false));
		$this->assertTrue(is_a($PluginUser, 'RegistryPluginAppModel'));

		$PluginUserCopy = ClassRegistry::getObject('RegistryPluginUser');
		$this->assertTrue(is_a($PluginUserCopy, 'RegistryPluginAppModel'));
		$this->assertSame($PluginUser, $PluginUserCopy);
		CakePlugin::unload();
	}

/**
 * Tests prefixed datasource names for test purposes
 *
 */
	public function testPrefixedTestDatasource() {
		$Model = ClassRegistry::init('RegisterPrefixedDs');
		$this->assertEqual($Model->useDbConfig, 'test');
		ClassRegistry::removeObject('RegisterPrefixedDs');

		$testConfig = ConnectionManager::getDataSource('test')->config;
		ConnectionManager::create('test_doesnotexist', $testConfig);

		$Model = ClassRegistry::init('RegisterArticle');
		$this->assertEqual($Model->useDbConfig, 'test');
		$Model = ClassRegistry::init('RegisterPrefixedDs');
		$this->assertEqual($Model->useDbConfig, 'test_doesnotexist');
	}

/**
 * Tests that passing the string parameter to init() will return false if the model does not exists
 *
 */
	public function testInitStrict() {
		$this->assertFalse(ClassRegistry::init('NonExistent', true));
	}

/**
 * Test that you cannot init() an abstract class. An exception will be raised.
 *
 * @expectedException CakeException
 * @return void
 */
	public function testInitAbstractClass() {
		ClassRegistry::init('ClassRegistryAbstractModel');
	}
	
/**
 * Test that you cannot init() an abstract class. A exception will be raised.
 *
 * @expectedException CakeException
 * @return void
 */
	public function testInitInterface() {
		ClassRegistry::init('ClassRegistryInterfaceTest');
	}
}<|MERGE_RESOLUTION|>--- conflicted
+++ resolved
@@ -124,20 +124,6 @@
 }
 
 /**
-<<<<<<< HEAD
- * RegisterPrefixedDs class
- *
- * @package       Cake.Test.Case.Utility
- */
-class RegisterPrefixedDs extends ClassRegisterModel {
-
-/**
- * useDbConfig property
- *
- * @var string 'doesnotexist'
- */
-	public $useDbConfig = 'doesnotexist';
-=======
  * Abstract class for testing ClassRegistry.
  */
 abstract class ClassRegistryAbstractModel extends ClassRegisterModel {
@@ -151,7 +137,6 @@
 interface ClassRegistryInterfaceTest {
 
 	function doSomething();
->>>>>>> 8bb6f880
 }
 
 /**
