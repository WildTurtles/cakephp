--- conflicted
+++ resolved
@@ -121,8 +121,6 @@
 	}
 
 /**
-<<<<<<< HEAD
-=======
  * test authenticate field is not string
  *
  * @return void
@@ -145,7 +143,6 @@
 	}
 
 /**
->>>>>>> 0d486bda
  * test the authenticate method
  *
  * @return void
