<?php
/**
 * HttpSocketTest file
 *
 * PHP 5
 *
 * CakePHP(tm) Tests <http://book.cakephp.org/2.0/en/development/testing.html>
 * Copyright (c) Cake Software Foundation, Inc. (http://cakefoundation.org)
 *
 * Licensed under The MIT License
 * For full copyright and license information, please see the LICENSE.txt
 * Redistributions of files must retain the above copyright notice
 *
 * @copyright     Copyright (c) Cake Software Foundation, Inc. (http://cakefoundation.org)
 * @link          http://book.cakephp.org/2.0/en/development/testing.html CakePHP(tm) Tests
 * @package       Cake.Test.Case.Network.Http
 * @since         CakePHP(tm) v 1.2.0.4206
 * @license       http://www.opensource.org/licenses/mit-license.php MIT License
 */

App::uses('HttpSocket', 'Network/Http');
App::uses('HttpResponse', 'Network/Http');

/**
 * TestAuthentication class
 *
 * @package       Cake.Test.Case.Network.Http
 */
class TestAuthentication {

/**
 * authentication method
 *
 * @param HttpSocket $http
 * @param array $authInfo
 * @return void
 */
	public static function authentication(HttpSocket $http, &$authInfo) {
		$http->request['header']['Authorization'] = 'Test ' . $authInfo['user'] . '.' . $authInfo['pass'];
	}

/**
 * proxyAuthentication method
 *
 * @param HttpSocket $http
 * @param array $proxyInfo
 * @return void
 */
	public static function proxyAuthentication(HttpSocket $http, &$proxyInfo) {
		$http->request['header']['Proxy-Authorization'] = 'Test ' . $proxyInfo['user'] . '.' . $proxyInfo['pass'];
	}

}

/**
 * CustomResponse
 *
 */
class CustomResponse {

/**
 * First 10 chars
 *
 * @var string
 */
	public $first10;

/**
 * Constructor
 *
 */
	public function __construct($message) {
		$this->first10 = substr($message, 0, 10);
	}

}

/**
 * TestHttpSocket
 *
 */
class TestHttpSocket extends HttpSocket {

/**
 * Convenience method for testing protected method
 *
 * @param string|array $uri URI (see {@link _parseUri()})
 * @return array Current configuration settings
 */
	public function configUri($uri = null) {
		return parent::_configUri($uri);
	}

/**
 * Convenience method for testing protected method
 *
 * @param string|array $uri URI to parse
 * @param boolean|array $base If true use default URI config, otherwise indexed array to set 'scheme', 'host', 'port', etc.
 * @return array Parsed URI
 */
	public function parseUri($uri = null, $base = array()) {
		return parent::_parseUri($uri, $base);
	}

/**
 * Convenience method for testing protected method
 *
 * @param array $uri A $uri array, or uses $this->config if left empty
 * @param string $uriTemplate The Uri template/format to use
 * @return string A fully qualified URL formatted according to $uriTemplate
 */
	public function buildUri($uri = array(), $uriTemplate = '%scheme://%user:%pass@%host:%port/%path?%query#%fragment') {
		return parent::_buildUri($uri, $uriTemplate);
	}

/**
 * Convenience method for testing protected method
 *
 * @param array $header Header to build
 * @return string Header built from array
 */
	public function buildHeader($header, $mode = 'standard') {
		return parent::_buildHeader($header, $mode);
	}

/**
 * Convenience method for testing protected method
 *
 * @param string|array $query A query string to parse into an array or an array to return directly "as is"
 * @return array The $query parsed into a possibly multi-level array. If an empty $query is given, an empty array is returned.
 */
	public function parseQuery($query) {
		return parent::_parseQuery($query);
	}

/**
 * Convenience method for testing protected method
 *
 * @param array $request Needs to contain a 'uri' key. Should also contain a 'method' key, otherwise defaults to GET.
 * @param string $versionToken The version token to use, defaults to HTTP/1.1
 * @return string Request line
 */
	public function buildRequestLine($request = array(), $versionToken = 'HTTP/1.1') {
		return parent::_buildRequestLine($request, $versionToken);
	}

/**
 * Convenience method for testing protected method
 *
 * @param boolean $hex true to get them as HEX values, false otherwise
 * @return array Escape chars
 */
	public function tokenEscapeChars($hex = true, $chars = null) {
		return parent::_tokenEscapeChars($hex, $chars);
	}

/**
 * Convenience method for testing protected method
 *
 * @param string $token Token to escape
 * @return string Escaped token
 */
	public function escapeToken($token, $chars = null) {
		return parent::_escapeToken($token, $chars);
	}

}

/**
 * HttpSocketTest class
 *
 * @package       Cake.Test.Case.Network.Http
 */
class HttpSocketTest extends CakeTestCase {

/**
 * Socket property
 *
 * @var mixed null
 */
	public $Socket = null;

/**
 * RequestSocket property
 *
 * @var mixed null
 */
	public $RequestSocket = null;

/**
 * This function sets up a TestHttpSocket instance we are going to use for testing
 *
 * @return void
 */
	public function setUp() {
		if (!class_exists('MockHttpSocket')) {
			$this->getMock('TestHttpSocket', array('read', 'write', 'connect'), array(), 'MockHttpSocket');
			$this->getMock('TestHttpSocket', array('read', 'write', 'connect', 'request'), array(), 'MockHttpSocketRequests');
		}

		$this->Socket = new MockHttpSocket();
		$this->RequestSocket = new MockHttpSocketRequests();
	}

/**
 * We use this function to clean up after the test case was executed
 *
 * @return void
 */
	public function tearDown() {
		unset($this->Socket, $this->RequestSocket);
	}

/**
 * Test that HttpSocket::__construct does what one would expect it to do
 *
 * @return void
 */
	public function testConstruct() {
		$this->Socket->reset();
		$baseConfig = $this->Socket->config;
		$this->Socket->expects($this->never())->method('connect');
		$this->Socket->__construct(array('host' => 'foo-bar'));
		$baseConfig['host'] = 'foo-bar';
		$baseConfig['protocol'] = getprotobyname($baseConfig['protocol']);
		$this->assertEquals($this->Socket->config, $baseConfig);

		$this->Socket->reset();
		$baseConfig = $this->Socket->config;
		$this->Socket->__construct('http://www.cakephp.org:23/');
		$baseConfig['host'] = $baseConfig['request']['uri']['host'] = 'www.cakephp.org';
		$baseConfig['port'] = $baseConfig['request']['uri']['port'] = 23;
		$baseConfig['request']['uri']['scheme'] = 'http';
		$baseConfig['protocol'] = getprotobyname($baseConfig['protocol']);
		$this->assertEquals($this->Socket->config, $baseConfig);

		$this->Socket->reset();
		$this->Socket->__construct(array('request' => array('uri' => 'http://www.cakephp.org:23/')));
		$this->assertEquals($this->Socket->config, $baseConfig);
	}

/**
 * Test that HttpSocket::configUri works properly with different types of arguments
 *
 * @return void
 */
	public function testConfigUri() {
		$this->Socket->reset();
		$r = $this->Socket->configUri('https://bob:secret@www.cakephp.org:23/?query=foo');
		$expected = array(
			'persistent' => false,
			'host' => 'www.cakephp.org',
			'protocol' => 'tcp',
			'port' => 23,
			'timeout' => 30,
			'ssl_verify_peer' => true,
<<<<<<< HEAD
=======
			'ssl_allow_self_signed' => false,
>>>>>>> 0d486bda
			'ssl_verify_depth' => 5,
			'ssl_verify_host' => true,
			'request' => array(
				'uri' => array(
					'scheme' => 'https',
					'host' => 'www.cakephp.org',
					'port' => 23
				),
				'redirect' => false,
				'cookies' => array(),
			)
		);
		$this->assertEquals($expected, $this->Socket->config);
		$this->assertTrue($r);
		$r = $this->Socket->configUri(array('host' => 'www.foo-bar.org'));
		$expected['host'] = 'www.foo-bar.org';
		$expected['request']['uri']['host'] = 'www.foo-bar.org';
		$this->assertEquals($expected, $this->Socket->config);
		$this->assertTrue($r);

		$r = $this->Socket->configUri('http://www.foo.com');
		$expected = array(
			'persistent' => false,
			'host' => 'www.foo.com',
			'protocol' => 'tcp',
			'port' => 80,
			'timeout' => 30,
			'ssl_verify_peer' => true,
<<<<<<< HEAD
=======
			'ssl_allow_self_signed' => false,
>>>>>>> 0d486bda
			'ssl_verify_depth' => 5,
			'ssl_verify_host' => true,
			'request' => array(
				'uri' => array(
					'scheme' => 'http',
					'host' => 'www.foo.com',
					'port' => 80
				),
				'redirect' => false,
				'cookies' => array(),
			)
		);
		$this->assertEquals($expected, $this->Socket->config);
		$this->assertTrue($r);

		$r = $this->Socket->configUri('/this-is-broken');
		$this->assertEquals($expected, $this->Socket->config);
		$this->assertFalse($r);

		$r = $this->Socket->configUri(false);
		$this->assertEquals($expected, $this->Socket->config);
		$this->assertFalse($r);
	}

/**
 * Tests that HttpSocket::request (the heart of the HttpSocket) is working properly.
 *
 * @return void
 */
	public function testRequest() {
		$this->Socket->reset();

		$response = $this->Socket->request(true);
		$this->assertFalse($response);

		$context = array(
			'ssl' => array(
				'verify_peer' => true,
<<<<<<< HEAD
=======
				'allow_self_signed' => false,
>>>>>>> 0d486bda
				'verify_depth' => 5,
				'CN_match' => 'www.cakephp.org',
				'cafile' => CAKE . 'Config' . DS . 'cacert.pem'
			)
		);

		$tests = array(
			array(
				'request' => 'http://www.cakephp.org/?foo=bar',
				'expectation' => array(
					'config' => array(
						'persistent' => false,
						'host' => 'www.cakephp.org',
						'protocol' => 'tcp',
						'port' => 80,
						'timeout' => 30,
						'context' => $context,
						'request' => array(
							'uri' => array(
								'scheme' => 'http',
								'host' => 'www.cakephp.org',
								'port' => 80
							),
							'redirect' => false,
							'cookies' => array()
						)
					),
					'request' => array(
						'method' => 'GET',
						'uri' => array(
							'scheme' => 'http',
							'host' => 'www.cakephp.org',
							'port' => 80,
							'user' => null,
							'pass' => null,
							'path' => '/',
							'query' => array('foo' => 'bar'),
							'fragment' => null
						),
						'version' => '1.1',
						'body' => '',
						'line' => "GET /?foo=bar HTTP/1.1\r\n",
						'header' => "Host: www.cakephp.org\r\nConnection: close\r\nUser-Agent: CakePHP\r\n",
						'raw' => "",
						'redirect' => false,
						'cookies' => array(),
						'proxy' => array(),
						'auth' => array()
					)
				)
			),
			array(
				'request' => array(
					'uri' => array(
						'host' => 'www.cakephp.org',
						'query' => '?foo=bar'
					)
				)
			),
			array(
				'request' => 'www.cakephp.org/?foo=bar'
			),
			array(
				'request' => array(
					'host' => '192.168.0.1',
					'uri' => 'http://www.cakephp.org/?foo=bar'
				),
				'expectation' => array(
					'request' => array(
						'uri' => array('host' => 'www.cakephp.org')
					),
					'config' => array(
						'request' => array(
							'uri' => array('host' => 'www.cakephp.org')
						),
						'host' => '192.168.0.1'
					)
				)
			),
			'reset4' => array(
				'request.uri.query' => array()
			),
			array(
				'request' => array(
					'header' => array('Foo@woo' => 'bar-value')
				),
				'expectation' => array(
					'request' => array(
						'header' => "Host: www.cakephp.org\r\nConnection: close\r\nUser-Agent: CakePHP\r\nFoo\"@\"woo: bar-value\r\n",
						'line' => "GET / HTTP/1.1\r\n"
					)
				)
			),
			array(
				'request' => array('header' => array('Foo@woo' => 'bar-value', 'host' => 'foo.com'), 'uri' => 'http://www.cakephp.org/'),
				'expectation' => array(
					'request' => array(
						'header' => "Host: foo.com\r\nConnection: close\r\nUser-Agent: CakePHP\r\nFoo\"@\"woo: bar-value\r\n"
					),
					'config' => array(
						'host' => 'www.cakephp.org'
					)
				)
			),
			array(
				'request' => array('header' => "Foo: bar\r\n"),
				'expectation' => array(
					'request' => array(
						'header' => "Foo: bar\r\n"
					)
				)
			),
			array(
				'request' => array('header' => "Foo: bar\r\n", 'uri' => 'http://www.cakephp.org/search?q=http_socket#ignore-me'),
				'expectation' => array(
					'request' => array(
						'uri' => array(
							'path' => '/search',
							'query' => array('q' => 'http_socket'),
							'fragment' => 'ignore-me'
						),
						'line' => "GET /search?q=http_socket HTTP/1.1\r\n"
					)
				)
			),
			'reset8' => array(
				'request.uri.query' => array()
			),
			array(
				'request' => array(
					'method' => 'POST',
					'uri' => 'http://www.cakephp.org/posts/add',
					'body' => array(
						'name' => 'HttpSocket-is-released',
						'date' => 'today'
					)
				),
				'expectation' => array(
					'request' => array(
						'method' => 'POST',
						'uri' => array(
							'path' => '/posts/add',
							'fragment' => null
						),
						'body' => "name=HttpSocket-is-released&date=today",
						'line' => "POST /posts/add HTTP/1.1\r\n",
						'header' => "Host: www.cakephp.org\r\nConnection: close\r\nUser-Agent: CakePHP\r\nContent-Type: application/x-www-form-urlencoded\r\nContent-Length: 38\r\n",
						'raw' => "name=HttpSocket-is-released&date=today"
					)
				)
			),
			array(
				'request' => array(
					'method' => 'POST',
					'uri' => 'http://www.cakephp.org:8080/posts/add',
					'body' => array(
						'name' => 'HttpSocket-is-released',
						'date' => 'today'
					)
				),
				'expectation' => array(
					'config' => array(
						'port' => 8080,
						'request' => array(
							'uri' => array(
								'port' => 8080
							)
						)
					),
					'request' => array(
						'uri' => array(
							'port' => 8080
						),
						'header' => "Host: www.cakephp.org:8080\r\nConnection: close\r\nUser-Agent: CakePHP\r\nContent-Type: application/x-www-form-urlencoded\r\nContent-Length: 38\r\n"
					)
				)
			),
			array(
				'request' => array(
					'method' => 'POST',
					'uri' => 'https://www.cakephp.org/posts/add',
					'body' => array(
						'name' => 'HttpSocket-is-released',
						'date' => 'today'
					)
				),
				'expectation' => array(
					'config' => array(
						'port' => 443,
						'request' => array(
							'uri' => array(
								'scheme' => 'https',
								'port' => 443
							)
						)
					),
					'request' => array(
						'uri' => array(
							'scheme' => 'https',
							'port' => 443
						),
						'header' => "Host: www.cakephp.org\r\nConnection: close\r\nUser-Agent: CakePHP\r\nContent-Type: application/x-www-form-urlencoded\r\nContent-Length: 38\r\n"
					)
				)
			),
			array(
				'request' => array(
					'method' => 'POST',
					'uri' => 'https://www.cakephp.org/posts/add',
					'body' => array('name' => 'HttpSocket-is-released', 'date' => 'today'),
					'cookies' => array('foo' => array('value' => 'bar'))
				),
				'expectation' => array(
					'request' => array(
						'header' => "Host: www.cakephp.org\r\nConnection: close\r\nUser-Agent: CakePHP\r\nContent-Type: application/x-www-form-urlencoded\r\nContent-Length: 38\r\nCookie: foo=bar\r\n",
						'cookies' => array(
							'foo' => array('value' => 'bar'),
						)
					)
				)
			)
		);

		$expectation = array();
		foreach ($tests as $i => $test) {
			if (strpos($i, 'reset') === 0) {
				foreach ($test as $path => $val) {
					$expectation = Hash::insert($expectation, $path, $val);
				}
				continue;
			}

			if (isset($test['expectation'])) {
				$expectation = Hash::merge($expectation, $test['expectation']);
			}
			$this->Socket->request($test['request']);

			$raw = $expectation['request']['raw'];
			$expectation['request']['raw'] = $expectation['request']['line'] . $expectation['request']['header'] . "\r\n" . $raw;

			$r = array('config' => $this->Socket->config, 'request' => $this->Socket->request);
			$this->assertEquals($r, $expectation, 'Failed test #' . $i . ' ');
			$expectation['request']['raw'] = $raw;
		}

		$this->Socket->reset();
		$request = array('method' => 'POST', 'uri' => 'http://www.cakephp.org/posts/add', 'body' => array('name' => 'HttpSocket-is-released', 'date' => 'today'));
		$response = $this->Socket->request($request);
		$this->assertEquals("name=HttpSocket-is-released&date=today", $this->Socket->request['body']);
	}

/**
 * Test the scheme + port keys
 *
 * @return void
 */
	public function testGetWithSchemeAndPort() {
		$this->Socket->reset();
		$request = array(
			'uri' => array(
				'scheme' => 'http',
				'host' => 'cakephp.org',
				'port' => 8080,
				'path' => '/',
			),
			'method' => 'GET'
		);
		$this->Socket->request($request);
		$this->assertContains('Host: cakephp.org:8080', $this->Socket->request['header']);
	}

/**
 * Test URLs like http://cakephp.org/index.php?somestring without key/value pair for query
 *
 * @return void
 */
	public function testRequestWithStringQuery() {
		$this->Socket->reset();
		$request = array(
			'uri' => array(
				'scheme' => 'http',
				'host' => 'cakephp.org',
				'path' => 'index.php',
				'query' => 'somestring'
			),
			'method' => 'GET'
		);
		$this->Socket->request($request);
		$this->assertContains("GET /index.php?somestring HTTP/1.1", $this->Socket->request['line']);
	}

/**
 * The "*" asterisk character is only allowed for the following methods: OPTIONS.
 *
 * @expectedException SocketException
 * @return void
 */
	public function testRequestNotAllowedUri() {
		$this->Socket->reset();
		$request = array('uri' => '*', 'method' => 'GET');
		$this->Socket->request($request);
	}

/**
 * testRequest2 method
 *
 * @return void
 */
	public function testRequest2() {
		$this->Socket->reset();
		$request = array('uri' => 'htpp://www.cakephp.org/');
		$number = mt_rand(0, 9999999);
		$this->Socket->expects($this->once())->method('connect')->will($this->returnValue(true));
		$serverResponse = "HTTP/1.x 200 OK\r\nDate: Mon, 16 Apr 2007 04:14:16 GMT\r\nServer: CakeHttp Server\r\nContent-Type: text/html\r\n\r\n<h1>Hello, your lucky number is " . $number . "</h1>";
		$this->Socket->expects($this->at(0))->method('read')->will($this->returnValue(false));
		$this->Socket->expects($this->at(1))->method('read')->will($this->returnValue($serverResponse));
		$this->Socket->expects($this->once())->method('write')
			->with("GET / HTTP/1.1\r\nHost: www.cakephp.org\r\nConnection: close\r\nUser-Agent: CakePHP\r\n\r\n");
		$response = (string)$this->Socket->request($request);
		$this->assertEquals($response, "<h1>Hello, your lucky number is " . $number . "</h1>");
	}

/**
 * testRequest3 method
 *
 * @return void
 */
	public function testRequest3() {
		$request = array('uri' => 'htpp://www.cakephp.org/');
		$serverResponse = "HTTP/1.x 200 OK\r\nSet-Cookie: foo=bar\r\nDate: Mon, 16 Apr 2007 04:14:16 GMT\r\nServer: CakeHttp Server\r\nContent-Type: text/html\r\n\r\n<h1>This is a cookie test!</h1>";
		$this->Socket->expects($this->at(1))->method('read')->will($this->returnValue($serverResponse));
		$this->Socket->connected = true;
		$this->Socket->request($request);
		$result = $this->Socket->response['cookies'];
		$expect = array(
			'foo' => array(
				'value' => 'bar'
			)
		);
		$this->assertEquals($expect, $result);
		$this->assertEquals($this->Socket->config['request']['cookies']['www.cakephp.org'], $expect);
		$this->assertFalse($this->Socket->connected);
	}

/**
 * testRequestWithConstructor method
 *
 * @return void
 */
	public function testRequestWithConstructor() {
		$request = array(
			'request' => array(
				'uri' => array(
					'scheme' => 'http',
					'host' => 'localhost',
					'port' => '5984',
					'user' => null,
					'pass' => null
				)
			)
		);
		$http = new MockHttpSocketRequests($request);

		$expected = array('method' => 'GET', 'uri' => '/_test');
		$http->expects($this->at(0))->method('request')->with($expected);
		$http->get('/_test');

		$expected = array('method' => 'GET', 'uri' => 'http://localhost:5984/_test?count=4');
		$http->expects($this->at(0))->method('request')->with($expected);
		$http->get('/_test', array('count' => 4));
	}

/**
 * testRequestWithResource
 *
 * @return void
 */
	public function testRequestWithResource() {
		$serverResponse = "HTTP/1.x 200 OK\r\nDate: Mon, 16 Apr 2007 04:14:16 GMT\r\nServer: CakeHttp Server\r\nContent-Type: text/html\r\n\r\n<h1>This is a test!</h1>";
		$this->Socket->expects($this->at(1))->method('read')->will($this->returnValue($serverResponse));
		$this->Socket->expects($this->at(2))->method('read')->will($this->returnValue(false));
		$this->Socket->expects($this->at(4))->method('read')->will($this->returnValue($serverResponse));
		$this->Socket->connected = true;

		$f = fopen(TMP . 'download.txt', 'w');
		if (!$f) {
			$this->markTestSkipped('Can not write in TMP directory.');
		}

		$this->Socket->setContentResource($f);
		$result = (string)$this->Socket->request('http://www.cakephp.org/');
		$this->assertEquals('', $result);
		$this->assertEquals('CakeHttp Server', $this->Socket->response['header']['Server']);
		fclose($f);
		$this->assertEquals(file_get_contents(TMP . 'download.txt'), '<h1>This is a test!</h1>');
		unlink(TMP . 'download.txt');

		$this->Socket->setContentResource(false);
		$result = (string)$this->Socket->request('http://www.cakephp.org/');
		$this->assertEquals('<h1>This is a test!</h1>', $result);
	}

/**
 * testRequestWithCrossCookie
 *
 * @return void
 */
	public function testRequestWithCrossCookie() {
		$this->Socket->connected = true;
		$this->Socket->config['request']['cookies'] = array();

		$serverResponse = "HTTP/1.x 200 OK\r\nSet-Cookie: foo=bar\r\nDate: Mon, 16 Apr 2007 04:14:16 GMT\r\nServer: CakeHttp Server\r\nContent-Type: text/html\r\n\r\n<h1>This is a test!</h1>";
		$this->Socket->expects($this->at(1))->method('read')->will($this->returnValue($serverResponse));
		$this->Socket->expects($this->at(2))->method('read')->will($this->returnValue(false));
		$expected = array('www.cakephp.org' => array('foo' => array('value' => 'bar')));
		$this->Socket->request('http://www.cakephp.org/');
		$this->assertEquals($expected, $this->Socket->config['request']['cookies']);

		$serverResponse = "HTTP/1.x 200 OK\r\nSet-Cookie: bar=foo\r\nDate: Mon, 16 Apr 2007 04:14:16 GMT\r\nServer: CakeHttp Server\r\nContent-Type: text/html\r\n\r\n<h1>This is a test!</h1>";
		$this->Socket->expects($this->at(1))->method('read')->will($this->returnValue($serverResponse));
		$this->Socket->expects($this->at(2))->method('read')->will($this->returnValue(false));
		$this->Socket->request('http://www.cakephp.org/other');
		$this->assertEquals(array('foo' => array('value' => 'bar')), $this->Socket->request['cookies']);
		$expected['www.cakephp.org'] += array('bar' => array('value' => 'foo'));
		$this->assertEquals($expected, $this->Socket->config['request']['cookies']);

		$serverResponse = "HTTP/1.x 200 OK\r\nDate: Mon, 16 Apr 2007 04:14:16 GMT\r\nServer: CakeHttp Server\r\nContent-Type: text/html\r\n\r\n<h1>This is a test!</h1>";
		$this->Socket->expects($this->at(1))->method('read')->will($this->returnValue($serverResponse));
		$this->Socket->expects($this->at(2))->method('read')->will($this->returnValue(false));
		$this->Socket->request('/other2');
		$this->assertEquals($expected, $this->Socket->config['request']['cookies']);

		$serverResponse = "HTTP/1.x 200 OK\r\nSet-Cookie: foobar=ok\r\nDate: Mon, 16 Apr 2007 04:14:16 GMT\r\nServer: CakeHttp Server\r\nContent-Type: text/html\r\n\r\n<h1>This is a test!</h1>";
		$this->Socket->expects($this->at(1))->method('read')->will($this->returnValue($serverResponse));
		$this->Socket->expects($this->at(2))->method('read')->will($this->returnValue(false));
		$this->Socket->request('http://www.cake.com');
		$this->assertTrue(empty($this->Socket->request['cookies']));
		$expected['www.cake.com'] = array('foobar' => array('value' => 'ok'));
		$this->assertEquals($expected, $this->Socket->config['request']['cookies']);
	}

/**
 * testRequestCustomResponse
 *
 * @return void
 */
	public function testRequestCustomResponse() {
		$this->Socket->connected = true;
		$serverResponse = "HTTP/1.x 200 OK\r\nDate: Mon, 16 Apr 2007 04:14:16 GMT\r\nServer: CakeHttp Server\r\nContent-Type: text/html\r\n\r\n<h1>This is a test!</h1>";
		$this->Socket->expects($this->at(1))->method('read')->will($this->returnValue($serverResponse));
		$this->Socket->expects($this->at(2))->method('read')->will($this->returnValue(false));

		$this->Socket->responseClass = 'CustomResponse';
		$response = $this->Socket->request('http://www.cakephp.org/');
		$this->assertInstanceOf('CustomResponse', $response);
		$this->assertEquals('HTTP/1.x 2', $response->first10);
	}

/**
 * Test that redirect URLs are urldecoded
 *
 * @return void
 */
	public function testRequestWithRedirectUrlEncoded() {
		$request = array(
			'uri' => 'http://localhost/oneuri',
			'redirect' => 1
		);
		$serverResponse1 = "HTTP/1.x 302 Found\r\nDate: Mon, 16 Apr 2007 04:14:16 GMT\r\nServer: CakeHttp Server\r\nContent-Type: text/html\r\nLocation: http://i.cmpnet.com%2Ftechonline%2Fpdf%2Fa.pdf=\r\n\r\n";
		$serverResponse2 = "HTTP/1.x 200 OK\r\nDate: Mon, 16 Apr 2007 04:14:16 GMT\r\nServer: CakeHttp Server\r\nContent-Type: text/html\r\n\r\n<h1>You have been redirected</h1>";

		$this->Socket->expects($this->at(1))
			->method('read')
			->will($this->returnValue($serverResponse1));

		$this->Socket->expects($this->at(3))
			->method('write')
			->with($this->logicalAnd(
				$this->stringContains('Host: i.cmpnet.com'),
				$this->stringContains('GET /techonline/pdf/a.pdf')
			));

		$this->Socket->expects($this->at(4))
			->method('read')
			->will($this->returnValue($serverResponse2));

		$response = $this->Socket->request($request);
		$this->assertEquals('<h1>You have been redirected</h1>', $response->body());
	}

/**
 * testRequestWithRedirect method
 *
 * @return void
 */
	public function testRequestWithRedirectAsTrue() {
		$request = array(
			'uri' => 'http://localhost/oneuri',
			'redirect' => true
		);
		$serverResponse1 = "HTTP/1.x 302 Found\r\nDate: Mon, 16 Apr 2007 04:14:16 GMT\r\nServer: CakeHttp Server\r\nContent-Type: text/html\r\nLocation: http://localhost/anotheruri\r\n\r\n";
		$serverResponse2 = "HTTP/1.x 200 OK\r\nDate: Mon, 16 Apr 2007 04:14:16 GMT\r\nServer: CakeHttp Server\r\nContent-Type: text/html\r\n\r\n<h1>You have been redirected</h1>";
		$this->Socket->expects($this->at(1))->method('read')->will($this->returnValue($serverResponse1));
		$this->Socket->expects($this->at(4))->method('read')->will($this->returnValue($serverResponse2));

		$response = $this->Socket->request($request);
		$this->assertEquals('<h1>You have been redirected</h1>', $response->body());
	}

/**
 * Test that redirects with a count limit are decremented.
 *
 * @return void
 */
	public function testRequestWithRedirectAsInt() {
		$request = array(
			'uri' => 'http://localhost/oneuri',
			'redirect' => 2
		);
		$serverResponse1 = "HTTP/1.x 302 Found\r\nDate: Mon, 16 Apr 2007 04:14:16 GMT\r\nServer: CakeHttp Server\r\nContent-Type: text/html\r\nLocation: http://localhost/anotheruri\r\n\r\n";
		$serverResponse2 = "HTTP/1.x 200 OK\r\nDate: Mon, 16 Apr 2007 04:14:16 GMT\r\nServer: CakeHttp Server\r\nContent-Type: text/html\r\n\r\n<h1>You have been redirected</h1>";
		$this->Socket->expects($this->at(1))->method('read')->will($this->returnValue($serverResponse1));
		$this->Socket->expects($this->at(4))->method('read')->will($this->returnValue($serverResponse2));

		$this->Socket->request($request);
		$this->assertEquals(1, $this->Socket->request['redirect']);
	}

/**
 * Test that redirects after the redirect count reaches 9 are not followed.
 *
 * @return void
 */
	public function testRequestWithRedirectAsIntReachingZero() {
		$request = array(
			'uri' => 'http://localhost/oneuri',
			'redirect' => 1
		);
		$serverResponse1 = "HTTP/1.x 302 Found\r\nDate: Mon, 16 Apr 2007 04:14:16 GMT\r\nServer: CakeHttp Server\r\nContent-Type: text/html\r\nLocation: http://localhost/oneruri\r\n\r\n";
		$serverResponse2 = "HTTP/1.x 302 Found\r\nDate: Mon, 16 Apr 2007 04:14:16 GMT\r\nServer: CakeHttp Server\r\nContent-Type: text/html\r\nLocation: http://localhost/anotheruri\r\n\r\n";
		$this->Socket->expects($this->at(1))->method('read')->will($this->returnValue($serverResponse1));
		$this->Socket->expects($this->at(4))->method('read')->will($this->returnValue($serverResponse2));

		$response = $this->Socket->request($request);
		$this->assertEquals(0, $this->Socket->request['redirect']);
		$this->assertEquals(302, $response->code);
		$this->assertEquals('http://localhost/anotheruri', $response->getHeader('Location'));
	}

/**
 * testProxy method
 *
 * @return void
 */
	public function testProxy() {
		$this->Socket->reset();
		$this->Socket->expects($this->any())->method('connect')->will($this->returnValue(true));
		$this->Socket->expects($this->any())->method('read')->will($this->returnValue(false));

		$this->Socket->configProxy('proxy.server', 123);
		$expected = "GET http://www.cakephp.org/ HTTP/1.1\r\nHost: www.cakephp.org\r\nConnection: close\r\nUser-Agent: CakePHP\r\n\r\n";
		$this->Socket->request('http://www.cakephp.org/');
		$this->assertEquals($expected, $this->Socket->request['raw']);
		$this->assertEquals('proxy.server', $this->Socket->config['host']);
		$this->assertEquals(123, $this->Socket->config['port']);
		$expected = array(
			'host' => 'proxy.server',
			'port' => 123,
			'method' => null,
			'user' => null,
			'pass' => null
		);
		$this->assertEquals($expected, $this->Socket->request['proxy']);

		$expected = "GET http://www.cakephp.org/bakery HTTP/1.1\r\nHost: www.cakephp.org\r\nConnection: close\r\nUser-Agent: CakePHP\r\n\r\n";
		$this->Socket->request('/bakery');
		$this->assertEquals($expected, $this->Socket->request['raw']);
		$this->assertEquals('proxy.server', $this->Socket->config['host']);
		$this->assertEquals(123, $this->Socket->config['port']);
		$expected = array(
			'host' => 'proxy.server',
			'port' => 123,
			'method' => null,
			'user' => null,
			'pass' => null
		);
		$this->assertEquals($expected, $this->Socket->request['proxy']);

		$expected = "GET http://www.cakephp.org/ HTTP/1.1\r\nHost: www.cakephp.org\r\nConnection: close\r\nUser-Agent: CakePHP\r\nProxy-Authorization: Test mark.secret\r\n\r\n";
		$this->Socket->configProxy('proxy.server', 123, 'Test', 'mark', 'secret');
		$this->Socket->request('http://www.cakephp.org/');
		$this->assertEquals($expected, $this->Socket->request['raw']);
		$this->assertEquals('proxy.server', $this->Socket->config['host']);
		$this->assertEquals(123, $this->Socket->config['port']);
		$expected = array(
			'host' => 'proxy.server',
			'port' => 123,
			'method' => 'Test',
			'user' => 'mark',
			'pass' => 'secret'
		);
		$this->assertEquals($expected, $this->Socket->request['proxy']);

		$this->Socket->configAuth('Test', 'login', 'passwd');
		$expected = "GET http://www.cakephp.org/ HTTP/1.1\r\nHost: www.cakephp.org\r\nConnection: close\r\nUser-Agent: CakePHP\r\nProxy-Authorization: Test mark.secret\r\nAuthorization: Test login.passwd\r\n\r\n";
		$this->Socket->request('http://www.cakephp.org/');
		$this->assertEquals($expected, $this->Socket->request['raw']);
		$expected = array(
			'host' => 'proxy.server',
			'port' => 123,
			'method' => 'Test',
			'user' => 'mark',
			'pass' => 'secret'
		);
		$this->assertEquals($expected, $this->Socket->request['proxy']);
		$expected = array(
			'Test' => array(
				'user' => 'login',
				'pass' => 'passwd'
			)
		);
		$this->assertEquals($expected, $this->Socket->request['auth']);
	}

/**
 * testUrl method
 *
 * @return void
 */
	public function testUrl() {
		$this->Socket->reset(true);

		$this->assertEquals(false, $this->Socket->url(true));

		$url = $this->Socket->url('www.cakephp.org');
		$this->assertEquals('http://www.cakephp.org/', $url);

		$url = $this->Socket->url('https://www.cakephp.org/posts/add');
		$this->assertEquals('https://www.cakephp.org/posts/add', $url);
		$url = $this->Socket->url('http://www.cakephp/search?q=socket', '/%path?%query');
		$this->assertEquals('/search?q=socket', $url);

		$this->Socket->config['request']['uri']['host'] = 'bakery.cakephp.org';
		$url = $this->Socket->url();
		$this->assertEquals('http://bakery.cakephp.org/', $url);

		$this->Socket->configUri('http://www.cakephp.org');
		$url = $this->Socket->url('/search?q=bar');
		$this->assertEquals('http://www.cakephp.org/search?q=bar', $url);

		$url = $this->Socket->url(array('host' => 'www.foobar.org', 'query' => array('q' => 'bar')));
		$this->assertEquals('http://www.foobar.org/?q=bar', $url);

		$url = $this->Socket->url(array('path' => '/supersearch', 'query' => array('q' => 'bar')));
		$this->assertEquals('http://www.cakephp.org/supersearch?q=bar', $url);

		$this->Socket->configUri('http://www.google.com');
		$url = $this->Socket->url('/search?q=socket');
		$this->assertEquals('http://www.google.com/search?q=socket', $url);

		$url = $this->Socket->url();
		$this->assertEquals('http://www.google.com/', $url);

		$this->Socket->configUri('https://www.google.com');
		$url = $this->Socket->url('/search?q=socket');
		$this->assertEquals('https://www.google.com/search?q=socket', $url);

		$this->Socket->reset();
		$this->Socket->configUri('www.google.com:443');
		$url = $this->Socket->url('/search?q=socket');
		$this->assertEquals('https://www.google.com/search?q=socket', $url);

		$this->Socket->reset();
		$this->Socket->configUri('www.google.com:8080');
		$url = $this->Socket->url('/search?q=socket');
		$this->assertEquals('http://www.google.com:8080/search?q=socket', $url);
	}

/**
 * testGet method
 *
 * @return void
 */
	public function testGet() {
		$this->RequestSocket->reset();

		$this->RequestSocket->expects($this->at(0))
			->method('request')
			->with(array('method' => 'GET', 'uri' => 'http://www.google.com/'));

		$this->RequestSocket->expects($this->at(1))
			->method('request')
			->with(array('method' => 'GET', 'uri' => 'http://www.google.com/?foo=bar'));

		$this->RequestSocket->expects($this->at(2))
			->method('request')
			->with(array('method' => 'GET', 'uri' => 'http://www.google.com/?foo=bar'));

		$this->RequestSocket->expects($this->at(3))
			->method('request')
			->with(array('method' => 'GET', 'uri' => 'http://www.google.com/?foo=23&foobar=42'));

		$this->RequestSocket->expects($this->at(4))
			->method('request')
			->with(array('method' => 'GET', 'uri' => 'http://www.google.com/', 'version' => '1.0'));

		$this->RequestSocket->expects($this->at(5))
			->method('request')
			->with(array('method' => 'GET', 'uri' => 'https://secure.example.com/test.php?one=two'));

		$this->RequestSocket->expects($this->at(6))
			->method('request')
			->with(array('method' => 'GET', 'uri' => 'https://example.com/oauth/access?clientid=123&redirect_uri=http%3A%2F%2Fexample.com&code=456'));

		$this->RequestSocket->get('http://www.google.com/');
		$this->RequestSocket->get('http://www.google.com/', array('foo' => 'bar'));
		$this->RequestSocket->get('http://www.google.com/', 'foo=bar');
		$this->RequestSocket->get('http://www.google.com/?foo=bar', array('foobar' => '42', 'foo' => '23'));
		$this->RequestSocket->get('http://www.google.com/', null, array('version' => '1.0'));
		$this->RequestSocket->get('https://secure.example.com/test.php', array('one' => 'two'));
		$this->RequestSocket->get('https://example.com/oauth/access', array(
			'clientid' => '123',
			'redirect_uri' => 'http://example.com',
			'code' => 456
		));
	}

/**
 * Test authentication
 *
 * @return void
 */
	public function testAuth() {
		$socket = new MockHttpSocket();
		$socket->get('http://mark:secret@example.com/test');
		$this->assertTrue(strpos($socket->request['header'], 'Authorization: Basic bWFyazpzZWNyZXQ=') !== false);

		$socket->configAuth(false);
		$socket->get('http://example.com/test');
		$this->assertFalse(strpos($socket->request['header'], 'Authorization:'));

		$socket->configAuth('Test', 'mark', 'passwd');
		$socket->get('http://example.com/test');
		$this->assertTrue(strpos($socket->request['header'], 'Authorization: Test mark.passwd') !== false);

		$socket->configAuth(false);
		$socket->request(array(
			'method' => 'GET',
			'uri' => 'http://example.com/test',
			'auth' => array(
				'method' => 'Basic',
				'user' => 'joel',
				'pass' => 'hunter2'
			)
		));
		$this->assertEquals($socket->request['auth'], array('Basic' => array('user' => 'joel', 'pass' => 'hunter2')));
		$this->assertTrue(strpos($socket->request['header'], 'Authorization: Basic am9lbDpodW50ZXIy') !== false);
	}

/**
 * test that two consecutive get() calls reset the authentication credentials.
 *
 * @return void
 */
	public function testConsecutiveGetResetsAuthCredentials() {
		$socket = new MockHttpSocket();
		$socket->get('http://mark:secret@example.com/test');
		$this->assertEquals('mark', $socket->request['uri']['user']);
		$this->assertEquals('secret', $socket->request['uri']['pass']);
		$this->assertTrue(strpos($socket->request['header'], 'Authorization: Basic bWFyazpzZWNyZXQ=') !== false);

		$socket->get('/test2');
		$this->assertTrue(strpos($socket->request['header'], 'Authorization: Basic bWFyazpzZWNyZXQ=') !== false);

		$socket->get('/test3');
		$this->assertTrue(strpos($socket->request['header'], 'Authorization: Basic bWFyazpzZWNyZXQ=') !== false);
	}

/**
 * testPostPutDelete method
 *
 * @return void
 */
	public function testPost() {
		$this->RequestSocket->reset();
		$this->RequestSocket->expects($this->at(0))
			->method('request')
			->with(array('method' => 'POST', 'uri' => 'http://www.google.com/', 'body' => array()));

		$this->RequestSocket->expects($this->at(1))
			->method('request')
			->with(array('method' => 'POST', 'uri' => 'http://www.google.com/', 'body' => array('Foo' => 'bar')));

		$this->RequestSocket->expects($this->at(2))
			->method('request')
			->with(array('method' => 'POST', 'uri' => 'http://www.google.com/', 'body' => null, 'line' => 'Hey Server'));

		$this->RequestSocket->post('http://www.google.com/');
		$this->RequestSocket->post('http://www.google.com/', array('Foo' => 'bar'));
		$this->RequestSocket->post('http://www.google.com/', null, array('line' => 'Hey Server'));
	}

/**
 * testPut
 *
 * @return void
 */
	public function testPut() {
		$this->RequestSocket->reset();
		$this->RequestSocket->expects($this->at(0))
			->method('request')
			->with(array('method' => 'PUT', 'uri' => 'http://www.google.com/', 'body' => array()));

		$this->RequestSocket->expects($this->at(1))
			->method('request')
			->with(array('method' => 'PUT', 'uri' => 'http://www.google.com/', 'body' => array('Foo' => 'bar')));

		$this->RequestSocket->expects($this->at(2))
			->method('request')
			->with(array('method' => 'PUT', 'uri' => 'http://www.google.com/', 'body' => null, 'line' => 'Hey Server'));

		$this->RequestSocket->put('http://www.google.com/');
		$this->RequestSocket->put('http://www.google.com/', array('Foo' => 'bar'));
		$this->RequestSocket->put('http://www.google.com/', null, array('line' => 'Hey Server'));
	}

/**
 * testPatch
 *
 * @return void
 */
	public function testPatch() {
		$this->RequestSocket->reset();
		$this->RequestSocket->expects($this->at(0))
			->method('request')
			->with(array('method' => 'PATCH', 'uri' => 'http://www.google.com/', 'body' => array()));

		$this->RequestSocket->expects($this->at(1))
			->method('request')
			->with(array('method' => 'PATCH', 'uri' => 'http://www.google.com/', 'body' => array('Foo' => 'bar')));

		$this->RequestSocket->expects($this->at(2))
			->method('request')
			->with(array('method' => 'PATCH', 'uri' => 'http://www.google.com/', 'body' => null, 'line' => 'Hey Server'));

		$this->RequestSocket->patch('http://www.google.com/');
		$this->RequestSocket->patch('http://www.google.com/', array('Foo' => 'bar'));
		$this->RequestSocket->patch('http://www.google.com/', null, array('line' => 'Hey Server'));
	}

/**
 * testDelete
 *
 * @return void
 */
	public function testDelete() {
		$this->RequestSocket->reset();
		$this->RequestSocket->expects($this->at(0))
			->method('request')
			->with(array('method' => 'DELETE', 'uri' => 'http://www.google.com/', 'body' => array()));

		$this->RequestSocket->expects($this->at(1))
			->method('request')
			->with(array('method' => 'DELETE', 'uri' => 'http://www.google.com/', 'body' => array('Foo' => 'bar')));

		$this->RequestSocket->expects($this->at(2))
			->method('request')
			->with(array('method' => 'DELETE', 'uri' => 'http://www.google.com/', 'body' => null, 'line' => 'Hey Server'));

		$this->RequestSocket->delete('http://www.google.com/');
		$this->RequestSocket->delete('http://www.google.com/', array('Foo' => 'bar'));
		$this->RequestSocket->delete('http://www.google.com/', null, array('line' => 'Hey Server'));
	}

/**
 * testBuildRequestLine method
 *
 * @return void
 */
	public function testBuildRequestLine() {
		$this->Socket->reset();

		$this->Socket->quirksMode = true;
		$r = $this->Socket->buildRequestLine('Foo');
		$this->assertEquals('Foo', $r);
		$this->Socket->quirksMode = false;

		$r = $this->Socket->buildRequestLine(true);
		$this->assertEquals(false, $r);

		$r = $this->Socket->buildRequestLine(array('foo' => 'bar', 'method' => 'foo'));
		$this->assertEquals(false, $r);

		$r = $this->Socket->buildRequestLine(array('method' => 'GET', 'uri' => 'http://www.cakephp.org/search?q=socket'));
		$this->assertEquals("GET /search?q=socket HTTP/1.1\r\n", $r);

		$request = array(
			'method' => 'GET',
			'uri' => array(
				'path' => '/search',
				'query' => array('q' => 'socket')
			)
		);
		$r = $this->Socket->buildRequestLine($request);
		$this->assertEquals("GET /search?q=socket HTTP/1.1\r\n", $r);

		unset($request['method']);
		$r = $this->Socket->buildRequestLine($request);
		$this->assertEquals("GET /search?q=socket HTTP/1.1\r\n", $r);

		$r = $this->Socket->buildRequestLine($request, 'CAKE-HTTP/0.1');
		$this->assertEquals("GET /search?q=socket CAKE-HTTP/0.1\r\n", $r);

		$request = array('method' => 'OPTIONS', 'uri' => '*');
		$r = $this->Socket->buildRequestLine($request);
		$this->assertEquals("OPTIONS * HTTP/1.1\r\n", $r);

		$request['method'] = 'GET';
		$this->Socket->quirksMode = true;
		$r = $this->Socket->buildRequestLine($request);
		$this->assertEquals("GET * HTTP/1.1\r\n", $r);

		$r = $this->Socket->buildRequestLine("GET * HTTP/1.1\r\n");
		$this->assertEquals("GET * HTTP/1.1\r\n", $r);
	}

/**
 * testBadBuildRequestLine method
 *
 * @expectedException SocketException
 * @return void
 */
	public function testBadBuildRequestLine() {
		$this->Socket->buildRequestLine('Foo');
	}

/**
 * testBadBuildRequestLine2 method
 *
 * @expectedException SocketException
 * @return void
 */
	public function testBadBuildRequestLine2() {
		$this->Socket->buildRequestLine("GET * HTTP/1.1\r\n");
	}

/**
 * Asserts that HttpSocket::parseUri is working properly
 *
 * @return void
 */
	public function testParseUri() {
		$this->Socket->reset();

		$uri = $this->Socket->parseUri(array('invalid' => 'uri-string'));
		$this->assertEquals(false, $uri);

		$uri = $this->Socket->parseUri(array('invalid' => 'uri-string'), array('host' => 'somehost'));
		$this->assertEquals(array('host' => 'somehost', 'invalid' => 'uri-string'), $uri);

		$uri = $this->Socket->parseUri(false);
		$this->assertEquals(false, $uri);

		$uri = $this->Socket->parseUri('/my-cool-path');
		$this->assertEquals(array('path' => '/my-cool-path'), $uri);

		$uri = $this->Socket->parseUri('http://bob:foo123@www.cakephp.org:40/search?q=dessert#results');
		$this->assertEquals($uri, array(
			'scheme' => 'http',
			'host' => 'www.cakephp.org',
			'port' => 40,
			'user' => 'bob',
			'pass' => 'foo123',
			'path' => '/search',
			'query' => array('q' => 'dessert'),
			'fragment' => 'results'
		));

		$uri = $this->Socket->parseUri('http://www.cakephp.org/');
		$this->assertEquals($uri, array(
			'scheme' => 'http',
			'host' => 'www.cakephp.org',
			'path' => '/'
		));

		$uri = $this->Socket->parseUri('http://www.cakephp.org', true);
		$this->assertEquals($uri, array(
			'scheme' => 'http',
			'host' => 'www.cakephp.org',
			'port' => 80,
			'user' => null,
			'pass' => null,
			'path' => '/',
			'query' => array(),
			'fragment' => null
		));

		$uri = $this->Socket->parseUri('https://www.cakephp.org', true);
		$this->assertEquals($uri, array(
			'scheme' => 'https',
			'host' => 'www.cakephp.org',
			'port' => 443,
			'user' => null,
			'pass' => null,
			'path' => '/',
			'query' => array(),
			'fragment' => null
		));

		$uri = $this->Socket->parseUri('www.cakephp.org:443/query?foo', true);
		$this->assertEquals($uri, array(
			'scheme' => 'https',
			'host' => 'www.cakephp.org',
			'port' => 443,
			'user' => null,
			'pass' => null,
			'path' => '/query',
			'query' => array('foo' => ""),
			'fragment' => null
		));

		$uri = $this->Socket->parseUri('http://www.cakephp.org', array('host' => 'piephp.org', 'user' => 'bob', 'fragment' => 'results'));
		$this->assertEquals($uri, array(
			'host' => 'www.cakephp.org',
			'user' => 'bob',
			'fragment' => 'results',
			'scheme' => 'http'
		));

		$uri = $this->Socket->parseUri('https://www.cakephp.org', array('scheme' => 'http', 'port' => 23));
		$this->assertEquals($uri, array(
			'scheme' => 'https',
			'port' => 23,
			'host' => 'www.cakephp.org'
		));

		$uri = $this->Socket->parseUri('www.cakephp.org:59', array('scheme' => array('http', 'https'), 'port' => 80));
		$this->assertEquals($uri, array(
			'scheme' => 'http',
			'port' => 59,
			'host' => 'www.cakephp.org'
		));

		$uri = $this->Socket->parseUri(array('scheme' => 'http', 'host' => 'www.google.com', 'port' => 8080), array('scheme' => array('http', 'https'), 'host' => 'www.google.com', 'port' => array(80, 443)));
		$this->assertEquals($uri, array(
			'scheme' => 'http',
			'host' => 'www.google.com',
			'port' => 8080
		));

		$uri = $this->Socket->parseUri('http://www.cakephp.org/?param1=value1&param2=value2%3Dvalue3');
		$this->assertEquals($uri, array(
			'scheme' => 'http',
			'host' => 'www.cakephp.org',
			'path' => '/',
			'query' => array(
				'param1' => 'value1',
				'param2' => 'value2=value3'
			)
		));

		$uri = $this->Socket->parseUri('http://www.cakephp.org/?param1=value1&param2=value2=value3');
		$this->assertEquals($uri, array(
			'scheme' => 'http',
			'host' => 'www.cakephp.org',
			'path' => '/',
			'query' => array(
				'param1' => 'value1',
				'param2' => 'value2=value3'
			)
		));
	}

/**
 * Tests that HttpSocket::buildUri can turn all kinds of uri arrays (and strings) into fully or partially qualified URI's
 *
 * @return void
 */
	public function testBuildUri() {
		$this->Socket->reset();

		$r = $this->Socket->buildUri(true);
		$this->assertEquals(false, $r);

		$r = $this->Socket->buildUri('foo.com');
		$this->assertEquals('http://foo.com/', $r);

		$r = $this->Socket->buildUri(array('host' => 'www.cakephp.org'));
		$this->assertEquals('http://www.cakephp.org/', $r);

		$r = $this->Socket->buildUri(array('host' => 'www.cakephp.org', 'scheme' => 'https'));
		$this->assertEquals('https://www.cakephp.org/', $r);

		$r = $this->Socket->buildUri(array('host' => 'www.cakephp.org', 'port' => 23));
		$this->assertEquals('http://www.cakephp.org:23/', $r);

		$r = $this->Socket->buildUri(array('path' => 'www.google.com/search', 'query' => 'q=cakephp'));
		$this->assertEquals('http://www.google.com/search?q=cakephp', $r);

		$r = $this->Socket->buildUri(array('host' => 'www.cakephp.org', 'scheme' => 'https', 'port' => 79));
		$this->assertEquals('https://www.cakephp.org:79/', $r);

		$r = $this->Socket->buildUri(array('host' => 'www.cakephp.org', 'path' => 'foo'));
		$this->assertEquals('http://www.cakephp.org/foo', $r);

		$r = $this->Socket->buildUri(array('host' => 'www.cakephp.org', 'path' => '/foo'));
		$this->assertEquals('http://www.cakephp.org/foo', $r);

		$r = $this->Socket->buildUri(array('host' => 'www.cakephp.org', 'path' => '/search', 'query' => array('q' => 'HttpSocket')));
		$this->assertEquals('http://www.cakephp.org/search?q=HttpSocket', $r);

		$r = $this->Socket->buildUri(array('host' => 'www.cakephp.org', 'fragment' => 'bar'));
		$this->assertEquals('http://www.cakephp.org/#bar', $r);

		$r = $this->Socket->buildUri(array(
			'scheme' => 'https',
			'host' => 'www.cakephp.org',
			'port' => 25,
			'user' => 'bob',
			'pass' => 'secret',
			'path' => '/cool',
			'query' => array('foo' => 'bar'),
			'fragment' => 'comment'
		));
		$this->assertEquals('https://bob:secret@www.cakephp.org:25/cool?foo=bar#comment', $r);

		$r = $this->Socket->buildUri(array('host' => 'www.cakephp.org', 'fragment' => 'bar'), '%fragment?%host');
		$this->assertEquals('bar?www.cakephp.org', $r);

		$r = $this->Socket->buildUri(array('host' => 'www.cakephp.org'), '%fragment???%host');
		$this->assertEquals('???www.cakephp.org', $r);

		$r = $this->Socket->buildUri(array('path' => '*'), '/%path?%query');
		$this->assertEquals('*', $r);

		$r = $this->Socket->buildUri(array('scheme' => 'foo', 'host' => 'www.cakephp.org'));
		$this->assertEquals('foo://www.cakephp.org:80/', $r);
	}

/**
 * Asserts that HttpSocket::parseQuery is working properly
 *
 * @return void
 */
	public function testParseQuery() {
		$this->Socket->reset();

		$query = $this->Socket->parseQuery(array('framework' => 'cakephp'));
		$this->assertEquals(array('framework' => 'cakephp'), $query);

		$query = $this->Socket->parseQuery('');
		$this->assertEquals(array(), $query);

		$query = $this->Socket->parseQuery('framework=cakephp');
		$this->assertEquals(array('framework' => 'cakephp'), $query);

		$query = $this->Socket->parseQuery('?framework=cakephp');
		$this->assertEquals(array('framework' => 'cakephp'), $query);

		$query = $this->Socket->parseQuery('a&b&c');
		$this->assertEquals(array('a' => '', 'b' => '', 'c' => ''), $query);

		$query = $this->Socket->parseQuery('value=12345');
		$this->assertEquals(array('value' => '12345'), $query);

		$query = $this->Socket->parseQuery('a[0]=foo&a[1]=bar&a[2]=cake');
		$this->assertEquals(array('a' => array(0 => 'foo', 1 => 'bar', 2 => 'cake')), $query);

		$query = $this->Socket->parseQuery('a[]=foo&a[]=bar&a[]=cake');
		$this->assertEquals(array('a' => array(0 => 'foo', 1 => 'bar', 2 => 'cake')), $query);

		$query = $this->Socket->parseQuery('a[][]=foo&a[][]=bar&a[][]=cake');
		$expectedQuery = array(
			'a' => array(
				0 => array(
					0 => 'foo'
				),
				1 => array(
					0 => 'bar'
				),
				array(
					0 => 'cake'
				)
			)
		);
		$this->assertEquals($expectedQuery, $query);

		$query = $this->Socket->parseQuery('a[][]=foo&a[bar]=php&a[][]=bar&a[][]=cake');
		$expectedQuery = array(
			'a' => array(
				array('foo'),
				'bar' => 'php',
				array('bar'),
				array('cake')
			)
		);
		$this->assertEquals($expectedQuery, $query);

		$query = $this->Socket->parseQuery('user[]=jim&user[3]=tom&user[]=bob');
		$expectedQuery = array(
			'user' => array(
				0 => 'jim',
				3 => 'tom',
				4 => 'bob'
			)
		);
		$this->assertEquals($expectedQuery, $query);

		$queryStr = 'user[0]=foo&user[0][items][]=foo&user[0][items][]=bar&user[][name]=jim&user[1][items][personal][]=book&user[1][items][personal][]=pen&user[1][items][]=ball&user[count]=2&empty';
		$query = $this->Socket->parseQuery($queryStr);
		$expectedQuery = array(
			'user' => array(
				0 => array(
					'items' => array(
						'foo',
						'bar'
					)
				),
				1 => array(
					'name' => 'jim',
					'items' => array(
						'personal' => array(
							'book'
							, 'pen'
						),
						'ball'
					)
				),
				'count' => '2'
			),
			'empty' => ''
		);
		$this->assertEquals($expectedQuery, $query);

		$query = 'openid.ns=example.com&foo=bar&foo=baz';
		$result = $this->Socket->parseQuery($query);
		$expected = array(
			'openid.ns' => 'example.com',
			'foo' => array('bar', 'baz')
		);
		$this->assertEquals($expected, $result);
	}

/**
 * Tests that HttpSocket::buildHeader can turn a given $header array into a proper header string according to
 * HTTP 1.1 specs.
 *
 * @return void
 */
	public function testBuildHeader() {
		$this->Socket->reset();

		$r = $this->Socket->buildHeader(true);
		$this->assertEquals(false, $r);

		$r = $this->Socket->buildHeader('My raw header');
		$this->assertEquals('My raw header', $r);

		$r = $this->Socket->buildHeader(array('Host' => 'www.cakephp.org'));
		$this->assertEquals("Host: www.cakephp.org\r\n", $r);

		$r = $this->Socket->buildHeader(array('Host' => 'www.cakephp.org', 'Connection' => 'Close'));
		$this->assertEquals("Host: www.cakephp.org\r\nConnection: Close\r\n", $r);

		$r = $this->Socket->buildHeader(array('People' => array('Bob', 'Jim', 'John')));
		$this->assertEquals("People: Bob,Jim,John\r\n", $r);

		$r = $this->Socket->buildHeader(array('Multi-Line-Field' => "This is my\r\nMulti Line field"));
		$this->assertEquals("Multi-Line-Field: This is my\r\n Multi Line field\r\n", $r);

		$r = $this->Socket->buildHeader(array('Multi-Line-Field' => "This is my\r\n Multi Line field"));
		$this->assertEquals("Multi-Line-Field: This is my\r\n Multi Line field\r\n", $r);

		$r = $this->Socket->buildHeader(array('Multi-Line-Field' => "This is my\r\n\tMulti Line field"));
		$this->assertEquals("Multi-Line-Field: This is my\r\n\tMulti Line field\r\n", $r);

		$r = $this->Socket->buildHeader(array('Test@Field' => "My value"));
		$this->assertEquals("Test\"@\"Field: My value\r\n", $r);
	}

/**
 * testBuildCookies method
 *
 * @return void
 */
	public function testBuildCookies() {
		$cookies = array(
			'foo' => array(
				'value' => 'bar'
			),
			'people' => array(
				'value' => 'jim,jack,johnny;',
				'path' => '/accounts'
			),
			'key' => 'value'
		);
		$expect = "Cookie: foo=bar; people=jim,jack,johnny\";\"; key=value\r\n";
		$result = $this->Socket->buildCookies($cookies);
		$this->assertEquals($expect, $result);
	}

/**
 * Tests that HttpSocket::_tokenEscapeChars() returns the right characters.
 *
 * @return void
 */
	public function testTokenEscapeChars() {
		$this->Socket->reset();

		$expected = array(
			'\x22','\x28','\x29','\x3c','\x3e','\x40','\x2c','\x3b','\x3a','\x5c','\x2f','\x5b','\x5d','\x3f','\x3d','\x7b',
			'\x7d','\x20','\x00','\x01','\x02','\x03','\x04','\x05','\x06','\x07','\x08','\x09','\x0a','\x0b','\x0c','\x0d',
			'\x0e','\x0f','\x10','\x11','\x12','\x13','\x14','\x15','\x16','\x17','\x18','\x19','\x1a','\x1b','\x1c','\x1d',
			'\x1e','\x1f','\x7f'
		);
		$r = $this->Socket->tokenEscapeChars();
		$this->assertEquals($expected, $r);

		foreach ($expected as $key => $char) {
			$expected[$key] = chr(hexdec(substr($char, 2)));
		}

		$r = $this->Socket->tokenEscapeChars(false);
		$this->assertEquals($expected, $r);
	}

/**
 * Test that HttpSocket::escapeToken is escaping all characters as described in RFC 2616 (HTTP 1.1 specs)
 *
 * @return void
 */
	public function testEscapeToken() {
		$this->Socket->reset();

		$this->assertEquals('Foo', $this->Socket->escapeToken('Foo'));

		$escape = $this->Socket->tokenEscapeChars(false);
		foreach ($escape as $char) {
			$token = 'My-special-' . $char . '-Token';
			$escapedToken = $this->Socket->escapeToken($token);
			$expectedToken = 'My-special-"' . $char . '"-Token';

			$this->assertEquals($expectedToken, $escapedToken, 'Test token escaping for ASCII ' . ord($char));
		}

		$token = 'Extreme-:Token-	-"@-test';
		$escapedToken = $this->Socket->escapeToken($token);
		$expectedToken = 'Extreme-":"Token-"	"-""""@"-test';
		$this->assertEquals($expectedToken, $escapedToken);
	}

/**
 * This tests asserts HttpSocket::reset() resets a HttpSocket instance to it's initial state (before Object::__construct
 * got executed)
 *
 * @return void
 */
	public function testReset() {
		$this->Socket->reset();

		$initialState = get_class_vars('HttpSocket');
		foreach ($initialState as $property => $value) {
			$this->Socket->{$property} = 'Overwritten';
		}

		$return = $this->Socket->reset();

		foreach ($initialState as $property => $value) {
			$this->assertEquals($this->Socket->{$property}, $value);
		}

		$this->assertEquals(true, $return);
	}

/**
 * This tests asserts HttpSocket::reset(false) resets certain HttpSocket properties to their initial state (before
 * Object::__construct got executed).
 *
 * @return void
 */
	public function testPartialReset() {
		$this->Socket->reset();

		$partialResetProperties = array('request', 'response');
		$initialState = get_class_vars('HttpSocket');

		foreach ($initialState as $property => $value) {
			$this->Socket->{$property} = 'Overwritten';
		}

		$return = $this->Socket->reset(false);

		foreach ($initialState as $property => $originalValue) {
			if (in_array($property, $partialResetProperties)) {
				$this->assertEquals($this->Socket->{$property}, $originalValue);
			} else {
				$this->assertEquals('Overwritten', $this->Socket->{$property});
			}
		}
		$this->assertEquals(true, $return);
	}

/**
 * test configuring the context from the flat keys.
 *
 * @return void
 */
	public function testConfigContext() {
		$this->Socket->reset();
		$this->Socket->request('http://example.com');
		$this->assertTrue($this->Socket->config['context']['ssl']['verify_peer']);
<<<<<<< HEAD
		$this->assertEquals(5, $this->Socket->config['context']['ssl']['verify_depth']);
		$this->assertEquals('example.com', $this->Socket->config['context']['ssl']['CN_match']);
		$this->assertArrayNotHasKey('ssl_verify_peer', $this->Socket->config);
=======
		$this->assertFalse($this->Socket->config['context']['ssl']['allow_self_signed']);
		$this->assertEquals(5, $this->Socket->config['context']['ssl']['verify_depth']);
		$this->assertEquals('example.com', $this->Socket->config['context']['ssl']['CN_match']);
		$this->assertArrayNotHasKey('ssl_verify_peer', $this->Socket->config);
		$this->assertArrayNotHasKey('ssl_allow_self_signed', $this->Socket->config);
>>>>>>> 0d486bda
		$this->assertArrayNotHasKey('ssl_verify_host', $this->Socket->config);
		$this->assertArrayNotHasKey('ssl_verify_depth', $this->Socket->config);
	}

/**
 * Test that requests fail when peer verification fails.
 *
 * @return void
 */
	public function testVerifyPeer() {
		$this->skipIf(!extension_loaded('openssl'), 'OpenSSL is not enabled cannot test SSL.');
		$socket = new HttpSocket();
		try {
<<<<<<< HEAD
			$result = $socket->get('https://typography.com');
			$this->markTestSkipped('Found valid certificate, was expecting invalid certificate.');
		} catch (SocketException $e) {
			$message = $e->getMessage();
=======
			$socket->get('https://typography.com');
			$this->markTestSkipped('Found valid certificate, was expecting invalid certificate.');
		} catch (SocketException $e) {
			$message = $e->getMessage();
			$this->skipIf(strpos($message, 'Invalid HTTP') !== false, 'Invalid HTTP Response received, skipping.');
>>>>>>> 0d486bda
			$this->assertContains('Peer certificate CN', $message);
			$this->assertContains('Failed to enable crypto', $message);
		}
	}
}<|MERGE_RESOLUTION|>--- conflicted
+++ resolved
@@ -254,10 +254,7 @@
 			'port' => 23,
 			'timeout' => 30,
 			'ssl_verify_peer' => true,
-<<<<<<< HEAD
-=======
 			'ssl_allow_self_signed' => false,
->>>>>>> 0d486bda
 			'ssl_verify_depth' => 5,
 			'ssl_verify_host' => true,
 			'request' => array(
@@ -286,10 +283,7 @@
 			'port' => 80,
 			'timeout' => 30,
 			'ssl_verify_peer' => true,
-<<<<<<< HEAD
-=======
 			'ssl_allow_self_signed' => false,
->>>>>>> 0d486bda
 			'ssl_verify_depth' => 5,
 			'ssl_verify_host' => true,
 			'request' => array(
@@ -328,10 +322,7 @@
 		$context = array(
 			'ssl' => array(
 				'verify_peer' => true,
-<<<<<<< HEAD
-=======
 				'allow_self_signed' => false,
->>>>>>> 0d486bda
 				'verify_depth' => 5,
 				'CN_match' => 'www.cakephp.org',
 				'cafile' => CAKE . 'Config' . DS . 'cacert.pem'
@@ -1743,17 +1734,11 @@
 		$this->Socket->reset();
 		$this->Socket->request('http://example.com');
 		$this->assertTrue($this->Socket->config['context']['ssl']['verify_peer']);
-<<<<<<< HEAD
-		$this->assertEquals(5, $this->Socket->config['context']['ssl']['verify_depth']);
-		$this->assertEquals('example.com', $this->Socket->config['context']['ssl']['CN_match']);
-		$this->assertArrayNotHasKey('ssl_verify_peer', $this->Socket->config);
-=======
 		$this->assertFalse($this->Socket->config['context']['ssl']['allow_self_signed']);
 		$this->assertEquals(5, $this->Socket->config['context']['ssl']['verify_depth']);
 		$this->assertEquals('example.com', $this->Socket->config['context']['ssl']['CN_match']);
 		$this->assertArrayNotHasKey('ssl_verify_peer', $this->Socket->config);
 		$this->assertArrayNotHasKey('ssl_allow_self_signed', $this->Socket->config);
->>>>>>> 0d486bda
 		$this->assertArrayNotHasKey('ssl_verify_host', $this->Socket->config);
 		$this->assertArrayNotHasKey('ssl_verify_depth', $this->Socket->config);
 	}
@@ -1767,18 +1752,11 @@
 		$this->skipIf(!extension_loaded('openssl'), 'OpenSSL is not enabled cannot test SSL.');
 		$socket = new HttpSocket();
 		try {
-<<<<<<< HEAD
-			$result = $socket->get('https://typography.com');
-			$this->markTestSkipped('Found valid certificate, was expecting invalid certificate.');
-		} catch (SocketException $e) {
-			$message = $e->getMessage();
-=======
 			$socket->get('https://typography.com');
 			$this->markTestSkipped('Found valid certificate, was expecting invalid certificate.');
 		} catch (SocketException $e) {
 			$message = $e->getMessage();
 			$this->skipIf(strpos($message, 'Invalid HTTP') !== false, 'Invalid HTTP Response received, skipping.');
->>>>>>> 0d486bda
 			$this->assertContains('Peer certificate CN', $message);
 			$this->assertContains('Failed to enable crypto', $message);
 		}
