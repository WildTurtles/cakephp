--- conflicted
+++ resolved
@@ -106,11 +106,7 @@
 		App::build(array(
 			'View' => array(CAKE . 'Test' . DS . 'test_app' . DS . 'View' . DS)
 		));
-<<<<<<< HEAD
-		$Request = new CakeRequest();
-=======
 		$Request = new CakeRequest(null, false);
->>>>>>> 0d486bda
 		$Request->params['named'] = array('page' => 2);
 		$Response = new CakeResponse();
 		$Controller = new Controller($Request, $Response);
@@ -130,13 +126,8 @@
 		$View->helpers = array('Paginator');
 		$output = $View->render('index');
 
-<<<<<<< HEAD
-		$expected = json_encode(array('user' => 'fake', 'list' => array('item1', 'item2'), 'paging' => array('page' => 2)));
-		$this->assertSame($expected, $output);
-=======
 		$expected = array('user' => 'fake', 'list' => array('item1', 'item2'), 'paging' => array('page' => 2));
 		$this->assertSame(json_encode($expected), $output);
->>>>>>> 0d486bda
 		$this->assertSame('application/json', $Response->type());
 
 		$View->request->query = array('jsonCallback' => 'jfunc');
