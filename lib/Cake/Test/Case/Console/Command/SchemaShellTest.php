<?php
/**
 * SchemaShellTest Test file
 *
 * PHP 5
 *
 * CakePHP : Rapid Development Framework (http://cakephp.org)
 * Copyright (c) Cake Software Foundation, Inc. (http://cakefoundation.org)
 *
 * Licensed under The MIT License
 * For full copyright and license information, please see the LICENSE.txt
 * Redistributions of files must retain the above copyright notice.
 *
 * @copyright     Copyright (c) Cake Software Foundation, Inc. (http://cakefoundation.org)
 * @link          http://cakephp.org CakePHP Project
 * @package       Cake.Test.Case.Console.Command
 * @since         CakePHP v 1.3
 * @license       http://www.opensource.org/licenses/mit-license.php MIT License
 */

App::uses('ShellDispatcher', 'Console');
App::uses('ConsoleOutput', 'Console');
App::uses('ConsoleInput', 'Console');
App::uses('Shell', 'Console');
App::uses('CakeSchema', 'Model');
App::uses('SchemaShell', 'Console/Command');

/**
 * Test for Schema database management
 *
 * @package       Cake.Test.Case.Console.Command
 */
class SchemaShellTestSchema extends CakeSchema {

/**
 * connection property
 *
 * @var string
 */
	public $connection = 'test';

/**
 * comments property
 *
 * @var array
 */
	public $comments = array(
		'id' => array('type' => 'integer', 'null' => false, 'default' => 0, 'key' => 'primary'),
		'post_id' => array('type' => 'integer', 'null' => false, 'default' => 0),
		'user_id' => array('type' => 'integer', 'null' => false),
		'title' => array('type' => 'string', 'null' => false, 'length' => 100),
		'comment' => array('type' => 'text', 'null' => false, 'default' => null),
		'published' => array('type' => 'string', 'null' => true, 'default' => 'N', 'length' => 1),
		'created' => array('type' => 'datetime', 'null' => true, 'default' => null),
		'updated' => array('type' => 'datetime', 'null' => true, 'default' => null),
		'indexes' => array('PRIMARY' => array('column' => 'id', 'unique' => true)),
	);

/**
 * posts property
 *
 * @var array
 */
	public $articles = array(
		'id' => array('type' => 'integer', 'null' => false, 'default' => 0, 'key' => 'primary'),
		'user_id' => array('type' => 'integer', 'null' => true, 'default' => ''),
		'title' => array('type' => 'string', 'null' => false, 'default' => 'Title'),
		'body' => array('type' => 'text', 'null' => true, 'default' => null),
		'summary' => array('type' => 'text', 'null' => true),
		'published' => array('type' => 'string', 'null' => true, 'default' => 'Y', 'length' => 1),
		'created' => array('type' => 'datetime', 'null' => true, 'default' => null),
		'updated' => array('type' => 'datetime', 'null' => true, 'default' => null),
		'indexes' => array('PRIMARY' => array('column' => 'id', 'unique' => true)),
	);

	public $newone = array(
		'id' => array('type' => 'integer', 'null' => false, 'default' => 0, 'key' => 'primary'),
		'testit' => array('type' => 'string', 'null' => false, 'default' => 'Title'),
		'created' => array('type' => 'datetime', 'null' => true, 'default' => null),
		'updated' => array('type' => 'datetime', 'null' => true, 'default' => null),
		'indexes' => array('PRIMARY' => array('column' => 'id', 'unique' => true)),
	);
}

/**
 * SchemaShellTest class
 *
 * @package       Cake.Test.Case.Console.Command
 */
class SchemaShellTest extends CakeTestCase {

/**
 * Fixtures
 *
 * @var array
 */
	public $fixtures = array(
		'core.article', 'core.user', 'core.post', 'core.auth_user', 'core.author',
		'core.comment', 'core.test_plugin_comment', 'core.aco', 'core.aro', 'core.aros_aco',
	);

/**
 * setUp method
 *
 * @return void
 */
	public function setUp() {
		parent::setUp();

		$out = $this->getMock('ConsoleOutput', array(), array(), '', false);
		$in = $this->getMock('ConsoleInput', array(), array(), '', false);
		$this->Shell = $this->getMock(
			'SchemaShell',
			array('in', 'out', 'hr', 'createFile', 'error', 'err', '_stop'),
			array($out, $out, $in)
		);
	}

/**
 * tearDown method
 *
 * @return void
 */
	public function tearDown() {
		parent::tearDown();
		if (!empty($this->file) && $this->file instanceof File) {
			$this->file->delete();
			unset($this->file);
		}
	}

/**
 * test startup method
 *
 * @return void
 */
	public function testStartup() {
		$this->Shell->startup();
		$this->assertTrue(isset($this->Shell->Schema));
		$this->assertTrue(is_a($this->Shell->Schema, 'CakeSchema'));
		$this->assertEquals(Inflector::camelize(Inflector::slug(APP_DIR)), $this->Shell->Schema->name);
		$this->assertEquals('schema.php', $this->Shell->Schema->file);

		$this->Shell->Schema = null;
		$this->Shell->params = array(
			'name' => 'TestSchema'
		);
		$this->Shell->startup();
		$this->assertEquals('TestSchema', $this->Shell->Schema->name);
		$this->assertEquals('test_schema.php', $this->Shell->Schema->file);
		$this->assertEquals('default', $this->Shell->Schema->connection);
		$this->assertEquals(APP . 'Config' . DS . 'Schema', $this->Shell->Schema->path);

		$this->Shell->Schema = null;
		$this->Shell->params = array(
			'file' => 'other_file.php',
			'connection' => 'test',
			'path' => '/test/path'
		);
		$this->Shell->startup();
		$this->assertEquals(Inflector::camelize(Inflector::slug(APP_DIR)), $this->Shell->Schema->name);
		$this->assertEquals('other_file.php', $this->Shell->Schema->file);
		$this->assertEquals('test', $this->Shell->Schema->connection);
		$this->assertEquals('/test/path', $this->Shell->Schema->path);
	}

/**
 * Test View - and that it dumps the schema file to stdout
 *
 * @return void
 */
	public function testView() {
		$this->Shell->startup();
		$this->Shell->Schema->path = APP . 'Config' . DS . 'Schema';
		$this->Shell->params['file'] = 'i18n.php';
		$this->Shell->expects($this->once())->method('_stop');
		$this->Shell->expects($this->once())->method('out');
		$this->Shell->view();
	}

/**
 * test that view() can find plugin schema files.
 *
 * @return void
 */
	public function testViewWithPlugins() {
		App::build(array(
			'Plugin' => array(CAKE . 'Test' . DS . 'test_app' . DS . 'Plugin' . DS)
		));
		CakePlugin::load('TestPlugin');
		$this->Shell->args = array('TestPlugin.schema');
		$this->Shell->startup();
		$this->Shell->expects($this->exactly(2))->method('_stop');
		$this->Shell->expects($this->atLeastOnce())->method('out');
		$this->Shell->view();

		$this->Shell->args = array();
		$this->Shell->params = array('plugin' => 'TestPlugin');
		$this->Shell->startup();
		$this->Shell->view();

		App::build();
		CakePlugin::unload();
	}

/**
 * test dump() with sql file generation
 *
 * @return void
 */
	public function testDumpWithFileWriting() {
		$this->Shell->params = array(
			'name' => 'i18n',
			'connection' => 'test',
			'write' => TMP . 'tests' . DS . 'i18n.sql'
		);
		$this->Shell->expects($this->once())->method('_stop');
		$this->Shell->startup();
		$this->Shell->dump();

		$this->file = new File(TMP . 'tests' . DS . 'i18n.sql');
		$contents = $this->file->read();
		$this->assertRegExp('/DROP TABLE/', $contents);
		$this->assertRegExp('/CREATE TABLE.*?i18n/', $contents);
		$this->assertRegExp('/id/', $contents);
		$this->assertRegExp('/model/', $contents);
		$this->assertRegExp('/field/', $contents);
		$this->assertRegExp('/locale/', $contents);
		$this->assertRegExp('/foreign_key/', $contents);
		$this->assertRegExp('/content/', $contents);
	}

/**
 * test that dump() can find and work with plugin schema files.
 *
 * @return void
 */
	public function testDumpFileWritingWithPlugins() {
		App::build(array(
			'Plugin' => array(CAKE . 'Test' . DS . 'test_app' . DS . 'Plugin' . DS)
		));
		CakePlugin::load('TestPlugin');
		$this->Shell->args = array('TestPlugin.TestPluginApp');
		$this->Shell->params = array(
			'connection' => 'test',
			'write' => TMP . 'tests' . DS . 'dump_test.sql'
		);
		$this->Shell->startup();
		$this->Shell->expects($this->once())->method('_stop');
		$this->Shell->dump();

		$this->file = new File(TMP . 'tests' . DS . 'dump_test.sql');
		$contents = $this->file->read();

		$this->assertRegExp('/CREATE TABLE.*?test_plugin_acos/', $contents);
		$this->assertRegExp('/id/', $contents);
		$this->assertRegExp('/model/', $contents);

		$this->file->delete();
		App::build();
		CakePlugin::unload();
	}

/**
 * test generate with snapshot generation
 *
 * @return void
 */
	public function testGenerateSnapshot() {
		$this->Shell->path = TMP;
		$this->Shell->params['file'] = 'schema.php';
		$this->Shell->params['force'] = false;
		$this->Shell->args = array('snapshot');
		$this->Shell->Schema = $this->getMock('CakeSchema');
		$this->Shell->Schema->expects($this->at(0))->method('read')->will($this->returnValue(array('schema data')));
		$this->Shell->Schema->expects($this->at(0))->method('write')->will($this->returnValue(true));

		$this->Shell->Schema->expects($this->at(1))->method('read');
		$this->Shell->Schema->expects($this->at(1))->method('write')->with(array('schema data', 'file' => 'schema_0.php'));

		$this->Shell->generate();
	}

/**
 * test generate without a snapshot.
 *
 * @return void
 */
	public function testGenerateNoOverwrite() {
		touch(TMP . 'schema.php');
		$this->Shell->params['file'] = 'schema.php';
		$this->Shell->params['force'] = false;
		$this->Shell->args = array();

		$this->Shell->expects($this->once())->method('in')->will($this->returnValue('q'));
		$this->Shell->Schema = $this->getMock('CakeSchema');
		$this->Shell->Schema->path = TMP;
		$this->Shell->Schema->expects($this->never())->method('read');

		$this->Shell->generate();
		unlink(TMP . 'schema.php');
	}

/**
 * test generate with overwriting of the schema files.
 *
 * @return void
 */
	public function testGenerateOverwrite() {
		touch(TMP . 'schema.php');
		$this->Shell->params['file'] = 'schema.php';
		$this->Shell->params['force'] = false;
		$this->Shell->args = array();

		$this->Shell->expects($this->once())->method('in')->will($this->returnValue('o'));

		$this->Shell->expects($this->at(2))->method('out')
			->with(new PHPUnit_Framework_Constraint_PCREMatch('/Schema file:\s[a-z\.]+\sgenerated/'));

		$this->Shell->Schema = $this->getMock('CakeSchema');
		$this->Shell->Schema->path = TMP;
		$this->Shell->Schema->expects($this->once())->method('read')->will($this->returnValue(array('schema data')));
		$this->Shell->Schema->expects($this->once())->method('write')->will($this->returnValue(true));

		$this->Shell->Schema->expects($this->once())->method('read');
		$this->Shell->Schema->expects($this->once())->method('write')
			->with(array('schema data', 'file' => 'schema.php'));

		$this->Shell->generate();
		unlink(TMP . 'schema.php');
	}

/**
 * test that generate() can read plugin dirs and generate schema files for the models
 * in a plugin.
 *
 * @return void
 */
	public function testGenerateWithPlugins() {
		App::build(array(
			'Plugin' => array(CAKE . 'Test' . DS . 'test_app' . DS . 'Plugin' . DS)
		), App::RESET);
		CakePlugin::load('TestPlugin');

		$this->db->cacheSources = false;
		$this->Shell->params = array(
			'plugin' => 'TestPlugin',
			'connection' => 'test',
			'force' => false
		);
		$this->Shell->startup();
		$this->Shell->Schema->path = TMP . 'tests' . DS;

		$this->Shell->generate();
		$this->file = new File(TMP . 'tests' . DS . 'schema.php');
		$contents = $this->file->read();

		$this->assertRegExp('/class TestPluginSchema/', $contents);
		$this->assertRegExp('/public \$posts/', $contents);
		$this->assertRegExp('/public \$auth_users/', $contents);
		$this->assertRegExp('/public \$authors/', $contents);
		$this->assertRegExp('/public \$test_plugin_comments/', $contents);
		$this->assertNotRegExp('/public \$users/', $contents);
		$this->assertNotRegExp('/public \$articles/', $contents);
		CakePlugin::unload();
	}

/**
 * test generate with specific models
 *
 * @return void
 */
	public function testGenerateModels() {
		App::build(array(
			'Plugin' => array(CAKE . 'Test' . DS . 'test_app' . DS . 'Plugin' . DS)
		), App::RESET);
		CakePlugin::load('TestPlugin');

		$this->db->cacheSources = false;
		$this->Shell->params = array(
			'plugin' => 'TestPlugin',
			'connection' => 'test',
			'models' => 'TestPluginComment',
			'force' => false,
			'overwrite' => true
		);
		$this->Shell->startup();
		$this->Shell->Schema->path = TMP . 'tests' . DS;

		$this->Shell->generate();
		$this->file = new File(TMP . 'tests' . DS . 'schema.php');
		$contents = $this->file->read();

		$this->assertRegExp('/class TestPluginSchema/', $contents);
		$this->assertRegExp('/public \$test_plugin_comments/', $contents);
		$this->assertNotRegExp('/public \$authors/', $contents);
		$this->assertNotRegExp('/public \$auth_users/', $contents);
		$this->assertNotRegExp('/public \$posts/', $contents);
		CakePlugin::unload();
	}

/**
<<<<<<< HEAD
=======
 * test generate with excluded tables
 *
 * @return void
 */
	public function testGenerateExclude() {
		Configure::write('Acl.database', 'test');
		$this->db->cacheSources = false;
		$this->Shell->params = array(
			'connection' => 'test',
			'force' => false,
			'models' => 'Aro, Aco, Permission',
			'overwrite' => true,
			'exclude' => 'acos, aros',
		);
		$this->Shell->startup();
		$this->Shell->Schema->path = TMP . 'tests' . DS;

		$this->Shell->generate();
		$this->file = new File(TMP . 'tests' . DS . 'schema.php');
		$contents = $this->file->read();

		$this->assertNotContains('public $acos = array(', $contents);
		$this->assertNotContains('public $aros = array(', $contents);
		$this->assertContains('public $aros_acos = array(', $contents);
	}

/**
>>>>>>> 0d486bda
 * Test schema run create with no table args.
 *
 * @return void
 */
	public function testCreateNoArgs() {
		$this->Shell->params = array(
			'connection' => 'test'
		);
		$this->Shell->args = array('i18n');
		$this->Shell->startup();
		$this->Shell->expects($this->any())->method('in')->will($this->returnValue('y'));
		$this->Shell->create();

		$db = ConnectionManager::getDataSource('test');

		$db->cacheSources = false;
		$sources = $db->listSources();
		$this->assertTrue(in_array($db->config['prefix'] . 'i18n', $sources));

		$schema = new i18nSchema();
		$db->execute($db->dropSchema($schema));
	}

/**
 * Test schema run create with no table args.
 *
 * @return void
 */
	public function testCreateWithTableArgs() {
		$db = ConnectionManager::getDataSource('test');
		$sources = $db->listSources();
		if (in_array('i18n', $sources)) {
			$this->markTestSkipped('i18n table already exists, cannot try to create it again.');
		}
		$this->Shell->params = array(
			'connection' => 'test',
			'name' => 'I18n',
			'path' => APP . 'Config' . DS . 'Schema'
		);
		$this->Shell->args = array('I18n', 'i18n');
		$this->Shell->startup();
		$this->Shell->expects($this->any())->method('in')->will($this->returnValue('y'));
		$this->Shell->create();

		$db = ConnectionManager::getDataSource('test');
		$db->cacheSources = false;
		$sources = $db->listSources();
		$this->assertTrue(in_array($db->config['prefix'] . 'i18n', $sources), 'i18n should be present.');

		$schema = new I18nSchema();
		$db->execute($db->dropSchema($schema, 'i18n'));
	}

/**
 * test run update with a table arg.
 *
 * @return void
 */
	public function testUpdateWithTable() {
		$this->Shell = $this->getMock(
			'SchemaShell',
			array('in', 'out', 'hr', 'createFile', 'error', 'err', '_stop', '_run'),
			array(&$this->Dispatcher)
		);

		$this->Shell->params = array(
			'connection' => 'test',
			'force' => true
		);
		$this->Shell->args = array('SchemaShellTest', 'articles');
		$this->Shell->startup();
		$this->Shell->expects($this->any())
			->method('in')
			->will($this->returnValue('y'));
		$this->Shell->expects($this->once())
			->method('_run')
			->with($this->arrayHasKey('articles'), 'update', $this->isInstanceOf('CakeSchema'));

		$this->Shell->update();
	}

/**
 * test run update with a table arg. and checks that a CREATE statement is issued
 * table creation
 * @return void
 */
	public function testUpdateWithTableCreate() {
		$this->Shell = $this->getMock(
			'SchemaShell',
			array('in', 'out', 'hr', 'createFile', 'error', 'err', '_stop', '_run'),
			array(&$this->Dispatcher)
		);

		$this->Shell->params = array(
			'connection' => 'test',
			'force' => true
		);
		$this->Shell->args = array('SchemaShellTest', 'newone');
		$this->Shell->startup();
		$this->Shell->expects($this->any())
			->method('in')
			->will($this->returnValue('y'));
		$r = $this->Shell->expects($this->once())
			->method('_run')
			->with($this->arrayHasKey('newone'), 'update', $this->isInstanceOf('CakeSchema'));

		$this->Shell->update();
	}

/**
 * test that the plugin param creates the correct path in the schema object.
 *
 * @return void
 */
	public function testPluginParam() {
		App::build(array(
			'Plugin' => array(CAKE . 'Test' . DS . 'test_app' . DS . 'Plugin' . DS)
		));
		CakePlugin::load('TestPlugin');
		$this->Shell->params = array(
			'plugin' => 'TestPlugin',
			'connection' => 'test'
		);
		$this->Shell->startup();
		$expected = CAKE . 'Test' . DS . 'test_app' . DS . 'Plugin' . DS . 'TestPlugin' . DS . 'Config' . DS . 'Schema';
		$this->assertEquals($expected, $this->Shell->Schema->path);
		CakePlugin::unload();
	}

/**
 * test that underscored names also result in CamelCased class names
 *
 * @return void
 */
	public function testName() {
		App::build(array(
			'Plugin' => array(CAKE . 'Test' . DS . 'test_app' . DS . 'Plugin' . DS)
		));
		CakePlugin::load('TestPlugin');
		$this->Shell->params = array(
			'plugin' => 'TestPlugin',
			'connection' => 'test',
			'name' => 'custom_name',
			'force' => false,
			'overwrite' => true,
		);
		$this->Shell->startup();
		if (file_exists($this->Shell->Schema->path . DS . 'custom_name.php')) {
			unlink($this->Shell->Schema->path . DS . 'custom_name.php');
		}
		$this->Shell->generate();

		$contents = file_get_contents($this->Shell->Schema->path . DS . 'custom_name.php');
		$this->assertRegExp('/class CustomNameSchema/', $contents);
		unlink($this->Shell->Schema->path . DS . 'custom_name.php');
		CakePlugin::unload();
	}

/**
 * test that using Plugin.name with write.
 *
 * @return void
 */
	public function testPluginDotSyntaxWithCreate() {
		App::build(array(
			'Plugin' => array(CAKE . 'Test' . DS . 'test_app' . DS . 'Plugin' . DS)
		));
		CakePlugin::load('TestPlugin');
		$this->Shell->params = array(
			'connection' => 'test'
		);
		$this->Shell->args = array('TestPlugin.TestPluginApp');
		$this->Shell->startup();
		$this->Shell->expects($this->any())->method('in')->will($this->returnValue('y'));
		$this->Shell->create();

		$db = ConnectionManager::getDataSource('test');
		$sources = $db->listSources();
		$this->assertTrue(in_array($db->config['prefix'] . 'test_plugin_acos', $sources));

		$schema = new TestPluginAppSchema();
		$db->execute($db->dropSchema($schema, 'test_plugin_acos'));
		CakePlugin::unload();
	}
}<|MERGE_RESOLUTION|>--- conflicted
+++ resolved
@@ -400,8 +400,6 @@
 	}
 
 /**
-<<<<<<< HEAD
-=======
  * test generate with excluded tables
  *
  * @return void
@@ -429,7 +427,6 @@
 	}
 
 /**
->>>>>>> 0d486bda
  * Test schema run create with no table args.
  *
  * @return void
