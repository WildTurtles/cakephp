--- conflicted
+++ resolved
@@ -492,11 +492,7 @@
 		$ExceptionRenderer->controller->response->expects($this->at(1))->method('_sendHeader')->with('Allow', 'POST, DELETE');
 		ob_start();
 		$ExceptionRenderer->render();
-<<<<<<< HEAD
-		$result = ob_get_clean();
-=======
 		ob_get_clean();
->>>>>>> 0d486bda
 	}
 
 /**
