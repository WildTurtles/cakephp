--- conflicted
+++ resolved
@@ -342,22 +342,6 @@
 			'id' => array(
 				'type' => 'integer',
 				'null' => false,
-<<<<<<< HEAD
-				'default' => 0,
-				'key' => 'primary'
-			),
-			'float_field' => array(
-				'type' => 'float',
-				'length' => '5,2',
-				'null' => false,
-				'default' => null
-			),
-			'huge_int' => array(
-				'type' => 'bigint',
-				'length' => '20',
-				'null' => true,
-				'default' => null
-=======
 				'default' => '',
 				'length' => 11,
 				'key' => 'primary',
@@ -373,22 +357,15 @@
 				'null' => true,
 				'default' => null,
 				'length' => 20,
->>>>>>> 0d486bda
 			),
 			'bool' => array(
 				'type' => 'boolean',
 				'null' => false,
-<<<<<<< HEAD
-				'default' => false
-			),
-		);
-=======
 				'default' => '0',
 				'length' => null
 			),
 		);
 		$this->assertSame($expected, $result);
->>>>>>> 0d486bda
 	}
 
 /**
