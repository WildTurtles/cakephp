--- conflicted
+++ resolved
@@ -15,14 +15,8 @@
  */
 namespace Cake\Log\Engine;
 
-<<<<<<< HEAD
 use Cake\Log\Engine\BaseLog;
 use Cake\Utility\Hash;
-=======
-App::uses('BaseLog', 'Log/Engine');
-App::uses('Hash', 'Utility');
-App::uses('CakeNumber', 'Utility');
->>>>>>> d1c88ebf
 
 /**
  * File Storage stream for Logging. Writes logs to different files
@@ -55,27 +49,13 @@
 	protected $_path = null;
 
 /**
-<<<<<<< HEAD
  * The name of the file to save logs into.
-=======
- * Log file name
->>>>>>> d1c88ebf
  *
  * @var string
  */
 	protected $_file = null;
 
 /**
-<<<<<<< HEAD
-=======
- * Max file size, used for log file rotation.
- *
- * @var integer
- */
-	protected $_size = null;
-
-/**
->>>>>>> d1c88ebf
  * Constructs a new File Logger.
  *
  * Config
@@ -96,20 +76,6 @@
 	public function __construct($config = array()) {
 		$config = Hash::merge($this->_defaults, $config);
 		parent::__construct($config);
-<<<<<<< HEAD
-		$config = Hash::merge(array(
-			'path' => LOGS,
-			'file' => null,
-			'levels' => null,
-			'scopes' => array(),
-			), $this->_config);
-		$config = $this->config($config);
-
-		$this->_path = $config['path'];
-		$this->_file = $config['file'];
-		if (!empty($this->_file) && !preg_match('/\.log$/', $this->_file)) {
-			$this->_file .= '.log';
-=======
 	}
 
 /**
@@ -136,7 +102,6 @@
 			} else {
 				$this->_size = CakeNumber::fromReadableSize($config['size']);
 			}
->>>>>>> d1c88ebf
 		}
 
 		return $this->_config;
