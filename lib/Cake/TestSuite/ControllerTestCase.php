--- conflicted
+++ resolved
@@ -185,13 +185,13 @@
  * @param string $name The name of the function
  * @param array $arguments Array of arguments
  * @return the return of _testAction
- * @throws BadMethodCallException when you call methods that don't exist.
+ * @throws Cake\Error\BadMethodCallException when you call methods that don't exist.
  */
 	public function __call($name, $arguments) {
 		if ($name == 'testAction') {
 			return call_user_func_array(array($this, '_testAction'), $arguments);
 		}
-		throw new BadMethodCallException("Method '{$name}' does not exist.");
+		throw new Error\BadMethodCallException("Method '{$name}' does not exist.");
 	}
 
 /**
@@ -257,17 +257,9 @@
 
 		$Dispatch = new ControllerTestDispatcher();
 		$Dispatch->loadRoutes = $this->loadRoutes;
-<<<<<<< HEAD
 		$Dispatch->parseParams(new Event('ControllerTestCase', $Dispatch, array('request' => $request)));
-
-		if (!isset($request->params['controller'])) {
-			// TODO fix this somehow.
-			// $this->headers = Router::currentRoute()->response->header();
-=======
-		$Dispatch->parseParams(new CakeEvent('ControllerTestCase', $Dispatch, array('request' => $request)));
 		if (!isset($request->params['controller']) && Router::currentRoute()) {
 			$this->headers = Router::currentRoute()->response->header();
->>>>>>> 973670ca
 			return;
 		}
 		if ($this->__dirtyController) {
