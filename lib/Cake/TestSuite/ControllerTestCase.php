<?php
/**
 * ControllerTestCase file
 *
 * PHP 5
 *
 * CakePHP(tm) Tests <http://book.cakephp.org/2.0/en/development/testing.html>
 * Copyright (c) Cake Software Foundation, Inc. (http://cakefoundation.org)
 *
 * Licensed under The MIT License
 * For full copyright and license information, please see the LICENSE.txt
 * Redistributions of files must retain the above copyright notice
 *
 * @copyright     Copyright (c) Cake Software Foundation, Inc. (http://cakefoundation.org)
 * @link          http://book.cakephp.org/2.0/en/development/testing.html CakePHP(tm) Tests
 * @package       Cake.TestSuite
 * @since         CakePHP(tm) v 2.0
 * @license       http://www.opensource.org/licenses/mit-license.php MIT License
 */
namespace Cake\TestSuite;

use Cake\Core\App;
use Cake\Error;
use Cake\Event\Event;
use Cake\Routing\Dispatcher;
use Cake\Routing\Router;
use Cake\Utility\ClassRegistry;
use Cake\Utility\Inflector;
use Cake\View\Helper;

/**
 * ControllerTestDispatcher class
 *
 * @package       Cake.TestSuite
 */
class ControllerTestDispatcher extends Dispatcher {

/**
 * The controller to use in the dispatch process
 *
 * @var Controller
 */
	public $testController = null;

/**
 * Use custom routes during tests
 *
 * @var boolean
 */
	public $loadRoutes = true;

/**
 * Returns the test controller
 *
 * @return Controller
 */
	protected function _getController($request, $response) {
		if ($this->testController === null) {
			$this->testController = parent::_getController($request, $response);
		}
		$default = array('InterceptContent' => array('className' => 'Cake\TestSuite\InterceptContentHelper'));
		$this->testController->helpers = array_merge($default, $this->testController->helpers);
		$this->testController->setRequest($request);
		$this->testController->response = $this->response;
		foreach ($this->testController->Components->loaded() as $component) {
			$object = $this->testController->Components->{$component};
			if (isset($object->response)) {
				$object->response = $response;
			}
			if (isset($object->request)) {
				$object->request = $request;
			}
		}
		return $this->testController;
	}

/**
 * Loads routes and resets if the test case dictates it should
 *
 * @return void
 */
	protected function _loadRoutes() {
		parent::_loadRoutes();
		if (!$this->loadRoutes) {
			Router::reload();
		}
	}

}

/**
 * InterceptContentHelper class
 *
 * @package       Cake.TestSuite
 */
class InterceptContentHelper extends Helper {

/**
 * Intercepts and stores the contents of the view before the layout is rendered
 *
 * @param string $viewFile The view file
 */
	public function afterRender($viewFile) {
		$this->_View->assign('__view_no_layout__', $this->_View->fetch('content'));
		$this->_View->Helpers->unload('InterceptContent');
	}

}

/**
 * ControllerTestCase class
 *
 * @package       Cake.TestSuite
 */
abstract class ControllerTestCase extends TestCase {

/**
 * The controller to test in testAction
 *
 * @var Controller
 */
	public $controller = null;

/**
 * Automatically mock controllers that aren't mocked
 *
 * @var boolean
 */
	public $autoMock = true;

/**
 * Use custom routes during tests
 *
 * @var boolean
 */
	public $loadRoutes = true;

/**
 * The resulting view vars of the last testAction call
 *
 * @var array
 */
	public $vars = null;

/**
 * The resulting rendered view of the last testAction call
 *
 * @var string
 */
	public $view = null;

/**
 * The resulting rendered layout+view of the last testAction call
 *
 * @var string
 */
	public $contents = null;

/**
 * The returned result of the dispatch (requestAction), if any
 *
 * @var string
 */
	public $result = null;

/**
 * The headers that would have been sent by the action
 *
 * @var string
 */
	public $headers = null;

/**
 * Flag for checking if the controller instance is dirty.
 * Once a test has been run on a controller it should be rebuilt
 * to clean up properties.
 *
 * @var boolean
 */
	protected $_dirtyController = false;

/**
 * Used to enable calling ControllerTestCase::testAction() without the testing
 * framework thinking that it's a test case
 *
 * @param string $name The name of the function
 * @param array $arguments Array of arguments
 * @return the return of _testAction
 * @throws Cake\Error\BadMethodCallException when you call methods that don't exist.
 */
	public function __call($name, $arguments) {
		if ($name === 'testAction') {
			return call_user_func_array(array($this, '_testAction'), $arguments);
		}
		throw new Error\BadMethodCallException("Method '{$name}' does not exist.");
	}

/**
 * Lets you do functional tests of a controller action.
 *
 * ### Options:
 *
 * - `data` The data to use for POST or PUT requests. If `method` is GET
 *   and `query` is empty, the data key will be used as GET parameters. By setting
 *   `data to a string you can simulate XML or JSON payloads allowing you to test
 *   REST webservices.
 * - `query` The query string parameters to set.
 * - `cookies` The cookie data to use for the request.
 * - `method` POST or GET. Defaults to POST.
 * - `return` Specify the return type you want. Choose from:
 *     - `vars` Get the set view variables.
 *     - `view` Get the rendered view, without a layout.
 *     - `contents` Get the rendered view including the layout.
 *     - `result` Get the return value of the controller action. Useful
 *       for testing requestAction methods.
 *
 * @param string $url The url to test
 * @param array $options See options
 * @return mixed
 */
	protected function _testAction($url = '', $options = array()) {
		$this->vars = $this->result = $this->view = $this->contents = $this->headers = null;

		$options = array_merge(array(
			'query' => array(),
			'data' => array(),
			'cookies' => array(),
			'method' => 'POST',
			'return' => 'result'
		), $options);

		$method = strtoupper($options['method']);
		$_SERVER['REQUEST_METHOD'] = $method;

		if ($method === 'GET' && is_array($options['data']) && empty($options['query'])) {
			$options['query'] = $options['data'];
			$options['data'] = array();
		}
		$requestData = array(
			'url' => $url,
			'cookies' => $options['cookies'],
			'query' => $options['query'],
		);
		if (is_array($options['data'])) {
			$requestData['post'] = $options['data'];
		}

		$request = $this->getMock(
			'Cake\Network\Request',
			array('_readInput'),
			array($requestData)
		);

		if (is_string($options['data'])) {
			$request->expects($this->any())
				->method('_readInput')
				->will($this->returnValue($options['data']));
		}

		$Dispatch = new ControllerTestDispatcher();
		$Dispatch->loadRoutes = $this->loadRoutes;
		$Dispatch->parseParams(new Event('ControllerTestCase', $Dispatch, array('request' => $request)));
		if (!isset($request->params['controller']) && Router::getRequest()) {
			$this->headers = Router::getRequest()->response->header();
			return;
		}
		if ($this->_dirtyController) {
			$this->controller = null;
		}

		$plugin = empty($request->params['plugin']) ? '' : Inflector::camelize($request->params['plugin']) . '.';
		if ($this->controller === null && $this->autoMock) {
			$this->generate($plugin . Inflector::camelize($request->params['controller']));
		}
		$params = array();
		if ($options['return'] === 'result') {
			$params['return'] = 1;
			$params['bare'] = 1;
			$params['requested'] = 1;
		}
		$Dispatch->testController = $this->controller;
		$Dispatch->response = $this->getMock('Cake\Network\Response', array('send'));
		$this->result = $Dispatch->dispatch($request, $Dispatch->response, $params);
		$this->controller = $Dispatch->testController;
		$this->vars = $this->controller->viewVars;
		$this->contents = $this->controller->response->body();
		if (isset($this->controller->View)) {
			$this->view = $this->controller->View->fetch('__view_no_layout__');
		}
		$this->_dirtyController = true;
		$this->headers = $Dispatch->response->header();

		return $this->{$options['return']};
	}

/**
 * Generates a mocked controller and mocks any classes passed to `$mocks`. By
 * default, `_stop()` is stubbed as is sending the response headers, so to not
 * interfere with testing.
 *
 * ### Mocks:
 *
 * - `methods` Methods to mock on the controller. `_stop()` is mocked by default
 * - `models` Models to mock. Models are added to the ClassRegistry so they any
 *   time they are instantiated the mock will be created. Pass as key value pairs
 *   with the value being specific methods on the model to mock. If `true` or
 *   no value is passed, the entire model will be mocked.
 * - `components` Components to mock. Components are only mocked on this controller
 *   and not within each other (i.e., components on components)
 *
 * @param string $controller Controller name
 * @param array $mocks List of classes and methods to mock
 * @return Controller Mocked controller
 * @throws Cake\Error\MissingControllerException When controllers could not be created.
 * @throws Cake\Error\MissingComponentException When components could not be created.
 */
	public function generate($controller, $mocks = array()) {
		$classname = App::classname($controller, 'Controller', 'Controller');
		if (!$classname) {
			list($plugin, $controller) = pluginSplit($controller);
			throw new Error\MissingControllerException(array(
				'class' => $controller . 'Controller',
				'plugin' => $plugin
			));
		}
		ClassRegistry::flush();

		$mocks = array_merge_recursive(array(
			'methods' => array('_stop'),
			'models' => array(),
			'components' => array()
		), (array)$mocks);

<<<<<<< HEAD
		$request = $this->getMock('Cake\Network\Request');
		$response = $this->getMock('Cake\Network\Response', array('_sendHeader'));
		$controller = $this->getMock(
			$classname,
			$mocks['methods'],
			array($request, $response)
		);
		list(, $controllerName) = namespaceSplit($classname);
		$controller->name = substr($controllerName, 0, -10);
=======
		list($plugin, $name) = pluginSplit($controller);
		$controllerObj = $this->getMock($name . 'Controller', $mocks['methods'], array(), '', false);
		$controllerObj->name = $name;
		$request = $this->getMock('CakeRequest');
		$response = $this->getMock('CakeResponse', array('_sendHeader'));
		$controllerObj->__construct($request, $response);
		$controllerObj->Components->setController($controllerObj);
>>>>>>> 38b050a7

		$config = ClassRegistry::config('Model');
		foreach ($mocks['models'] as $model => $methods) {
			if (is_string($methods)) {
				$model = $methods;
				$methods = true;
			}
			if ($methods === true) {
				$methods = array();
			}
			$this->getMockForModel($model, $methods, $config);
		}

		foreach ($mocks['components'] as $component => $methods) {
			if (is_string($methods)) {
				$component = $methods;
				$methods = true;
			}
			if ($methods === true) {
				$methods = array();
			}
			$componentClass = App::classname($component, 'Controller/Component', 'Component');
			list(, $name) = pluginSplit($component, true);
			if (!$componentClass) {
				throw new Error\MissingComponentException(array(
					'class' => $name . 'Component'
				));
			}
			$component = $this->getMock($componentClass, $methods, array($controller->Components));
			$controller->Components->set($name, $component);
			$controller->Components->enable($name);
		}

		$controller->constructClasses();
		$this->_dirtyController = false;

		$this->controller = $controller;
		return $this->controller;
	}

}<|MERGE_RESOLUTION|>--- conflicted
+++ resolved
@@ -331,7 +331,6 @@
 			'components' => array()
 		), (array)$mocks);
 
-<<<<<<< HEAD
 		$request = $this->getMock('Cake\Network\Request');
 		$response = $this->getMock('Cake\Network\Response', array('_sendHeader'));
 		$controller = $this->getMock(
@@ -341,15 +340,7 @@
 		);
 		list(, $controllerName) = namespaceSplit($classname);
 		$controller->name = substr($controllerName, 0, -10);
-=======
-		list($plugin, $name) = pluginSplit($controller);
-		$controllerObj = $this->getMock($name . 'Controller', $mocks['methods'], array(), '', false);
-		$controllerObj->name = $name;
-		$request = $this->getMock('CakeRequest');
-		$response = $this->getMock('CakeResponse', array('_sendHeader'));
-		$controllerObj->__construct($request, $response);
-		$controllerObj->Components->setController($controllerObj);
->>>>>>> 38b050a7
+		$controller->Components->setController($controllerObj);
 
 		$config = ClassRegistry::config('Model');
 		foreach ($mocks['models'] as $model => $methods) {
