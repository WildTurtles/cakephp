<?php
/**
 * Exception Renderer
 *
 * Provides Exception rendering features. Which allow exceptions to be rendered
 * as HTML pages.
 *
 * PHP 5
 *
 * CakePHP(tm) : Rapid Development Framework (http://cakephp.org)
 * Copyright 2005-2012, Cake Software Foundation, Inc. (http://cakefoundation.org)
 *
 * Licensed under The MIT License
 * Redistributions of files must retain the above copyright notice.
 *
 * @copyright     Copyright 2005-2012, Cake Software Foundation, Inc. (http://cakefoundation.org)
 * @link          http://cakephp.org CakePHP(tm) Project
 * @package       Cake.Error
 * @since         CakePHP(tm) v 2.0
 * @license       MIT License (http://www.opensource.org/licenses/mit-license.php)
 */
namespace Cake\Error;

use Cake\Controller\Controller;
use Cake\Controller\ErrorController;
use Cake\Core\Configure;
use Cake\Error;
use Cake\Network\Request;
use Cake\Network\Response;
use Cake\Routing\Router;
use Cake\Utility\Inflector;
use Cake\Utility\Sanitize;
use Cake\View\View;

/**
 * Exception Renderer.
 *
 * Captures and handles all unhandled exceptions. Displays helpful framework errors when debug > 1.
<<<<<<< HEAD
 * When debug < 1 a Cake\Error\Exception will render 404 or  500 errors.  If an uncaught exception is thrown
=======
 * When debug < 1 a CakeException will render 404 or  500 errors. If an uncaught exception is thrown
>>>>>>> 9c29fab4
 * and it is a type that ExceptionHandler does not know about it will be treated as a 500 error.
 *
 * ### Implementing application specific exception rendering
 *
 * You can implement application specific exception handling in one of a few ways:
 *
 * - Create a AppController::appError();
 * - Create a subclass of ExceptionRenderer and configure it to be the `Exception.renderer`
 *
 * #### Using AppController::appError();
 *
 * This controller method is called instead of the default exception handling. It receives the
 * thrown exception as its only argument. You should implement your error handling in that method.
 *
 * #### Using a subclass of ExceptionRenderer
 *
 * Using a subclass of ExceptionRenderer gives you full control over how Exceptions are rendered, you
 * can configure your class in your App/Config/error.php, with `Configure::write('Exception.renderer', 'MyClass');`
 * You should place any custom exception renderers in `app/Lib/Error`.
 *
 * @package       Cake.Error
 */
class ExceptionRenderer {

/**
 * Controller instance.
 *
 * @var Controller
 */
	public $controller = null;

/**
 * template to render for Cake\Error\Exception
 *
 * @var string
 */
	public $template = '';

/**
 * The method corresponding to the Exception this object is for.
 *
 * @var string
 */
	public $method = '';

/**
 * The exception being handled.
 *
 * @var Exception
 */
	public $error = null;

/**
 * Creates the controller to perform rendering on the error response.
 * If the error is a Cake\Error\Exception it will be converted to either a 400 or a 500
 * code error depending on the code used to construct the error.
 *
 * @param \Exception $exception Exception
 * @return mixed Return void or value returned by controller's `appError()` function
 */
	public function __construct(\Exception $exception) {
		$this->controller = $this->_getController($exception);

		if (method_exists($this->controller, 'apperror')) {
			return $this->controller->appError($exception);
		}
		list(, $baseClass) = namespaceSplit(get_class($exception));
		$baseClass = substr($baseClass, 0, -9);
		$method = $template = Inflector::variable($baseClass);
		$code = $exception->getCode();

		$methodExists = method_exists($this, $method);

		if ($exception instanceof Exception && !$methodExists) {
			$method = '_cakeError';
			if (empty($template) || $template == 'internalError') {
				$template = 'error500';
			}
		} elseif ($exception instanceof \PDOException) {
			$method = 'pdoError';
			$template = 'pdo_error';
			$code = 500;
		} elseif (!$methodExists) {
			$method = 'error500';
			if ($code >= 400 && $code < 500) {
				$method = 'error400';
			}
		}

		$isNotDebug = !Configure::read('debug');
		if ($isNotDebug && $method == '_cakeError') {
			$method = 'error400';
		}
		if ($isNotDebug && $code == 500) {
			$method = 'error500';
		}
		$this->template = $template;
		$this->method = $method;
		$this->error = $exception;
	}

/**
 * Get the controller instance to handle the exception.
 * Override this method in subclasses to customize the controller used.
 * This method returns the built in `ErrorController` normally, or if an error is repeated
 * a bare controller will be used.
 *
 * @param Exception $exception The exception to get a controller for.
 * @return Controller
 */
	protected function _getController($exception) {
		if (!$request = Router::getRequest(true)) {
			$request = Request::createFromGlobals();
		}
		$response = new Response();

		if (method_exists($exception, 'responseHeader')) {
			$response->header($exception->responseHeader());
		}

		try {
			$controller = new ErrorController($request, $response);
			$controller->startupProcess();
		} catch (\Exception $e) {
			if (!empty($controller) && $controller->Components->enabled('RequestHandler')) {
				$controller->RequestHandler->startup($controller);
			}
		}
		if (empty($controller)) {
			$controller = new Controller($request, $response);
			$controller->viewPath = 'Errors';
		}
		return $controller;
	}

/**
 * Renders the response for the exception.
 *
 * @return void
 */
	public function render() {
		if ($this->method) {
			call_user_func_array(array($this, $this->method), array($this->error));
		}
	}

/**
 * Generic handler for the internal framework errors CakePHP can generate.
 *
 * @param Cake\Error\Exception $error
 * @return void
 */
	protected function _cakeError(Exception $error) {
		$url = $this->controller->request->here();
		$code = ($error->getCode() >= 400 && $error->getCode() < 506) ? $error->getCode() : 500;
		$this->controller->response->statusCode($code);
		$this->controller->set(array(
			'code' => $code,
			'url' => h($url),
			'name' => h($error->getMessage()),
			'error' => $error,
			'_serialize' => array('code', 'url', 'name')
		));
		$this->controller->set($error->getAttributes());
		$this->_outputMessage($this->template);
	}

/**
 * Convenience method to display a 400 series page.
 *
 * @param Exception $error
 * @return void
 */
	public function error400($error) {
		$message = $error->getMessage();
		if (!Configure::read('debug') && $error instanceof Exception) {
			$message = __d('cake', 'Not Found');
		}
		$url = $this->controller->request->here();
		$this->controller->response->statusCode($error->getCode());
		$this->controller->set(array(
			'name' => h($message),
			'url' => h($url),
			'error' => $error,
			'_serialize' => array('name', 'url')
		));
		$this->_outputMessage('error400');
	}

/**
 * Convenience method to display a 500 page.
 *
 * @param \Exception $error
 * @return void
 */
	public function error500($error) {
		$message = $error->getMessage();
		if (!Configure::read('debug')) {
			$message = __d('cake', 'An Internal Error Has Occurred.');
		}
		$url = $this->controller->request->here();
		$code = ($error->getCode() > 500 && $error->getCode() < 506) ? $error->getCode() : 500;
		$this->controller->response->statusCode($code);
		$this->controller->set(array(
			'name' => h($message),
			'message' => h($url),
			'error' => $error,
			'_serialize' => array('name', 'message')
		));
		$this->_outputMessage('error500');
	}

/**
 * Convenience method to display a PDOException.
 *
 * @param \PDOException $error
 * @return void
 */
	public function pdoError(\PDOException $error) {
		$url = $this->controller->request->here();
		$code = 500;
		$this->controller->response->statusCode($code);
		$this->controller->set(array(
			'code' => $code,
			'url' => h($url),
			'name' => h($error->getMessage()),
			'error' => $error,
			'_serialize' => array('code', 'url', 'name', 'error')
		));
		$this->_outputMessage($this->template);
	}

/**
 * Generate the response using the controller object.
 *
 * @param string $template The template to render.
 * @return void
 */
	protected function _outputMessage($template) {
		try {
			$this->controller->render($template);
			$this->controller->afterFilter();
			$this->controller->response->send();
<<<<<<< HEAD
		} catch (Error\MissingViewException $e) {
			try {
				$this->_outputMessage('error500');
			} catch (\Exception $e) {
=======
		} catch (MissingViewException $e) {
			$attributes = $e->getAttributes();
			if (isset($attributes['file']) && strpos($attributes['file'], 'error500') !== false) {
>>>>>>> 9c29fab4
				$this->_outputMessageSafe('error500');
			} else {
				$this->_outputMessage('error500');
			}
		} catch (\Exception $e) {
			$this->_outputMessageSafe('error500');
		}
	}

/**
 * A safer way to render error messages, replaces all helpers, with basics
 * and doesn't call component methods.
 *
 * @param string $template The template to render
 * @return void
 */
	protected function _outputMessageSafe($template) {
		$this->controller->layoutPath = null;
		$this->controller->subDir = null;
		$this->controller->viewPath = 'Errors/';
		$this->controller->layout = 'error';
		$this->controller->helpers = array('Form', 'Html', 'Session');

		$view = new View($this->controller);
		$this->controller->response->body($view->render($template, 'error'));
		$this->controller->response->type('html');
		$this->controller->response->send();
	}

}<|MERGE_RESOLUTION|>--- conflicted
+++ resolved
@@ -36,11 +36,7 @@
  * Exception Renderer.
  *
  * Captures and handles all unhandled exceptions. Displays helpful framework errors when debug > 1.
-<<<<<<< HEAD
- * When debug < 1 a Cake\Error\Exception will render 404 or  500 errors.  If an uncaught exception is thrown
-=======
- * When debug < 1 a CakeException will render 404 or  500 errors. If an uncaught exception is thrown
->>>>>>> 9c29fab4
+ * When debug < 1 a CakeException will render 404 or 500 errors. If an uncaught exception is thrown
  * and it is a type that ExceptionHandler does not know about it will be treated as a 500 error.
  *
  * ### Implementing application specific exception rendering
@@ -284,16 +280,9 @@
 			$this->controller->render($template);
 			$this->controller->afterFilter();
 			$this->controller->response->send();
-<<<<<<< HEAD
 		} catch (Error\MissingViewException $e) {
-			try {
-				$this->_outputMessage('error500');
-			} catch (\Exception $e) {
-=======
-		} catch (MissingViewException $e) {
 			$attributes = $e->getAttributes();
 			if (isset($attributes['file']) && strpos($attributes['file'], 'error500') !== false) {
->>>>>>> 9c29fab4
 				$this->_outputMessageSafe('error500');
 			} else {
 				$this->_outputMessage('error500');
