<?php
/**
 * CakePHP(tm) : Rapid Development Framework (http://cakephp.org)
 * Copyright 2005-2012, Cake Software Foundation, Inc. (http://cakefoundation.org)
 *
 * Licensed under The MIT License
 * Redistributions of files must retain the above copyright notice.
 *
 * @copyright     Copyright 2005-2012, Cake Software Foundation, Inc. (http://cakefoundation.org)
 * @link          http://cakephp.org CakePHP(tm) Project
 * @since         CakePHP(tm) v 1.2.0.5012
 * @license       MIT License (http://www.opensource.org/licenses/mit-license.php)
 */
namespace Cake\Console\Command;
use Cake\Console\Shell;
use Cake\Core\Plugin;
use Cake\Routing\Dispatcher;
use Cake\Routing\Router;

/**
 * Provides a very basic 'interactive' console for CakePHP apps.
 *
 * @package       Cake.Console.Command
 */
class ConsoleShell extends Shell {

/**
 * Available binding types
 *
 * @var array
 */
	public $associations = array('hasOne', 'hasMany', 'belongsTo', 'hasAndBelongsToMany');

/**
 * Chars that describe invalid commands
 *
 * @var array
 */
	public $badCommandChars = array('$', ';');

/**
 * Available models
 *
 * @var array
 */
	public $models = array();

/**
 * Override startup of the Shell
 *
 * @return void
 */
	public function startup() {
		$this->Dispatcher = new Dispatcher();
		$this->models = App::objects('Model');

		foreach ($this->models as $model) {
			$class = $model;
			$this->models[$model] = $class;
			$this->{$class} = new $class();
		}
		$this->out(__d('cake_console', 'Model classes:'));
		$this->hr();

		foreach ($this->models as $model) {
			$this->out(" - {$model}");
		}

		if (!$this->_loadRoutes()) {
			$message = __d(
				'cake_console',
				'There was an error loading the routes config. Please check that the file exists and contains no errors.'
			);
			$this->err($message);
		}
	}

	public function getOptionParser() {
		$description = array(
			'The interactive console is a tool for testing parts of your',
			'app before you write code.',
			'',
			'See below for a list of supported commands.'
		);

		$epilog = array(
			'<info>Model testing</info>',
			'',
			'To test model results, use the name of your model without a leading $',
			'e.g. Foo->find("all")',
			"",
			'To dynamically set associations, you can do the following:',
			'',
			"\tModelA bind <association> ModelB",
			'',
			"where the supported associations are hasOne, hasMany, belongsTo, hasAndBelongsToMany",
			"",
			'To dynamically remove associations, you can do the following:',
			'',
			"\t ModelA unbind <association> ModelB",
			'',
			"where the supported associations are the same as above",
			"",
			"To save a new field in a model, you can do the following:",
			'',
			"\tModelA->save(array('foo' => 'bar', 'baz' => 0))",
			'',
			"where you are passing a hash of data to be saved in the format",
			"of field => value pairs",
			"",
			"To get column information for a model, use the following:",
			'',
			"\tModelA columns",
			'',
			"which returns a list of columns and their type",
			"",
			'<info>Route testing</info>',
			"",
			'To test URLs against your app\'s route configuration, type:',
			"",
			"\tRoute <url>",
			"",
			"where url is the path to your your action plus any query parameters,",
			"minus the application's base path.  For example:",
			"",
			"\tRoute /posts/view/1",
			"",
			"will return something like the following:",
			"",
			"\tarray(",
			"\t  [...]",
			"\t  'controller' => 'posts',",
			"\t  'action' => 'view',",
			"\t  [...]",
			"\t)",
			"",
			'Alternatively, you can use simple array syntax to test reverse',
			'To reload your routes config (Config/routes.php), do the following:',
			"",
			"\tRoutes reload",
			"",
			'To show all connected routes, do the following:',
			'',
			"\tRoutes show",
		);
		return parent::getOptionParser()
			->description($description)
			->epilog($epilog);
	}
/**
 * Prints the help message
 *
 * @return void
 */
	public function help() {
		$optionParser = $this->getOptionParser();
		$this->out($optionParser->epilog());
	}

/**
 * Override main() to handle action
 *
 * @param string $command
 * @return void
 */
	public function main($command = null) {
		while (true) {
			if (empty($command)) {
				$command = trim($this->in(''));
			}

			switch ($command) {
				case 'help':
					$this->help();
				break;
				case 'quit':
				case 'exit':
					return true;
				case 'models':
					$this->out(__d('cake_console', 'Model classes:'));
					$this->hr();
					foreach ($this->models as $model) {
						$this->out(" - {$model}");
					}
				break;
				case preg_match("/^(\w+) bind (\w+) (\w+)/", $command, $tmp):
					foreach ($tmp as $data) {
						$data = strip_tags($data);
						$data = str_replace($this->badCommandChars, "", $data);
					}

					$modelA = $tmp[1];
					$association = $tmp[2];
					$modelB = $tmp[3];

					if ($this->_isValidModel($modelA) && $this->_isValidModel($modelB) && in_array($association, $this->associations)) {
						$this->{$modelA}->bindModel(array($association => array($modelB => array('className' => $modelB))), false);
						$this->out(__d('cake_console', "Created %s association between %s and %s",
							$association, $modelA, $modelB));
					} else {
						$this->out(__d('cake_console', "Please verify you are using valid models and association types"));
					}
				break;
				case preg_match("/^(\w+) unbind (\w+) (\w+)/", $command, $tmp):
					foreach ($tmp as $data) {
						$data = strip_tags($data);
						$data = str_replace($this->badCommandChars, "", $data);
					}

					$modelA = $tmp[1];
					$association = $tmp[2];
					$modelB = $tmp[3];

					// Verify that there is actually an association to unbind
					$currentAssociations = $this->{$modelA}->getAssociated();
					$validCurrentAssociation = false;

					foreach ($currentAssociations as $model => $currentAssociation) {
						if ($model == $modelB && $association == $currentAssociation) {
							$validCurrentAssociation = true;
						}
					}

					if ($this->_isValidModel($modelA) && $this->_isValidModel($modelB) && in_array($association, $this->associations) && $validCurrentAssociation) {
						$this->{$modelA}->unbindModel(array($association => array($modelB)));
						$this->out(__d('cake_console', "Removed %s association between %s and %s",
							$association, $modelA, $modelB));
					} else {
						$this->out(__d('cake_console', "Please verify you are using valid models, valid current association, and valid association types"));
					}
				break;
				case (strpos($command, "->find") > 0):
					// Remove any bad info
					$command = strip_tags($command);
					$command = str_replace($this->badCommandChars, "", $command);

					// Do we have a valid model?
					list($modelToCheck, $tmp) = explode('->', $command);

					if ($this->_isValidModel($modelToCheck)) {
						$findCommand = "\$data = \$this->$command;";
						//@codingStandardsIgnoreStart
						@eval($findCommand);
						//@codingStandardsIgnoreEnd

						if (is_array($data)) {
							foreach ($data as $idx => $results) {
								if (is_numeric($idx)) { // findAll() output
									foreach ($results as $modelName => $result) {
										$this->out("$modelName");

										foreach ($result as $field => $value) {
											if (is_array($value)) {
												foreach ($value as $field2 => $value2) {
													$this->out("\t$field2: $value2");
												}

												$this->out();
											} else {
												$this->out("\t$field: $value");
											}
										}
									}
								} else { // find() output
									$this->out($idx);

									foreach ($results as $field => $value) {
										if (is_array($value)) {
											foreach ($value as $field2 => $value2) {
												$this->out("\t$field2: $value2");
											}

											$this->out();
										} else {
											$this->out("\t$field: $value");
										}
									}
								}
							}
						} else {
							$this->out();
							$this->out(__d('cake_console', "No result set found"));
						}
					} else {
						$this->out(__d('cake_console', "%s is not a valid model", $modelToCheck));
					}

				break;
				case (strpos($command, '->save') > 0):
					// Validate the model we're trying to save here
					$command = strip_tags($command);
					$command = str_replace($this->badCommandChars, "", $command);
					list($modelToSave, $tmp) = explode("->", $command);

					if ($this->_isValidModel($modelToSave)) {
						// Extract the array of data we are trying to build
						list($foo, $data) = explode("->save", $command);
						$data = preg_replace('/^\(*(array)?\(*(.+?)\)*$/i', '\\2', $data);
						$saveCommand = "\$this->{$modelToSave}->save(array('{$modelToSave}' => array({$data})));";
						//@codingStandardsIgnoreStart
						@eval($saveCommand);
						//@codingStandardsIgnoreEnd
						$this->out(__d('cake_console', 'Saved record for %s', $modelToSave));
					}
				break;
				case preg_match("/^(\w+) columns/", $command, $tmp):
					$modelToCheck = strip_tags(str_replace($this->badCommandChars, "", $tmp[1]));

					if ($this->_isValidModel($modelToCheck)) {
						// Get the column info for this model
						$fieldsCommand = "\$data = \$this->{$modelToCheck}->getColumnTypes();";
						//@codingStandardsIgnoreStart
						@eval($fieldsCommand);
						//@codingStandardsIgnoreEnd

						if (is_array($data)) {
							foreach ($data as $field => $type) {
								$this->out("\t{$field}: {$type}");
							}
						}
					} else {
						$this->out(__d('cake_console', "Please verify that you selected a valid model"));
					}
				break;
				case preg_match("/^routes\s+reload/i", $command, $tmp):
					if (!$this->_loadRoutes()) {
						$this->err(__d('cake_console', "There was an error loading the routes config. Please check that the file exists and is free of parse errors."));
						break;
					}
					$this->out(__d('cake_console', "Routes configuration reloaded, %d routes connected", count(Router::$routes)));
				break;
				case preg_match("/^routes\s+show/i", $command, $tmp):
					$this->out(print_r(Hash::combine(Router::$routes, '{n}.template', '{n}.defaults'), true));
				break;
				case (preg_match("/^route\s+(\(.*\))$/i", $command, $tmp) == true):
					//@codingStandardsIgnoreStart
					if ($url = eval('return array' . $tmp[1] . ';')) {
						//@codingStandardsIgnoreEnd
						$this->out(Router::url($url));
					}
				break;
				case preg_match("/^route\s+(.*)/i", $command, $tmp):
					$this->out(var_export(Router::parse($tmp[1]), true));
				break;
				default:
					$this->out(__d('cake_console', "Invalid command"));
					$this->out();
				break;
			}
			$command = '';
		}
	}

/**
 * Tells if the specified model is included in the list of available models
 *
 * @param string $modelToCheck
 * @return boolean true if is an available model, false otherwise
 */
	protected function _isValidModel($modelToCheck) {
		return in_array($modelToCheck, $this->models);
	}

/**
 * Reloads the routes configuration from app/Config/routes.php, and compiles
 * all routes found
 *
 * @return boolean True if config reload was a success, otherwise false
 */
	protected function _loadRoutes() {
		Router::reload();
		extract(Router::getNamedExpressions());

<<<<<<< HEAD
		if (!@include APP . 'Config/routes.php') {
=======
		//@codingStandardsIgnoreStart
		if (!@include APP . 'Config' . DS . 'routes.php') {
			//@codingStandardsIgnoreEnd
>>>>>>> 66709972
			return false;
		}
		Plugin::routes();

		Router::parse('/');
		return true;
	}

}<|MERGE_RESOLUTION|>--- conflicted
+++ resolved
@@ -371,13 +371,9 @@
 		Router::reload();
 		extract(Router::getNamedExpressions());
 
-<<<<<<< HEAD
+		//@codingStandardsIgnoreStart
 		if (!@include APP . 'Config/routes.php') {
-=======
-		//@codingStandardsIgnoreStart
-		if (!@include APP . 'Config' . DS . 'routes.php') {
 			//@codingStandardsIgnoreEnd
->>>>>>> 66709972
 			return false;
 		}
 		Plugin::routes();
