--- conflicted
+++ resolved
@@ -26,12 +26,8 @@
  *
  * @package       Cake.Console.Command
  */
-<<<<<<< HEAD
-class ServerShell extends Shell {
-=======
 class ServerShell extends AppShell {
 
->>>>>>> 60f96268
 /**
  * Default ServerHost
  */
