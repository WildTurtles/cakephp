<?php
/**
 * The TestTask handles creating and updating test files.
 *
 * PHP 5
 *
 * CakePHP(tm) : Rapid Development Framework (http://cakephp.org)
 * Copyright (c) Cake Software Foundation, Inc. (http://cakefoundation.org)
 *
 * Licensed under The MIT License
 * For full copyright and license information, please see the LICENSE.txt
 * Redistributions of files must retain the above copyright notice.
 *
 * @copyright     Copyright (c) Cake Software Foundation, Inc. (http://cakefoundation.org)
 * @link          http://cakephp.org CakePHP(tm) Project
 * @since         CakePHP(tm) v 1.3
 * @license       MIT License (http://www.opensource.org/licenses/mit-license.php)
 */
namespace Cake\Console\Command\Task;

use Cake\Console\Shell;
use Cake\Core\App;
use Cake\Core\Configure;
use Cake\Core\Plugin;
use Cake\Error;
use Cake\Utility\ClassRegistry;
use Cake\Utility\Inflector;

/**
 * Task class for creating and updating test files.
 *
 * @package       Cake.Console.Command.Task
 */
class TestTask extends BakeTask {

/**
 * path to TESTS directory
 *
 * @var string
 */
	public $path = TESTS;

/**
 * Tasks used.
 *
 * @var array
 */
	public $tasks = array('Template');

/**
 * class types that methods can be generated for
 *
 * @var array
 */
	public $classTypes = array(
		'Model' => 'Model',
		'Controller' => 'Controller',
		'Component' => 'Controller/Component',
		'Behavior' => 'Model/Behavior',
		'Helper' => 'View/Helper'
	);

/**
 * Mapping between type names and their namespaces
 *
 * @var array
 */
	public $classNamespaces = array(
		'Model' => 'Model',
		'Controller' => 'Controller',
		'Component' => 'Controller\Component',
		'Behavior' => 'Model\Behavior',
		'Helper' => 'View\Helper'
	);

/**
 * Mapping between packages, and their baseclass
 * This is used to create use statements.
 *
 * @var array
 */
	public $baseTypes = array(
		'Model' => array('Model', 'Model'),
		'Behavior' => array('ModelBehavior', 'Model'),
		'Controller' => array('Controller', 'Controller'),
		'Component' => array('Component', 'Controller'),
		'Helper' => array('Helper', 'View')
	);

/**
 * Internal list of fixtures that have been added so far.
 *
 * @var array
 */
	protected $_fixtures = array();

/**
 * Execution method always used for tasks
 *
 * @return void
 */
	public function execute() {
		parent::execute();
		$count = count($this->args);
		if (!$count) {
			$this->_interactive();
		}

		if ($count === 1) {
			$this->_interactive($this->args[0]);
		}

		if ($count > 1) {
			$type = Inflector::classify($this->args[0]);
			if ($this->bake($type, $this->args[1])) {
				$this->out('<success>Done</success>');
			}
		}
	}

/**
 * Handles interactive baking
 *
 * @param string $type
 * @return string|boolean
 */
	protected function _interactive($type = null) {
		$this->interactive = true;
		$this->hr();
		$this->out(__d('cake_console', 'Bake Tests'));
		$this->out(__d('cake_console', 'Path: %s', $this->getPath()));
		$this->hr();

		if ($type) {
			$type = Inflector::camelize($type);
			if (!isset($this->classTypes[$type])) {
				$this->error(__d('cake_console', 'Incorrect type provided. Please choose one of %s', implode(', ', array_keys($this->classTypes))));
			}
		} else {
			$type = $this->getObjectType();
		}
		$className = $this->getClassName($type);
		return $this->bake($type, $className);
	}

/**
 * Completes final steps for generating data to create test case.
 *
 * @param string $type Type of object to bake test case for ie. Model, Controller
 * @param string $className the 'cake name' for the class ie. Posts for the PostsController
 * @return string|boolean
 */
	public function bake($type, $className) {
		$plugin = null;
		if ($this->plugin) {
			$plugin = $this->plugin . '.';
		}

		$realType = $this->mapType($type, $plugin);
		$fullClassName = $this->getRealClassName($type, $className);

		if ($this->typeCanDetectFixtures($type) && $this->isLoadableClass($realType, $fullClassName)) {
			$this->out(__d('cake_console', 'Bake is detecting possible fixtures...'));
			$testSubject = $this->buildTestSubject($type, $className);
			$this->generateFixtureList($testSubject);
		} elseif ($this->interactive) {
			$this->getUserFixtures();
		}

		$methods = array();
		if (class_exists($fullClassName)) {
			$methods = $this->getTestableMethods($fullClassName);
		}
		$mock = $this->hasMockClass($type, $fullClassName);
		list($preConstruct, $construction, $postConstruct) = $this->generateConstructor($type, $fullClassName, $plugin);
		$uses = $this->generateUses($type, $realType, $fullClassName);

		$subject = $className;
		list($namespace, $className) = namespaceSplit($fullClassName);
		list($baseNamespace, $subNamespace) = explode('\\', $namespace, 2);

		$this->out("\n" . __d('cake_console', 'Baking test case for %s ...', $fullClassName), 1, Shell::QUIET);

		$this->Template->set('fixtures', $this->_fixtures);
		$this->Template->set('plugin', $plugin);
		$this->Template->set(compact(
			'subject', 'className', 'methods', 'type', 'fullClassName', 'mock',
			'realType', 'preConstruct', 'postConstruct', 'construction',
			'uses', 'baseNamespace', 'subNamespace', 'namespace'
		));
		$out = $this->Template->generate('classes', 'test');

		$filename = $this->testCaseFileName($type, $className);
		$made = $this->createFile($filename, $out);
		if ($made) {
			return $out;
		}
		return false;
	}

/**
 * Interact with the user and get their chosen type. Can exit the script.
 *
 * @return string Users chosen type.
 */
	public function getObjectType() {
		$this->hr();
		$this->out(__d('cake_console', 'Select an object type:'));
		$this->hr();

		$keys = array();
		$i = 0;
		foreach ($this->classTypes as $option => $package) {
			$this->out(++$i . '. ' . $option);
			$keys[] = $i;
		}
		$keys[] = 'q';
		$selection = $this->in(__d('cake_console', 'Enter the type of object to bake a test for or (q)uit'), $keys, 'q');
		if ($selection === 'q') {
			return $this->_stop();
		}
		$types = array_keys($this->classTypes);
		return $types[$selection - 1];
	}

/**
 * Get the user chosen Class name for the chosen type
 *
 * @param string $objectType Type of object to list classes for i.e. Model, Controller.
 * @return string Class name the user chose.
 */
	public function getClassName($objectType) {
		$type = ucfirst(strtolower($objectType));
		$typeLength = strlen($type);
		$type = $this->classTypes[$type];
		if ($this->plugin) {
			$plugin = $this->plugin . '.';
			$options = App::objects($plugin . $type);
		} else {
			$options = App::objects($type);
		}
		$this->out(__d('cake_console', 'Choose a %s class', $objectType));
		$keys = array();
		foreach ($options as $key => $option) {
			$this->out(++$key . '. ' . $option);
			$keys[] = $key;
		}
		while (empty($selection)) {
			$selection = $this->in(__d('cake_console', 'Choose an existing class, or enter the name of a class that does not exist'));
			if (is_numeric($selection) && isset($options[$selection - 1])) {
				$selection = $options[$selection - 1];
			}
			if ($type !== 'Model') {
				$selection = substr($selection, 0, $typeLength * - 1);
			}
		}
		return $selection;
	}

/**
 * Checks whether the chosen type can find its own fixtures.
 * Currently only model, and controller are supported
 *
 * @param string $type The Type of object you are generating tests for eg. controller
 * @return boolean
 */
	public function typeCanDetectFixtures($type) {
		$type = strtolower($type);
		return in_array($type, array('controller', 'model'));
	}

/**
 * Check if a class with the given package is loaded or can be loaded.
 *
 * @param string $package The package of object you are generating tests for eg. controller
 * @param string $class the Classname of the class the test is being generated for.
 * @return boolean
 */
	public function isLoadableClass($package, $class) {
		$classname = App::classname($class, $package);
		return !empty($classname);
	}

/**
 * Construct an instance of the class to be tested.
 * So that fixtures can be detected
 *
 * @param string $type The Type of object you are generating tests for eg. controller
 * @param string $class the Classname of the class the test is being generated for.
 * @return object And instance of the class that is going to be tested.
 */
	public function buildTestSubject($type, $class) {
		ClassRegistry::flush();
		$class = $this->getRealClassName($type, $class);
		if (strtolower($type) === 'model') {
			$instance = ClassRegistry::init($class);
		} else {
			$instance = new $class();
		}
		return $instance;
	}

/**
 * Gets the real class name from the cake short form. If the class name is already
 * suffixed with the type, the type will not be duplicated.
 *
 * @param string $type The Type of object you are generating tests for eg. controller
 * @param string $class the Classname of the class the test is being generated for.
 * @param string $plugin The plugin name of the class being generated..
 * @return string Real classname
 */
<<<<<<< HEAD
	public function getRealClassName($type, $class, $plugin = null) {
		if (strpos('\\', $class)) {
=======
	public function getRealClassName($type, $class) {
		if (strtolower($type) === 'model' || empty($this->classTypes[$type])) {
>>>>>>> d1c88ebf
			return $class;
		}
		$namespace = Configure::read('App.namespace');
		$loadedPlugin = $plugin && Plugin::loaded($plugin);
		if ($loadedPlugin) {
			$namespace = Plugin::getNamespace($plugin);
		}
		if ($plugin && !$loadedPlugin) {
			$namespace = Inflector::camelize($plugin);
		}
		$subNamespace = $this->classNamespaces[$type];

		$position = strpos($class, $type);

		if (
			strtolower($type) !== 'model' &&
			($position === false || strlen($class) - $position !== strlen($type))
		) {
			$class .= $type;
		}
		return $namespace . '\\' . $subNamespace . '\\' . $class;
	}

/**
 * Map the types that TestTask uses to concrete types that App::classname can use.
 *
 * @param string $type The type of thing having a test generated.
 * @param string $plugin The plugin name.
 * @return string
 * @throws Cake\Error\Exception When invalid object types are requested.
 */
	public function mapType($type, $plugin) {
		$type = ucfirst($type);
		if (empty($this->classTypes[$type])) {
			throw new Error\Exception(__d('cake_dev', 'Invalid object type.'));
		}
		$real = $this->classTypes[$type];
		if ($plugin) {
			$real = trim($plugin, '.') . '.' . $real;
		}
		return $real;
	}

/**
 * Get the base class and package name for a given type.
 *
 * @param string $type The type the class having a test
 *   generated for is in.
 * @return array Array of (class, type)
 * @throws Cake\Error\Exception on invalid types.
 */
	public function getBaseType($type) {
		if (empty($this->baseTypes[$type])) {
			throw new Error\Exception(__d('cake_dev', 'Invalid type name'));
		}
		return $this->baseTypes[$type];
	}

/**
 * Get methods declared in the class given.
 * No parent methods will be returned
 *
 * @param string $className Name of class to look at.
 * @return array Array of method names.
 */
	public function getTestableMethods($className) {
		$classMethods = get_class_methods($className);
		$parentMethods = get_class_methods(get_parent_class($className));
		$thisMethods = array_diff($classMethods, $parentMethods);
		$out = array();
		foreach ($thisMethods as $method) {
			if (substr($method, 0, 1) !== '_' && $method != strtolower($className)) {
				$out[] = $method;
			}
		}
		return $out;
	}

/**
 * Generate the list of fixtures that will be required to run this test based on
 * loaded models.
 *
 * @param object $subject The object you want to generate fixtures for.
 * @return array Array of fixtures to be included in the test.
 */
	public function generateFixtureList($subject) {
		$this->_fixtures = array();
		if (is_a($subject, 'Model')) {
			$this->_processModel($subject);
		} elseif (is_a($subject, 'Controller')) {
			$this->_processController($subject);
		}
		return array_values($this->_fixtures);
	}

/**
 * Process a model recursively and pull out all the
 * model names converting them to fixture names.
 *
 * @param Model $subject A Model class to scan for associations and pull fixtures off of.
 * @return void
 */
	protected function _processModel($subject) {
		$this->_addFixture($subject->name);
		$associated = $subject->getAssociated();
		foreach ($associated as $alias => $type) {
			$className = $subject->{$alias}->name;
			if (!isset($this->_fixtures[$className])) {
				$this->_processModel($subject->{$alias});
			}
			if ($type === 'hasAndBelongsToMany') {
				if (!empty($subject->hasAndBelongsToMany[$alias]['with'])) {
					list(, $joinModel) = pluginSplit($subject->hasAndBelongsToMany[$alias]['with']);
				} else {
					$joinModel = Inflector::classify($subject->hasAndBelongsToMany[$alias]['joinTable']);
				}
				if (!isset($this->_fixtures[$joinModel])) {
					$this->_processModel($subject->{$joinModel});
				}
			}
		}
	}

/**
 * Process all the models attached to a controller
 * and generate a fixture list.
 *
 * @param Controller $subject A controller to pull model names off of.
 * @return void
 */
	protected function _processController($subject) {
		$subject->constructClasses();
		$models = array(Inflector::classify($subject->name));
		if (!empty($subject->uses)) {
			$models = $subject->uses;
		}
		foreach ($models as $model) {
			list(, $model) = pluginSplit($model);
			$this->_processModel($subject->{$model});
		}
	}

/**
 * Add classname to the fixture list.
 * Sets the app. or plugin.plugin_name. prefix.
 *
 * @param string $name Name of the Model class that a fixture might be required for.
 * @return void
 */
	protected function _addFixture($name) {
		if ($this->plugin) {
			$prefix = 'plugin.' . Inflector::underscore($this->plugin) . '.';
		} else {
			$prefix = 'app.';
		}
		$fixture = $prefix . Inflector::underscore($name);
		$this->_fixtures[$name] = $fixture;
	}

/**
 * Interact with the user to get additional fixtures they want to use.
 *
 * @return array Array of fixtures the user wants to add.
 */
	public function getUserFixtures() {
		$proceed = $this->in(__d('cake_console', 'Bake could not detect fixtures, would you like to add some?'), array('y', 'n'), 'n');
		$fixtures = array();
		if (strtolower($proceed) === 'y') {
			$fixtureList = $this->in(__d('cake_console', "Please provide a comma separated list of the fixtures names you'd like to use.\nExample: 'app.comment, app.post, plugin.forums.post'"));
			$fixtureListTrimmed = str_replace(' ', '', $fixtureList);
			$fixtures = explode(',', $fixtureListTrimmed);
		}
		$this->_fixtures = array_merge($this->_fixtures, $fixtures);
		return $fixtures;
	}

/**
 * Is a mock class required for this type of test?
 * Controllers require a mock class.
 *
 * @param string $type The type of object tests are being generated for eg. controller.
 * @return boolean
 */
	public function hasMockClass($type) {
		$type = strtolower($type);
		return $type === 'controller';
	}

/**
 * Generate a constructor code snippet for the type and classname
 *
 * @param string $type The Type of object you are generating tests for eg. controller
 * @param string $fullClassName The full classname of the class the test is being generated for.
 * @param string $plugin The plugin name.
 * @return array Constructor snippets for the thing you are building.
 */
	public function generateConstructor($type, $fullClassName, $plugin) {
		list($namespace, $className) = namespaceSplit($fullClassName);
		$type = strtolower($type);
		$pre = $construct = $post = '';
<<<<<<< HEAD
		if ($type == 'model') {
			$construct = "ClassRegistry::init('{$plugin}$className');\n";
		}
		if ($type == 'behavior') {
			$construct = "new $className();\n";
=======
		if ($type === 'model') {
			$construct = "ClassRegistry::init('{$plugin}$fullClassName');\n";
		}
		if ($type === 'behavior') {
			$construct = "new $fullClassName();\n";
>>>>>>> d1c88ebf
		}
		if ($type === 'helper') {
			$pre = "\$View = new View();\n";
			$construct = "new {$className}(\$View);\n";
		}
		if ($type === 'component') {
			$pre = "\$Collection = new ComponentCollection();\n";
			$construct = "new {$className}(\$Collection);\n";
		}
		return array($pre, $construct, $post);
	}

/**
 * Generate the uses() calls for a type & classname
 *
 * @param string $type The Type of object you are generating tests for eg. controller
 * @param string $realType The package name for the class.
 * @param string $fullClassName The Classname of the class the test is being generated for.
 * @return array An array containing used classes
 */
	public function generateUses($type, $realType, $fullClassName) {
		$uses = array();
		$type = strtolower($type);
<<<<<<< HEAD
		if ($type == 'component') {
			$uses[] = 'Cake\Controller\ComponentCollection';
		}
		if ($type == 'helper') {
			$uses[] = 'Cake\View\View';
=======
		if ($type === 'component') {
			$uses[] = array('ComponentCollection', 'Controller');
			$uses[] = array('Component', 'Controller');
		}
		if ($type === 'helper') {
			$uses[] = array('View', 'View');
			$uses[] = array('Helper', 'View');
>>>>>>> d1c88ebf
		}
		$uses[] = $fullClassName;
		return $uses;
	}

/**
 * Make the filename for the test case. resolve the suffixes for controllers
 * and get the plugin path if needed.
 *
 * @param string $type The Type of object you are generating tests for eg. controller
 * @param string $className the Classname of the class the test is being generated for.
 * @return string filename the test should be created on.
 */
	public function testCaseFileName($type, $className) {
		$path = $this->getPath() . 'TestCase/';
		$type = Inflector::camelize($type);
		if (isset($this->classTypes[$type])) {
			$path .= $this->classTypes[$type] . DS;
		}
		list($namespace, $className) = namespaceSplit($this->getRealClassName($type, $className));
		return str_replace('/', DS, $path) . Inflector::camelize($className) . 'Test.php';
	}

/**
 * get the option parser.
 *
 * @return void
 */
	public function getOptionParser() {
		$parser = parent::getOptionParser();
		return $parser->description(__d('cake_console', 'Bake test case skeletons for classes.'))
			->addArgument('type', array(
				'help' => __d('cake_console', 'Type of class to bake, can be any of the following: controller, model, helper, component or behavior.'),
				'choices' => array(
					'Controller', 'controller',
					'Model', 'model',
					'Helper', 'helper',
					'Component', 'component',
					'Behavior', 'behavior'
				)
			))->addArgument('name', array(
				'help' => __d('cake_console', 'An existing class to bake tests for.')
			))->addOption('plugin', array(
				'short' => 'p',
				'help' => __d('cake_console', 'CamelCased name of the plugin to bake tests for.')
			))->epilog(__d('cake_console', 'Omitting all arguments and options will enter into an interactive mode.'));
	}

}<|MERGE_RESOLUTION|>--- conflicted
+++ resolved
@@ -309,13 +309,8 @@
  * @param string $plugin The plugin name of the class being generated..
  * @return string Real classname
  */
-<<<<<<< HEAD
 	public function getRealClassName($type, $class, $plugin = null) {
 		if (strpos('\\', $class)) {
-=======
-	public function getRealClassName($type, $class) {
-		if (strtolower($type) === 'model' || empty($this->classTypes[$type])) {
->>>>>>> d1c88ebf
 			return $class;
 		}
 		$namespace = Configure::read('App.namespace');
@@ -516,19 +511,11 @@
 		list($namespace, $className) = namespaceSplit($fullClassName);
 		$type = strtolower($type);
 		$pre = $construct = $post = '';
-<<<<<<< HEAD
-		if ($type == 'model') {
+		if ($type === 'model') {
 			$construct = "ClassRegistry::init('{$plugin}$className');\n";
 		}
-		if ($type == 'behavior') {
-			$construct = "new $className();\n";
-=======
-		if ($type === 'model') {
-			$construct = "ClassRegistry::init('{$plugin}$fullClassName');\n";
-		}
 		if ($type === 'behavior') {
-			$construct = "new $fullClassName();\n";
->>>>>>> d1c88ebf
+			$construct = "new {$className}();\n";
 		}
 		if ($type === 'helper') {
 			$pre = "\$View = new View();\n";
@@ -552,21 +539,19 @@
 	public function generateUses($type, $realType, $fullClassName) {
 		$uses = array();
 		$type = strtolower($type);
-<<<<<<< HEAD
 		if ($type == 'component') {
 			$uses[] = 'Cake\Controller\ComponentCollection';
 		}
 		if ($type == 'helper') {
 			$uses[] = 'Cake\View\View';
-=======
-		if ($type === 'component') {
-			$uses[] = array('ComponentCollection', 'Controller');
-			$uses[] = array('Component', 'Controller');
-		}
-		if ($type === 'helper') {
-			$uses[] = array('View', 'View');
-			$uses[] = array('Helper', 'View');
->>>>>>> d1c88ebf
+		}
+		$uses[] = $fullClassName;
+		return $uses;
+	}
+
+/**
+ * Make the filename for the test case. resolve the suffixes for controllers
+ * and get the plugin path if needed.
 		}
 		$uses[] = $fullClassName;
 		return $uses;
