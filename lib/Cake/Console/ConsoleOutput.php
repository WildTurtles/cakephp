--- conflicted
+++ resolved
@@ -155,13 +155,8 @@
 	public function __construct($stream = 'php://stdout') {
 		$this->_output = fopen($stream, 'w');
 
-<<<<<<< HEAD
 		if (DS == '\\' && !(bool)env('ANSICON')) {
 			$this->_outputAs = static::PLAIN;
-=======
-		if (DS === '\\' && !(bool)env('ANSICON')) {
-			$this->_outputAs = self::PLAIN;
->>>>>>> d1c88ebf
 		}
 	}
 
