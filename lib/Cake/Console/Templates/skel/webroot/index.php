--- conflicted
+++ resolved
@@ -100,11 +100,6 @@
 
 $Dispatcher = new Dispatcher();
 $Dispatcher->dispatch(
-<<<<<<< HEAD
 	Request::createFromGlobals(),
-	new Response(array('charset' => Configure::read('App.encoding')))
-=======
-	new CakeRequest(),
-	new CakeResponse()
->>>>>>> fa6defea
+	new Response()
 );