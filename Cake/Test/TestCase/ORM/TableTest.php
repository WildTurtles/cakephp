<?php
/**
 * PHP Version 5.4
 *
 * CakePHP(tm) : Rapid Development Framework (http://cakephp.org)
 * Copyright (c) Cake Software Foundation, Inc. (http://cakefoundation.org)
 *
 * Licensed under The MIT License
 * For full copyright and license information, please see the LICENSE.txt
 * Redistributions of files must retain the above copyright notice.
 *
 * @copyright     Copyright (c) Cake Software Foundation, Inc. (http://cakefoundation.org)
 * @link          http://cakephp.org CakePHP(tm) Project
 * @since         CakePHP(tm) v 3.0.0
 * @license       MIT License (http://www.opensource.org/licenses/mit-license.php)
 */
namespace Cake\Test\TestCase\ORM;

use Cake\Core\Configure;
use Cake\Database\ConnectionManager;
use Cake\ORM\Table;
use Cake\ORM\TableRegistry;

/**
 * Used to test correct class is instantiated when using TableRegistry::get();
 */
class UsersTable extends Table {

}

/**
 * Tests Table class
 *
 */
class TableTest extends \Cake\TestSuite\TestCase {

	public $fixtures = [
		'core.user', 'core.category', 'core.article', 'core.author',
		'core.tag', 'core.articles_tag'
	];

	public function setUp() {
		parent::setUp();
		$this->connection = ConnectionManager::get('test');
		Configure::write('App.namespace', 'TestApp');
	}

	public function tearDown() {
		parent::tearDown();
		TableRegistry::clear();
	}

/**
 * Tests the table method
 *
 * @return void
 */
	public function testTableMethod() {
		$table = new Table(['table' => 'users']);
		$this->assertEquals('users', $table->table());

		$table = new UsersTable;
		$this->assertEquals('users', $table->table());

		$table = $this->getMockBuilder('\Cake\ORM\Table')
			->setMethods(['find'])
			->setMockClassName('SpecialThingTable')
			->getMock();
		$this->assertEquals('special_things', $table->table());

		$table = new Table(['alias' => 'LoveBoat']);
		$this->assertEquals('love_boats', $table->table());

		$table->table('other');
		$this->assertEquals('other', $table->table());
	}

/**
 * Tests the alias method
 *
 * @return void
 */
	public function testAliasMethod() {
		$table = new Table(['alias' => 'users']);
		$this->assertEquals('users', $table->alias());

		$table = new Table(['table' => 'stuffs']);
		$this->assertEquals('stuffs', $table->alias());

		$table = new UsersTable;
		$this->assertEquals('Users', $table->alias());

		$table = $this->getMockBuilder('\Cake\ORM\Table')
			->setMethods(['find'])
			->setMockClassName('SpecialThingTable')
			->getMock();
		$this->assertEquals('SpecialThing', $table->alias());

		$table->alias('AnotherOne');
		$this->assertEquals('AnotherOne', $table->alias());
	}

/**
 * Tests connection method
 *
 * @return void
 */
	public function testConnection() {
		$table = new Table(['table' => 'users']);
		$this->assertNull($table->connection());
		$table->connection($this->connection);
		$this->assertSame($this->connection, $table->connection());
	}

/**
 * Tests primaryKey method
 *
 * @return void
 */
	public function testPrimaryKey() {
		$table = new Table(['table' => 'users']);
		$this->assertEquals('id', $table->primaryKey());
		$table->primaryKey('thingID');
		$this->assertEquals('thingID', $table->primaryKey());
	}

/**
 * Tests that name will be selected as a displayField
 *
 * @return void
 */
	public function testDisplayFieldName() {
		$table = new Table([
			'table' => 'users',
			'schema' => [
				'foo' => ['type' => 'string'],
				'name' => ['type' => 'string']
			]
		]);
		$this->assertEquals('name', $table->displayField());
	}

/**
 * Tests that title will be selected as a displayField
 *
 * @return void
 */
	public function testDisplayFieldTitle() {
		$table = new Table([
			'table' => 'users',
			'schema' => [
				'foo' => ['type' => 'string'],
				'title' => ['type' => 'string']
			]
		]);
		$this->assertEquals('title', $table->displayField());
	}

/**
 * Tests that no displayField will fallback to primary key
 *
 * @return void
 */
	public function testDisplayFallback() {
		$table = new Table([
			'table' => 'users',
			'schema' => [
				'id' => ['type' => 'string'],
				'foo' => ['type' => 'string']
			]
		]);
		$this->assertEquals('id', $table->displayField());
	}

/**
 * Tests that displayField can be changed
 *
 * @return void
 */
	public function testDisplaySet() {
		$table = new Table([
			'table' => 'users',
			'schema' => [
				'id' => ['type' => 'string'],
				'foo' => ['type' => 'string']
			]
		]);
		$this->assertEquals('id', $table->displayField());
		$table->displayField('foo');
		$this->assertEquals('foo', $table->displayField());
	}

/**
 * Tests schema method
 *
 * @return void
 */
	public function testSchema() {
		$schema = $this->connection->schemaCollection()->describe('users');
		$table = new Table([
			'table' => 'users',
			'connection' => $this->connection,
		]);
		$this->assertEquals($schema, $table->schema());

		$table = new Table(['table' => 'stuff']);
		$table->schema($schema);
		$this->assertSame($schema, $table->schema());

		$table = new Table(['table' => 'another']);
		$schema = ['id' => ['type' => 'integer']];
		$table->schema($schema);
		$this->assertEquals(
			new \Cake\Database\Schema\Table('another', $schema),
			$table->schema()
		);
	}

/**
 * Tests that all fields for a table are added by default in a find when no
 * other fields are specified
 *
 * @return void
 */
	public function testFindAllNoFieldsAndNoHydration() {
		$table = new Table([
			'table' => 'users',
			'connection' => $this->connection,
		]);
		$results = $table
			->find('all')
			->where(['id IN' => [1, 2]])
			->order('id')
			->hydrate(false)
			->toArray();
		$expected = [
			[
				'id' => 1,
				'username' => 'mariano',
				'password' => '5f4dcc3b5aa765d61d8327deb882cf99',
				'created' => new \DateTime('2007-03-17 01:16:23'),
				'updated' => new \DateTime('2007-03-17 01:18:31'),
			],
			[
				'id' => 2,
				'username' => 'nate',
				'password' => '5f4dcc3b5aa765d61d8327deb882cf99',
				'created' => new \DateTime('2008-03-17 01:18:23'),
				'updated' => new \DateTime('2008-03-17 01:20:31'),
			],
		];
		$this->assertEquals($expected, $results);
	}

/**
 * Tests that it is possible to select only a few fields when finding over a table
 *
 * @return void
 */
	public function testFindAllSomeFieldsNoHydration() {
		$table = new Table([
			'table' => 'users',
			'connection' => $this->connection,
		]);
		$results = $table->find('all')
			->select(['username', 'password'])
			->hydrate(false)
			->order('username')->toArray();
		$expected = [
			['username' => 'garrett', 'password' => '5f4dcc3b5aa765d61d8327deb882cf99'],
			['username' => 'larry', 'password' => '5f4dcc3b5aa765d61d8327deb882cf99'],
			['username' => 'mariano', 'password' => '5f4dcc3b5aa765d61d8327deb882cf99'],
			['username' => 'nate', 'password' => '5f4dcc3b5aa765d61d8327deb882cf99'],
		];
		$this->assertSame($expected, $results);

		$results = $table->find('all')
			->select(['foo' => 'username', 'password'])
			->order('username')
			->hydrate(false)
			->toArray();
		$expected = [
			['foo' => 'garrett', 'password' => '5f4dcc3b5aa765d61d8327deb882cf99'],
			['foo' => 'larry', 'password' => '5f4dcc3b5aa765d61d8327deb882cf99'],
			['foo' => 'mariano', 'password' => '5f4dcc3b5aa765d61d8327deb882cf99'],
			['foo' => 'nate', 'password' => '5f4dcc3b5aa765d61d8327deb882cf99'],
		];
		$this->assertSame($expected, $results);
	}

/**
 * Tests that the query will automatically casts complex conditions to the correct
 * types when the columns belong to the default table
 *
 * @return void
 */
	public function testFindAllConditionAutoTypes() {
		$table = new Table([
			'table' => 'users',
			'connection' => $this->connection,
		]);
		$query = $table->find('all')
			->select(['id', 'username'])
			->where(['created >=' => new \DateTime('2010-01-22 00:00')])
			->hydrate(false)
			->order('id');
		$expected = [
			['id' => 3, 'username' => 'larry'],
			['id' => 4, 'username' => 'garrett']
		];
		$this->assertSame($expected, $query->toArray());

		$query->orWhere(['users.created' => new \DateTime('2008-03-17 01:18:23')]);
		$expected = [
			['id' => 2, 'username' => 'nate'],
			['id' => 3, 'username' => 'larry'],
			['id' => 4, 'username' => 'garrett']
		];
		$this->assertSame($expected, $query->toArray());
	}

/**
 * Test that beforeFind events can mutate the query.
 *
 * @return void
 */
	public function testFindBeforeFindEventMutateQuery() {
		$table = new Table([
			'table' => 'users',
			'connection' => $this->connection,
		]);
		$table->getEventManager()->attach(function ($event, $query, $options) {
			$query->limit(1);
		}, 'Model.beforeFind');

		$result = $table->find('all')->execute();
		$this->assertCount(1, $result, 'Should only have 1 record, limit 1 applied.');
	}

/**
 * Test that beforeFind events are fired and can stop the find and
 * return custom results.
 *
 * @return void
 */
	public function testFindBeforeFindEventOverrideReturn() {
		$table = new Table([
			'table' => 'users',
			'connection' => $this->connection,
		]);
		$expected = ['One', 'Two', 'Three'];
		$table->getEventManager()->attach(function ($event, $query, $options) use ($expected) {
			$query->setResult($expected);
			$event->stopPropagation();
		}, 'Model.beforeFind');

		$query = $table->find('all');
		$query->limit(1);
		$this->assertEquals($expected, $query->execute());
	}

/**
 * Tests that belongsTo() creates and configures correctly the association
 *
 * @return void
 */
	public function testBelongsTo() {
		$options = ['foreignKey' => 'fake_id', 'conditions' => ['a' => 'b']];
		$table = new Table(['table' => 'dates']);
		$belongsTo = $table->belongsTo('user', $options);
		$this->assertInstanceOf('\Cake\ORM\Association\BelongsTo', $belongsTo);
		$this->assertSame($belongsTo, $table->association('user'));
		$this->assertEquals('user', $belongsTo->name());
		$this->assertEquals('fake_id', $belongsTo->foreignKey());
		$this->assertEquals(['a' => 'b'], $belongsTo->conditions());
		$this->assertSame($table, $belongsTo->source());
	}

/**
 * Tests that hasOne() creates and configures correctly the association
 *
 * @return void
 */
	public function testHasOne() {
		$options = ['foreignKey' => 'user_id', 'conditions' => ['b' => 'c']];
		$table = new Table(['table' => 'users']);
		$hasOne = $table->hasOne('profile', $options);
		$this->assertInstanceOf('\Cake\ORM\Association\HasOne', $hasOne);
		$this->assertSame($hasOne, $table->association('profile'));
		$this->assertEquals('profile', $hasOne->name());
		$this->assertEquals('user_id', $hasOne->foreignKey());
		$this->assertEquals(['b' => 'c'], $hasOne->conditions());
		$this->assertSame($table, $hasOne->source());
	}

/**
 * Tests that hasMany() creates and configures correctly the association
 *
 * @return void
 */
	public function testHasMany() {
		$options = [
			'foreignKey' => 'author_id',
			'conditions' => ['b' => 'c'],
			'sort' => ['foo' => 'asc']
		];
		$table = new Table(['table' => 'authors']);
		$hasMany = $table->hasMany('article', $options);
		$this->assertInstanceOf('\Cake\ORM\Association\HasMany', $hasMany);
		$this->assertSame($hasMany, $table->association('article'));
		$this->assertEquals('article', $hasMany->name());
		$this->assertEquals('author_id', $hasMany->foreignKey());
		$this->assertEquals(['b' => 'c'], $hasMany->conditions());
		$this->assertEquals(['foo' => 'asc'], $hasMany->sort());
		$this->assertSame($table, $hasMany->source());
	}

/**
 * Tests that BelongsToMany() creates and configures correctly the association
 *
 * @return void
 */
	public function testBelongsToMany() {
		$options = [
			'foreignKey' => 'thing_id',
			'joinTable' => 'things_tags',
			'conditions' => ['b' => 'c'],
			'sort' => ['foo' => 'asc']
		];
		$table = new Table(['table' => 'authors', 'connection' => $this->connection]);
		$belongsToMany = $table->belongsToMany('tag', $options);
		$this->assertInstanceOf('\Cake\ORM\Association\BelongsToMany', $belongsToMany);
		$this->assertSame($belongsToMany, $table->association('tag'));
		$this->assertEquals('tag', $belongsToMany->name());
		$this->assertEquals('thing_id', $belongsToMany->foreignKey());
		$this->assertEquals(['b' => 'c'], $belongsToMany->conditions());
		$this->assertEquals(['foo' => 'asc'], $belongsToMany->sort());
		$this->assertSame($table, $belongsToMany->source());
		$this->assertSame('things_tags', $belongsToMany->pivot()->table());
	}

/**
 * Test basic multi row updates.
 *
 * @return void
 */
	public function testUpdateAll() {
		$table = new Table([
			'table' => 'users',
			'connection' => $this->connection,
		]);
		$fields = ['username' => 'mark'];
		$result = $table->updateAll($fields, ['id <' => 4]);
		$this->assertTrue($result);

		$result = $table->find('all')
			->select(['username'])
			->order(['id' => 'asc'])
			->hydrate(false)
			->toArray();
		$expected = array_fill(0, 3, $fields);
		$expected[] = ['username' => 'garrett'];
		$this->assertEquals($expected, $result);
	}

/**
 * Test that exceptions from the Query bubble up.
 *
 * @expectedException Cake\Database\Exception
 */
	public function testUpdateAllFailure() {
		$table = $this->getMock(
			'Cake\ORM\Table',
			['_buildQuery'],
			[['table' => 'users']]
		);
		$query = $this->getMock('Cake\ORM\Query', ['executeStatement'], [$this->connection, null]);
		$table->expects($this->once())
			->method('_buildQuery')
			->will($this->returnValue($query));
		$query->expects($this->once())
			->method('executeStatement')
			->will($this->throwException(new \Cake\Database\Exception('Not good')));
		$table->updateAll(['username' => 'mark'], []);
	}

/**
 * Test deleting many records.
 *
 * @return void
 */
	public function testDeleteAll() {
		$table = new Table([
			'table' => 'users',
			'connection' => $this->connection,
		]);
		$result = $table->deleteAll(['id <' => 4]);
		$this->assertTrue($result);

		$result = $table->find('all')->toArray();
		$this->assertCount(1, $result, 'Only one record should remain');
		$this->assertEquals(4, $result[0]['id']);
	}

/**
 * Test that exceptions from the Query bubble up.
 *
 * @expectedException Cake\Database\Exception
 */
	public function testDeleteAllFailure() {
		$table = $this->getMock(
			'Cake\ORM\Table',
			['_buildQuery'],
			[['table' => 'users', 'connection' => $this->connection]]
		);
		$query = $this->getMock('Cake\ORM\Query', ['executeStatement'], [$this->connection, null]);
		$table->expects($this->once())
			->method('_buildQuery')
			->will($this->returnValue($query));
		$query->expects($this->once())
			->method('executeStatement')
			->will($this->throwException(new \Cake\Database\Exception('Not good')));
		$table->deleteAll(['id >' => 4]);
	}

/**
 * Tests that array options are passed to the query object using applyOptions
 *
 * @return void
 */
	public function testFindApplyOptions() {
		$table = $this->getMock(
			'Cake\ORM\Table',
			['_buildQuery'],
			[['table' => 'users', 'connection' => $this->connection]]
		);
		$query = $this->getMock('Cake\ORM\Query', [], [$this->connection, $table]);
		$table->expects($this->once())
			->method('_buildQuery')
			->will($this->returnValue($query));

		$options = ['fields' => ['a', 'b'], 'connections' => ['a >' => 1]];
		$query->expects($this->any())
			->method('select')
			->will($this->returnSelf());
		$query->expects($this->once())
			->method('applyOptions')
			->with($options);
		$table->find('all', $options);
	}

/**
 * Tests find('list')
 *
 * @return void
 */
	public function testFindListNoHydration() {
		$table = new Table([
			'table' => 'users',
			'connection' => $this->connection,
		]);
		$table->displayField('username');
		$query = $table->find('list', ['fields' => ['id', 'username']])
			->hydrate(false)
			->order('id');
		$expected = [
			1 => 'mariano',
			2 => 'nate',
			3 => 'larry',
			4 => 'garrett'
		];
		$this->assertSame($expected, $query->toArray());

		$query = $table->find('list', ['groupField' => 'odd'])
			->select(['id', 'username', 'odd' => 'id % 2 = 0'])
			->hydrate(false)
			->order('id');
		$expected = [
			0 => [
				1 => 'mariano',
				3 => 'larry'
			],
			1 => [
				2 => 'nate',
				4 => 'garrett'
			]
		];
		$this->assertSame($expected, $query->toArray());
	}

/**
 * Tests find('threaded')
 *
 * @return void
 */
	public function testFindThreadedNoHydration() {
		$table = new Table([
			'table' => 'categories',
			'connection' => $this->connection,
		]);
		$expected = [
			[
				'id' => 1,
				'parent_id' => 0,
				'name' => 'Category 1',
				'children' => [
					[
						'id' => 2,
						'parent_id' => 1,
						'name' => 'Category 1.1',
						'children' => [
							[
								'id' => 7,
								'parent_id' => 2,
								'name' => 'Category 1.1.1',
								'children' => []
							],
							[
								'id' => 8,
								'parent_id' => '2',
								'name' => 'Category 1.1.2',
								'children' => []
							]
						],
					],
					[
						'id' => 3,
						'parent_id' => '1',
						'name' => 'Category 1.2',
						'children' => []
					],
				]
			],
			[
				'id' => 4,
				'parent_id' => 0,
				'name' => 'Category 2',
				'children' => []
			],
			[
				'id' => 5,
				'parent_id' => 0,
				'name' => 'Category 3',
				'children' => [
					[
						'id' => '6',
						'parent_id' => '5',
						'name' => 'Category 3.1',
						'children' => []
					]
				]
			]
		];
		$results = $table->find('all')
			->select(['id', 'parent_id', 'name'])
			->hydrate(false)
			->threaded()
			->toArray();
		$this->assertEquals($expected, $results);
	}

/**
 * Tests that finders can be called directly
 *
 * @return void
 */
	public function testCallingFindersDirectly() {
		$table = $this->getMock('\Cake\ORM\Table', ['find'], [], '', false);
		$query = $this->getMock('\Cake\ORM\Query', [], [$this->connection, $table]);
		$table->expects($this->once())
			->method('find')
			->with('list', [])
			->will($this->returnValue($query));
		$this->assertSame($query, $table->list());

		$table = $this->getMock('\Cake\ORM\Table', ['find'], [], '', false);
		$table->expects($this->once())
			->method('find')
			->with('threaded', ['order' => ['name' => 'ASC']])
			->will($this->returnValue($query));
		$this->assertSame($query, $table->threaded(['order' => ['name' => 'ASC']]));
	}

/**
 * Tests that finders can be stacked
 *
 * @return void
 */
	public function testStackingFinders() {
		$table = $this->getMock('\Cake\ORM\Table', ['find', 'findList'], [], '', false);
		$params = [$this->connection, $table];
		$query = $this->getMock('\Cake\ORM\Query', ['addDefaultTypes'], $params);

		$table->expects($this->once())
			->method('find')
			->with('threaded', ['order' => ['name' => 'ASC']])
			->will($this->returnValue($query));

		$table->expects($this->once())
			->method('findList')
			->with($query, ['keyPath' => 'id'])
			->will($this->returnValue($query));

		$result = $table
			->threaded(['order' => ['name' => 'ASC']])
			->list(['keyPath' => 'id']);
		$this->assertSame($query, $result);
	}

/**
 * Tests find('threaded') with hydrated results
 *
 * @return void
 */
	public function testFindThreadedHydrated() {
		$table = new Table([
			'table' => 'categories',
			'connection' => $this->connection,
		]);
		$results = $table->find('all')
			->threaded()
			->select(['id', 'parent_id', 'name'])
			->toArray();

		$this->assertEquals(1, $results[0]->id);
		$expected = [
			'id' => 8,
			'parent_id' => 2,
			'name' => 'Category 1.1.2',
			'children' => []
		];
		$this->assertEquals($expected, $results[0]->children[0]->children[1]->toArray());
	}

/**
 * Tests find('list') with hydrated records
 *
 * @return void
 */
	public function testFindListHydrated() {
		$table = new Table([
			'table' => 'users',
			'connection' => $this->connection,
		]);
		$table->displayField('username');
		$query = $table
			->find('list', ['fields' => ['id', 'username']])
			->order('id');
		$expected = [
			1 => 'mariano',
			2 => 'nate',
			3 => 'larry',
			4 => 'garrett'
		];
		$this->assertSame($expected, $query->toArray());

		$query = $table->find('list', ['groupField' => 'odd'])
			->select(['id', 'username', 'odd' => 'id % 2 = 0'])
			->hydrate(true)
			->order('id');
		$expected = [
			0 => [
				1 => 'mariano',
				3 => 'larry'
			],
			1 => [
				2 => 'nate',
				4 => 'garrett'
			]
		];
		$this->assertSame($expected, $query->toArray());
	}

	public function testEntityClassDefault() {
		$table = new Table();
		$this->assertEquals('\Cake\ORM\Entity', $table->entityClass());
	}

/**
 * Tests that using a simple string for entityClass will try to
 * load the class from the App namespace
 *
 * @return void
 */
	public function testRepositoryClassInAPP() {
		$class = $this->getMockClass('\Cake\ORM\Entity');
		class_alias($class, 'TestApp\Model\Entity\TestUser');
		$table = new Table();
		$this->assertEquals('TestApp\Model\Entity\TestUser', $table->entityClass('TestUser'));
	}

/**
 * Tests that using a simple string for entityClass will try to
 * load the class from the Plugin namespace when using plugin notation
 *
 * @return void
 */
	public function testRepositoryClassInPlugin() {
		$class = $this->getMockClass('\Cake\ORM\Entity');
		class_alias($class, 'MyPlugin\Model\Entity\SuperUser');
		$table = new Table();
		$this->assertEquals(
			'MyPlugin\Model\Entity\SuperUser',
			$table->entityClass('MyPlugin.SuperUser')
		);
	}

/**
 * Tests that using a simple string for entityClass will throw an exception
 * when the class does not exist in the namespace
 *
 * @expectedException Cake\ORM\Error\MissingEntityException
 * @expectedExceptionMessage Entity class FooUser could not be found.
 * @return void
 */
	public function testRepositoryClassNonExisting() {
		$table = new Table;
		$this->assertFalse($table->entityClass('FooUser'));
	}

/**
 * Tests getting the entityClass based on conventions for the entity
 * namespace
 *
 * @return void
 */
	public function testRepositoryClassConventionForAPP() {
		$table = new \TestApp\Model\Repository\ArticleTable;
		$this->assertEquals('TestApp\Model\Entity\Article', $table->entityClass());
	}

/**
 * Tests setting a entity class object using the setter method
 *
 * @return void
 */
	public function testSetEntityClass() {
		$table = new Table;
		$class = '\\' . $this->getMockClass('\Cake\ORM\Entity');
		$table->entityClass($class);
		$this->assertEquals($class, $table->entityClass());
	}

/**
 * Proves that associations, even though they are lazy loaded, will fetch
 * records using the correct table class and hydrate with the correct entity
 *
 * @return void
 */
	public function testReciprocalBelongsToLoading() {
		$table = new \TestApp\Model\Repository\ArticleTable([
			'connection' => $this->connection,
		]);
		$result = $table->find('all')->contain(['author'])->first();
		$this->assertInstanceOf('TestApp\Model\Entity\Author', $result->author);
	}

/**
 * Proves that associations, even though they are lazy loaded, will fetch
 * records using the correct table class and hydrate with the correct entity
 *
 * @return void
 */
	public function testReciprocalHasManyLoading() {
		$table = new \TestApp\Model\Repository\ArticleTable([
			'connection' => $this->connection,
		]);
		$result = $table->find('all')->contain(['author' => ['article']])->first();
		$this->assertCount(2, $result->author->article);
		foreach ($result->author->article as $article) {
			$this->assertInstanceOf('TestApp\Model\Entity\Article', $article);
		}
	}

/**
 * Tests that the correct table and entity are loaded for the pivot association in
 * a belongsToMany setup
 *
 * @return void
 */
	public function testReciprocalBelongsToMany() {
		$table = new \TestApp\Model\Repository\ArticleTable([
			'connection' => $this->connection,
		]);
		$result = $table->find('all')->contain(['tag'])->first();
		$this->assertInstanceOf('TestApp\Model\Entity\Tag', $result->tags[0]);
		$this->assertInstanceOf('TestApp\Model\Entity\ArticlesTag', $result->tags[0]->extraInfo);
	}

/**
 * Tests that it is possible to insert a new row using the save method
 *
 * @return void
 */
	public function testSaveNewEntity() {
		$entity = new \Cake\ORM\Entity([
			'username' => 'superuser',
			'password' => 'root',
			'created' => new \DateTime('2013-10-10 00:00'),
			'updated' => new \DateTime('2013-10-10 00:00')
		]);
<<<<<<< HEAD
		$table = Table::build('users');
=======
		$table = TableRegistry::get('user');
>>>>>>> fcbf52e2
		$this->assertSame($entity, $table->save($entity));
		$this->assertEquals($entity->id, 5);

		$row = $table->find('all')->where(['id' => 5])->first();
		$this->assertEquals($entity->toArray(), $row->toArray());
	}

/**
 * Tests that saving an entity will filter out properties that
 * are not present in the table schema when saving
 *
 * @return void
 */
	public function testSaveEntityOnlySchemaFields() {
		$entity = new \Cake\ORM\Entity([
			'username' => 'superuser',
			'password' => 'root',
			'crazyness' => 'super crazy value',
			'created' => new \DateTime('2013-10-10 00:00'),
			'updated' => new \DateTime('2013-10-10 00:00'),
		]);
		$table = Table::build('users');
		$this->assertSame($entity, $table->save($entity));
		$this->assertEquals($entity->id, 5);

		$row = $table->find('all')->where(['id' => 5])->first();
		$entity->unsetProperty('crazyness');
		$this->assertEquals($entity->toArray(), $row->toArray());
	}

/**
 * Tests saving only a few fields in an entity when an fieldList
 * is passed to save
 *
 * @return void
 */
	public function testSaveWithFieldList() {
		$entity = new \Cake\ORM\Entity([
			'username' => 'superuser',
			'password' => 'root',
			'created' => new \DateTime('2013-10-10 00:00'),
			'updated' => new \DateTime('2013-10-10 00:00')
		]);
		$table = Table::build('users');
		$fieldList = ['fieldList' => ['username', 'created', 'updated']];
		$this->assertSame($entity, $table->save($entity, $fieldList));
		$this->assertEquals($entity->id, 5);

		$row = $table->find('all')->where(['id' => 5])->first();
		$entity->set('password', null);
		$this->assertEquals($entity->toArray(), $row->toArray());
	}

/**
 * Tests that it is possible to modify data from the beforeSave callback
 *
 * @return void
 */
	public function testBeforeSaveModifyData() {
		$table = Table::build('users');
		$data = new \Cake\ORM\Entity([
			'username' => 'superuser',
			'created' => new \DateTime('2013-10-10 00:00'),
			'updated' => new \DateTime('2013-10-10 00:00')
		]);
		$listener = function($e, $entity, $options) use ($data) {
			$this->assertSAme($data, $entity);
			$entity->set('password', 'foo');
		};
		$table->getEventManager()->attach($listener, 'Model.beforeSave');
		$this->assertSame($data, $table->save($data));
		$this->assertEquals($data->id, 5);
		$row = $table->find('all')->where(['id' => 5])->first();
		$this->assertEquals('foo', $row->get('password'));
	}

/**
 * Tests that it is possible to modify the options array in beforeSave
 *
 * @return void
 */
	public function testBeforeSaveModifyOptions() {
		$table = Table::build('users');
		$data = new \Cake\ORM\Entity([
			'username' => 'superuser',
			'password' => 'foo',
			'created' => new \DateTime('2013-10-10 00:00'),
			'updated' => new \DateTime('2013-10-10 00:00')
		]);
		$listener1 = function($e, $entity, $options) {
			$options['fieldList'][] = 'created';
		};
		$listener2 = function($e, $entity, $options) {
			$options['fieldList'][] = 'updated';
		};
		$table->getEventManager()->attach($listener1, 'Model.beforeSave');
		$table->getEventManager()->attach($listener2, 'Model.beforeSave');
		$this->assertSame($data, $table->save($data));
		$this->assertEquals($data->id, 5);

		$row = $table->find('all')->where(['id' => 5])->first();
		$data->set('username', null);
		$data->set('password', null);
		$this->assertEquals($data->toArray(), $row->toArray());
	}

/**
 * Tests that it is possible to stop the saving altogether, without implying
 * the save operation failed
 *
 * @return void
 */
	public function testBeforeSaveStopEvent() {
		$table = Table::build('users');
		$data = new \Cake\ORM\Entity([
			'username' => 'superuser',
			'created' => new \DateTime('2013-10-10 00:00'),
			'updated' => new \DateTime('2013-10-10 00:00')
		]);
		$listener = function($e, $entity) {
			$e->stopPropagation();
			return $entity;
		};
		$table->getEventManager()->attach($listener, 'Model.beforeSave');
		$this->assertSame($data, $table->save($data));
		$this->assertNull($data->id);
		$row = $table->find('all')->where(['id' => 5])->first();
		$this->assertNull($row);
	}

/**
 * Asserts that afterSave callback is called on successful save
 *
 * @return void
 */
	public function testAfterSave() {
		$table = Table::build('users');
		$data = new \Cake\ORM\Entity([
			'username' => 'superuser',
			'created' => new \DateTime('2013-10-10 00:00'),
			'updated' => new \DateTime('2013-10-10 00:00')
		]);

		$called = false;
		$listener = function($e, $entity, $options) use ($data, &$called) {
			$this->assertSame($data, $entity);
			$called = true;
		};
		$table->getEventManager()->attach($listener, 'Model.afterSave');
		$this->assertSame($data, $table->save($data));
		$this->assertEquals($data->id, 5);
		$this->assertTrue($called);
	}

/**
 * Asserts that afterSave callback not is called on unsuccessful save
 *
 * @return void
 */
	public function testAfterSaveNotCalled() {
		$table = $this->getMock('\Cake\ORM\Table', ['_buildQuery'], [['table' => 'users']]);
		$query = $this->getMock('\Cake\ORM\Query', ['executeStatement'], [null, $table]);
		$statement = $this->getMock('\Cake\Database\Statement\StatementDecorator');
		$data = new \Cake\ORM\Entity([
			'username' => 'superuser',
			'created' => new \DateTime('2013-10-10 00:00'),
			'updated' => new \DateTime('2013-10-10 00:00')
		]);

		$table->expects($this->once())->method('_buildQuery')
			->will($this->returnValue($query));

		$query->expects($this->once())->method('executeStatement')
			->will($this->returnValue($statement));

		$statement->expects($this->once())->method('rowCount')->will($this->returnValue(0));

		$called = false;
		$listener = function($e, $entity, $options) use ($data, &$called) {
			$called = true;
		};
		$table->getEventManager()->attach($listener, 'Model.afterSave');
		$this->assertFalse($table->save($data));
		$this->assertFalse($called);
	}

/**
 * Tests that save is wrapped around a transaction
 *
 * @return void
 */
	public function testAtomicSave() {
		$connection = $this->getMock(
			'\Cake\Database\Connection',
			['begin', 'commit'],
			[ConnectionManager::config('test')]
		);
		$connection->driver(ConnectionManager::get('test')->driver());
		$table = $this->getMock('\Cake\ORM\Table', ['connection'], [['table' => 'users']]);
		$table->expects($this->any())->method('connection')
			->will($this->returnValue($connection));

		$connection->expects($this->once())->method('begin');
		$connection->expects($this->once())->method('commit');
		$data = new \Cake\ORM\Entity([
			'username' => 'superuser',
			'created' => new \DateTime('2013-10-10 00:00'),
			'updated' => new \DateTime('2013-10-10 00:00')
		]);
		$this->assertSame($data, $table->save($data));
	}

/**
 * Tests that save will rollback the transaction in the case of an exception
 *
 * @expectedException \PDOException
 * @return void
 */
	public function testAtomicSaveRollback() {
		$connection = $this->getMock(
			'\Cake\Database\Connection',
			['begin', 'rollback'],
			[ConnectionManager::config('test')]
		);
		$connection->driver(ConnectionManager::get('test')->driver());
		$table = $this->getMock(
			'\Cake\ORM\Table',
			['_buildQuery', 'connection'],
			[['table' => 'users']]
		);
		$query = $this->getMock(
			'\Cake\ORM\Query',
			['executeStatement', 'addDefaultTypes'],
			[null, $table]
		);

		$table->expects($this->any())->method('connection')
			->will($this->returnValue($connection));

		$table->expects($this->once())->method('_buildQuery')
			->will($this->returnValue($query));

		$connection->expects($this->once())->method('begin');
		$connection->expects($this->once())->method('rollback');
		$query->expects($this->once())->method('executeStatement')
			->will($this->throwException(new \PDOException));

		$data = new \Cake\ORM\Entity([
			'username' => 'superuser',
			'created' => new \DateTime('2013-10-10 00:00'),
			'updated' => new \DateTime('2013-10-10 00:00')
		]);
		$table->save($data);
	}

/**
 * Tests that save will rollback the transaction in the case of an exception
 *
 * @return void
 */
	public function testAtomicSaveRollbackOnFailure() {
		$connection = $this->getMock(
			'\Cake\Database\Connection',
			['begin', 'rollback'],
			[ConnectionManager::config('test')]
		);
		$connection->driver(ConnectionManager::get('test')->driver());
		$table = $this->getMock(
			'\Cake\ORM\Table',
			['_buildQuery', 'connection'],
			[['table' => 'users']]
		);
		$query = $this->getMock(
			'\Cake\ORM\Query',
			['executeStatement', 'addDefaultTypes'],
			[null, $table]
		);

		$table->expects($this->any())->method('connection')
			->will($this->returnValue($connection));

		$table->expects($this->once())->method('_buildQuery')
			->will($this->returnValue($query));

		$statement = $this->getMock('\Cake\Database\Statement\StatementDecorator');
		$statement->expects($this->once())->method('rowCount')
			->will($this->returnValue(0));
		$connection->expects($this->once())->method('begin');
		$connection->expects($this->once())->method('rollback');
		$query->expects($this->once())->method('executeStatement')
			->will($this->returnValue($statement));

		$data = new \Cake\ORM\Entity([
			'username' => 'superuser',
			'created' => new \DateTime('2013-10-10 00:00'),
			'updated' => new \DateTime('2013-10-10 00:00')
		]);
		$table->save($data);
	}

}<|MERGE_RESOLUTION|>--- conflicted
+++ resolved
@@ -899,11 +899,7 @@
 			'created' => new \DateTime('2013-10-10 00:00'),
 			'updated' => new \DateTime('2013-10-10 00:00')
 		]);
-<<<<<<< HEAD
-		$table = Table::build('users');
-=======
 		$table = TableRegistry::get('user');
->>>>>>> fcbf52e2
 		$this->assertSame($entity, $table->save($entity));
 		$this->assertEquals($entity->id, 5);
 
