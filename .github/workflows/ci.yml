name: CI

on:
  push:
    branches:
      - '4.x'
      - '4.next'
      - '5.x'
  pull_request:
    branches:
      - '*'
  schedule:
    - cron: "0 0 * * *"

jobs:
  testsuite:
    runs-on: ubuntu-20.04
    strategy:
      fail-fast: false
      matrix:
        php-version: ['8.1']
        db-type: [sqlite, pgsql]
        prefer-lowest: ['']
        include:
          - php-version: '8.1'
            db-type: 'mariadb'
          - php-version: '8.1'
            db-type: 'mysql'
            prefer-lowest: 'prefer-lowest'
          - php-version: '8.2'
            db-type: 'mysql'

    services:
      redis:
        image: redis
        ports:
          - 6379/tcp
      memcached:
        image: memcached
        ports:
          - 11211/tcp

    steps:
    - name: Setup MySQL latest
      if: matrix.db-type == 'mysql'
      run: docker run --rm --name=mysqld -e MYSQL_ROOT_PASSWORD=root -e MYSQL_DATABASE=cakephp -p 3306:3306 -d mysql --default-authentication-plugin=mysql_native_password --disable-log-bin

    - name: Setup PostgreSQL latest
      if: matrix.db-type == 'pgsql'
      run: docker run --rm --name=postgres -e POSTGRES_PASSWORD=postgres -e POSTGRES_DB=cakephp -p 5432:5432 -d postgres

    - uses: getong/mariadb-action@v1.1
      if: matrix.db-type == 'mariadb'
      with:
        mysql database: 'cakephp'
        mysql root password: 'root'

    - uses: actions/checkout@v3

    - name: Setup PHP
      uses: shivammathur/setup-php@v2
      with:
        php-version: ${{ matrix.php-version }}
        extensions: mbstring, intl, apcu, memcached, redis, pdo_${{ matrix.db-type }}
        ini-values: apc.enable_cli = 1
        coverage: pcov

    - name: Get composer cache directory
      id: composer-cache
      run: echo "::set-output name=dir::$(composer config cache-files-dir)"

    - name: Get date part for cache key
      id: key-date
      run: echo "::set-output name=date::$(date +'%Y-%m')"

    - name: Cache composer dependencies
      uses: actions/cache@v3
      with:
        path: ${{ steps.composer-cache.outputs.dir }}
        key: ${{ runner.os }}-composer-${{ steps.key-date.outputs.date }}-${{ hashFiles('composer.json') }}-${{ matrix.prefer-lowest }}

    - name: Install packages
      run: |
        sudo locale-gen da_DK.UTF-8
        sudo locale-gen de_DE.UTF-8

    - name: Composer install
      run: |
        if ${{ matrix.prefer-lowest == 'prefer-lowest' }}; then
          composer update --prefer-lowest --prefer-stable
        elif ${{ matrix.php-version == '8.2' }}; then
          composer update --ignore-platform-req=php
        else
          composer update
        fi

    - name: Setup problem matchers for PHPUnit
      if: matrix.php-version == '8.1' && matrix.db-type == 'mysql'
      run: echo "::add-matcher::${{ runner.tool_cache }}/phpunit.json"

    - name: Wait for MySQL
      if: matrix.db-type == 'mysql' || matrix.db-type == 'mariadb'
      run: while ! `mysqladmin ping -h 127.0.0.1 --silent`; do printf 'Waiting for MySQL...\n'; sleep 2; done;

    - name: Run PHPUnit
      env:
        REDIS_PORT: ${{ job.services.redis.ports['6379'] }}
        MEMCACHED_PORT: ${{ job.services.memcached.ports['11211'] }}
      run: |
        if [[ ${{ matrix.db-type }} == 'sqlite' ]]; then export DB_URL='sqlite:///:memory:'; fi
        if [[ ${{ matrix.db-type }} == 'mysql' ]]; then export DB_URL='mysql://root:root@127.0.0.1/cakephp'; fi
        if [[ ${{ matrix.db-type }} == 'mariadb' ]]; then export DB_URL='mysql://root:root@127.0.0.1/cakephp'; fi
        if [[ ${{ matrix.db-type }} == 'pgsql' ]]; then export DB_URL='postgres://postgres:postgres@127.0.0.1/postgres'; fi

        if [[ ${{ matrix.php-version }} == '8.1' ]]; then
          export CODECOVERAGE=1
          vendor/bin/phpunit --verbose --coverage-clover=coverage.xml
          CAKE_TEST_AUTOQUOTE=1 vendor/bin/phpunit --verbose --testsuite=database
        else
          vendor/bin/phpunit
          CAKE_TEST_AUTOQUOTE=1 vendor/bin/phpunit --testsuite=database
        fi

    - name: Prefer lowest check
      if: matrix.prefer-lowest == 'prefer-lowest'
      run: composer require --dev dereuromark/composer-prefer-lowest && vendor/bin/validate-prefer-lowest -m

    - name: Submit code coverage
      if: matrix.php-version == '8.1'
      uses: codecov/codecov-action@v3

  testsuite-windows:
<<<<<<< HEAD
    runs-on: windows-2019
    name: Windows - PHP 8.1 & SQL Server
=======
    runs-on: windows-2022
    name: Windows - PHP 8.0 & SQL Server
>>>>>>> 1c9859ec

    env:
      EXTENSIONS: mbstring, intl, apcu, redis, pdo_sqlsrv
      PHP_VERSION: '8.1'

    steps:
    - uses: actions/checkout@v3

    - name: Get date part for cache key
      id: key-date
      run: echo "::set-output name=date::$(date +'%Y-%m')"

    - name: Setup PHP extensions cache
      id: php-ext-cache
      uses: shivammathur/cache-extensions@v1
      with:
        php-version: ${{ env.PHP_VERSION }}
        extensions: ${{ env.EXTENSIONS }}
        key: ${{ steps.key-date.outputs.date }}

    - name: Cache PHP extensions
      uses: actions/cache@v3
      with:
        path: ${{ steps.php-ext-cache.outputs.dir }}
        key: ${{ runner.os }}-php-ext-${{ steps.php-ext-cache.outputs.key }}
        restore-keys: ${{ runner.os }}-php-ext-${{ steps.php-ext-cache.outputs.key }}

    - name: Setup PHP
      uses: shivammathur/setup-php@v2
      with:
        php-version: ${{ env.PHP_VERSION }}
        extensions: ${{ env.EXTENSIONS }}
        ini-values: apc.enable_cli = 1, extension = php_fileinfo.dll
        coverage: none

    - name: Setup SQLServer
      run: |
        # MSSQLLocalDB is the default SQL LocalDB instance
        SqlLocalDB start MSSQLLocalDB
        SqlLocalDB info MSSQLLocalDB
        sqlcmd -S "(localdb)\MSSQLLocalDB" -Q "create database cakephp;"

    - name: Get composer cache directory
      id: composer-cache
      run: echo "::set-output name=dir::$(composer config cache-files-dir)"

    - name: Cache composer dependencies
      uses: actions/cache@v3
      with:
        path: ${{ steps.composer-cache.outputs.dir }}
        key: ${{ runner.os }}-composer-${{ steps.key-date.outputs.date }}-${{ hashFiles('composer.json') }}-${{ matrix.prefer-lowest }}

    - name: Composer install
      run: composer update

    - name: Run PHPUnit
      env:
        DB_URL: 'sqlserver://@(localdb)\MSSQLLocalDB/cakephp'
      run: |
          vendor/bin/phpunit --verbose

    - name: Run PHPUnit (autoquote enabled)
      env:
        DB_URL: 'sqlserver://@(localdb)\MSSQLLocalDB/cakephp'
      run: |
          set CAKE_TEST_AUTOQUOTE=1
          vendor/bin/phpunit --verbose --testsuite=database

  cs-stan:
    name: Coding Standard & Static Analysis
    runs-on: ubuntu-20.04

    steps:
    - uses: actions/checkout@v3

    - name: Setup PHP
      uses: shivammathur/setup-php@v2
      with:
        php-version: '8.1'
        extensions: mbstring, intl, apcu, memcached, redis
        tools: cs2pr
        coverage: none

    - name: Get composer cache directory
      id: composer-cache
      run: echo "::set-output name=dir::$(composer config cache-files-dir)"

    - name: Get date part for cache key
      id: key-date
      run: echo "::set-output name=date::$(date +'%Y-%m')"

    - name: Cache composer dependencies
      uses: actions/cache@v3
      with:
        path: ${{ steps.composer-cache.outputs.dir }}
        key: ${{ runner.os }}-composer-${{ steps.key-date.outputs.date }}-${{ hashFiles('composer.json') }}-${{ matrix.prefer-lowest }}

    - name: Composer install
      run: composer stan-setup

    - name: Run PHP CodeSniffer
      run: vendor/bin/phpcs --report=checkstyle src/ tests/ | cs2pr

    - name: Run psalm
      if: always()
      run: vendor/bin/psalm.phar --output-format=github
      continue-on-error: true

    - name: Run phpstan
      if: always()
      run: vendor/bin/phpstan.phar analyse --error-format=github

    - name: Run phpstan for tests
      if: always()
      run: vendor/bin/phpstan.phar analyse -c tests/phpstan.neon --error-format=github<|MERGE_RESOLUTION|>--- conflicted
+++ resolved
@@ -130,13 +130,8 @@
       uses: codecov/codecov-action@v3
 
   testsuite-windows:
-<<<<<<< HEAD
-    runs-on: windows-2019
+    runs-on: windows-2022
     name: Windows - PHP 8.1 & SQL Server
-=======
-    runs-on: windows-2022
-    name: Windows - PHP 8.0 & SQL Server
->>>>>>> 1c9859ec
 
     env:
       EXTENSIONS: mbstring, intl, apcu, redis, pdo_sqlsrv
