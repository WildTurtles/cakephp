name: CakePHP CI

on:
  push:
    branches:
      - master
      - '4.next'
  pull_request:
    branches:
      - '*'

jobs:
  testsuite:
    runs-on: ubuntu-18.04
    strategy:
      fail-fast: false
      matrix:
        php-version: ['7.2', '7.4']
        db-type: [sqlite, mysql, pgsql]
    name: PHP ${{ matrix.php-version }} & ${{ matrix.db-type }}

    services:
      redis:
        image: redis
        ports:
          - 6379/tcp
      postgres:
        image: postgres
        ports:
          - 5432:5432
        env:
          POSTGRES_PASSWORD: postgres

    steps:
<<<<<<< HEAD
    - name: Setup mysql 8
      if: matrix.db-type == 'mysql' && matrix.php-version == '7.2'
      run: |
        sudo service mysql stop
        docker run --rm --name=mysqld -e MYSQL_ROOT_PASSWORD=root --tmpfs /var/lib/mysql:rw --network=host -d mysql --default-authentication-plugin=mysql_native_password --disable-log-bin --innodb-flush-method=O_DIRECT_NO_FSYNC
=======
    - name: Setup MySQL
      if: matrix.db-type == 'mysql'
      run: |
        sudo service mysql start
>>>>>>> 26316373

    - uses: actions/checkout@v1
      with:
        fetch-depth: 1

    - name: Setup PHP
      uses: shivammathur/setup-php@v1
      with:
        php-version: ${{ matrix.php-version }}
        extensions: mbstring, intl, apcu, pdo_${{ matrix.db-type }}
        ini-values: apc.enable_cli = 1
        coverage: pcov

    - name: Install packages
      run: |
        # memcached installation fails without updating packages.
        sudo apt update
        sudo apt install memcached

        sudo locale-gen da_DK.UTF-8
        sudo locale-gen de_DE.UTF-8

    - name: composer install
      run: composer install

    - name: Configure PHPUnit matcher
      if: matrix.php-version == '7.4' && matrix.db-type == 'mysql'
      uses: mheap/phpunit-matcher-action@master

    - name: Run PHPUnit
      env:
        REDIS_PORT: ${{ job.services.redis.ports['6379'] }}
        ENABLE_WINDOW_TESTS: ${{ matrix.db-type == 'pgsql' || (matrix.db-type == 'mysql' && matrix.php-version == '7.2') }}
      run: |
        if [ ${{ matrix.db-type }} == 'mysql' ]; then mysql -h 127.0.0.1 -u root -proot -e 'CREATE DATABASE cakephp;'; fi

        if [[ ${{ matrix.db-type }} == 'sqlite' ]]; then export DB_DSN='sqlite:///:memory:'; fi
        if [[ ${{ matrix.db-type }} == 'mysql' ]]; then export DB_DSN='mysql://root:root@127.0.0.1/cakephp?init[]=SET sql_mode = "STRICT_TRANS_TABLES,NO_ZERO_IN_DATE,NO_ZERO_DATE,ERROR_FOR_DIVISION_BY_ZERO,NO_ENGINE_SUBSTITUTION"'; fi
        if [[ ${{ matrix.db-type }} == 'pgsql' ]]; then export DB_DSN='postgres://postgres:postgres@127.0.0.1/postgres'; fi

        if [[ ${{ matrix.php-version }} == '7.2' ]]; then
          vendor/bin/phpunit
        elif [[ ${{ matrix.php-version }} == '7.4' && ${{ matrix.db-type }} == 'mysql' ]]; then
          vendor/bin/phpunit --teamcity --verbose
        else
          vendor/bin/phpunit --verbose
        fi

  testsuite-windows:
    runs-on: windows-2019
    name: Windows - PHP 7.4 & SQL Server

    steps:
    - uses: actions/checkout@v1
      with:
        fetch-depth: 1

    - name: Setup PHP
      uses: shivammathur/setup-php@v1
      with:
        php-version: '7.4'
        extensions: mbstring, intl, apcu, pdo_sqlsrv
        ini-values: apc.enable_cli = 1, extension = php_fileinfo.dll
        coverage: none

    - name: Setup SQLServer
      run: |
        # MSSQLLocalDB is the default SQL LocalDB instance
        SqlLocalDB start MSSQLLocalDB
        SqlLocalDB info MSSQLLocalDB
        sqlcmd -S "(localdb)\MSSQLLocalDB" -Q "create database cakephp;"

    - name: composer install
      run: composer install

    - name: Run PHPUnit
      env:
        DB_DSN: 'sqlserver://@(localdb)\MSSQLLocalDB/cakephp'
      run: |
          vendor/bin/phpunit --verbose

  coding-standard:
    name: Coding Standard
    runs-on: ubuntu-18.04

    steps:
    - uses: actions/checkout@v1
      with:
        fetch-depth: 1

    - name: Setup PHP
      uses: shivammathur/setup-php@v1
      with:
        php-version: '7.2'
        extensions: mbstring, intl, apcu
        coverage: none

    - name: composer install
      run: composer install

    - name: Run PHP CodeSniffer
      run: composer cs-check

  static-analysis:
    name: Static Analysis
    runs-on: ubuntu-18.04

    steps:
    - uses: actions/checkout@v1
      with:
        fetch-depth: 1

    - name: Setup PHP
      uses: shivammathur/setup-php@v1
      with:
        php-version: '7.2'
        extensions: mbstring, intl, apcu
        coverage: none

    - name: composer install
      run: composer stan-setup

    - name: Run psalm
      run: vendor/bin/psalm.phar --show-info=false --output-format=github

    - name: Run phpstan
      run: vendor/bin/phpstan.phar analyse --no-progress src/<|MERGE_RESOLUTION|>--- conflicted
+++ resolved
@@ -32,18 +32,11 @@
           POSTGRES_PASSWORD: postgres
 
     steps:
-<<<<<<< HEAD
     - name: Setup mysql 8
       if: matrix.db-type == 'mysql' && matrix.php-version == '7.2'
       run: |
         sudo service mysql stop
         docker run --rm --name=mysqld -e MYSQL_ROOT_PASSWORD=root --tmpfs /var/lib/mysql:rw --network=host -d mysql --default-authentication-plugin=mysql_native_password --disable-log-bin --innodb-flush-method=O_DIRECT_NO_FSYNC
-=======
-    - name: Setup MySQL
-      if: matrix.db-type == 'mysql'
-      run: |
-        sudo service mysql start
->>>>>>> 26316373
 
     - uses: actions/checkout@v1
       with:
