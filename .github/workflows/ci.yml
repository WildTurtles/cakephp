name: CakePHP CI

on:
  push:
    branches:
      - master
      - '4.next'
  pull_request:
    branches:
      - '*'

jobs:
  testsuite:
    runs-on: ubuntu-18.04
    strategy:
      fail-fast: false
      matrix:
        php-version: ['7.2', '7.4', '8.0']
        db-type: [sqlite, mysql, pgsql]
        prefer-lowest: ['']
        include:
          - php-version: '7.2'
            db-type: 'mariadb'
          - php-version: '7.2'
            db-type: 'mysql'
            prefer-lowest: 'prefer-lowest'

    services:
      redis:
        image: redis
        ports:
          - 6379/tcp

    steps:
    - name: Setup MySQL latest
      if: matrix.db-type == 'mysql' && matrix.php-version != '7.2'
      run: docker run --rm --name=mysqld -e MYSQL_ROOT_PASSWORD=root -e MYSQL_DATABASE=cakephp -p 3306:3306 -d mysql --default-authentication-plugin=mysql_native_password --disable-log-bin

    - name: Setup MySQL 5.6
      if: matrix.db-type == 'mysql' && matrix.php-version == '7.2'
      run: docker run --rm --name=mysqld -e MYSQL_ROOT_PASSWORD=root -e MYSQL_DATABASE=cakephp -p 3306:3306 -d mysql:5.6 --character-set-server=utf8

    - name: Setup PostgreSQL latest
      if: matrix.db-type == 'pgsql' && matrix.php-version != '7.2'
      run: docker run --rm --name=postgres -e POSTGRES_PASSWORD=postgres -e POSTGRES_DB=cakephp -p 5432:5432 -d postgres

    - name: Setup PostgreSQL 9.4
      if: matrix.db-type == 'pgsql' && matrix.php-version == '7.2'
      run: docker run --rm --name=postgres -e POSTGRES_PASSWORD=postgres -e POSTGRES_DB=cakephp -p 5432:5432 -d postgres:9.4

    - uses: getong/mariadb-action@v1.1
      if: matrix.db-type == 'mariadb'
      with:
        mysql database: 'cakephp'
        mysql root password: 'root'

    - uses: actions/checkout@v1
      with:
        fetch-depth: 1

    - name: Setup PHP
      uses: shivammathur/setup-php@v2
      with:
        php-version: ${{ matrix.php-version }}
        extensions: mbstring, intl, apcu, pdo_${{ matrix.db-type }}
        ini-values: apc.enable_cli = 1
        coverage: pcov

    - name: Get composer cache directory
      id: composer-cache
      run: echo "::set-output name=dir::$(composer config cache-files-dir)"

    - name: Get date part for cache key
      id: key-date
      run: echo "::set-output name=date::$(date +'%Y-%m')"

    - name: Cache composer dependencies
      uses: actions/cache@v1
      with:
        path: ${{ steps.composer-cache.outputs.dir }}
        key: ${{ runner.os }}-composer-${{ steps.key-date.outputs.date }}-${{ hashFiles('composer.json') }}-${{ matrix.prefer-lowest }}

    - name: Install packages
      run: |
        # memcached installation fails without updating packages.
        sudo apt update
        sudo apt install memcached

        sudo locale-gen da_DK.UTF-8
        sudo locale-gen de_DE.UTF-8

    - name: composer install
      run: |
        if [[ ${{ matrix.php-version }} == '8.0' ]]; then
          composer install --ignore-platform-reqs
        elif ${{ matrix.prefer-lowest == 'prefer-lowest' }}; then
          composer update --prefer-lowest --prefer-stable
        else
          composer update
        fi

    - name: Configure PHPUnit matcher
      if: matrix.php-version == '7.4' && matrix.db-type == 'mysql'
      uses: mheap/phpunit-matcher-action@master

    - name: Run PHPUnit
      env:
        REDIS_PORT: ${{ job.services.redis.ports['6379'] }}
      run: |
        if [[ ${{ matrix.db-type }} == 'sqlite' ]]; then export DB_URL='sqlite:///:memory:'; fi
        if [[ ${{ matrix.db-type }} == 'mysql' && ${{ matrix.php-version }} != '7.2' ]]; then export DB_URL='mysql://root:root@127.0.0.1/cakephp'; fi
        if [[ ${{ matrix.db-type }} == 'mysql' && ${{ matrix.php-version }} == '7.2' ]]; then export DB_URL='mysql://root:root@127.0.0.1/cakephp?encoding=utf8'; fi
        if [[ ${{ matrix.db-type }} == 'mariadb' ]]; then export DB_URL='mysql://root:root@127.0.0.1/cakephp'; fi
        if [[ ${{ matrix.db-type }} == 'pgsql' ]]; then export DB_URL='postgres://postgres:postgres@127.0.0.1/postgres'; fi

        if [[ ${{ matrix.php-version }} == '7.4' ]]; then
<<<<<<< HEAD
          export CODECOVERAGE=1 && vendor/bin/phpunit --coverage-clover=coverage.xml
=======
          export CODECOVERAGE=1 && vendor/bin/phpunit --verbose --coverage-clover=coverage.xml
>>>>>>> 0ce415ab
        else
          vendor/bin/phpunit
        fi

    - name: Submit code coverage
      if: success() && matrix.php-version == '7.4'
      uses: codecov/codecov-action@v1

  testsuite-windows:
    runs-on: windows-2019
    name: Windows - PHP 7.4 & SQL Server

    env:
      EXTENSIONS: mbstring, intl, apcu, pdo_sqlsrv
      PHP_VERSION: '7.4'

    steps:
    - uses: actions/checkout@v1
      with:
        fetch-depth: 1

    - name: Get date part for cache key
      id: key-date
      run: echo "::set-output name=date::$(date +'%Y-%m')"

    - name: Setup PHP extensions cache
      id: php-ext-cache
      uses: shivammathur/cache-extensions@v1
      with:
        php-version: ${{ env.PHP_VERSION }}
        extensions: ${{ env.EXTENSIONS }}
        key: ${{ steps.key-date.outputs.date }}

    - name: Cache PHP extensions
      uses: actions/cache@v1
      with:
        path: ${{ steps.php-ext-cache.outputs.dir }}
        key: ${{ runner.os }}-php-ext-${{ steps.php-ext-cache.outputs.key }}
        restore-keys: ${{ runner.os }}-php-ext-${{ steps.php-ext-cache.outputs.key }}

    - name: Setup PHP
      uses: shivammathur/setup-php@v2
      with:
        php-version: ${{ env.PHP_VERSION }}
        extensions: ${{ env.EXTENSIONS }}
        ini-values: apc.enable_cli = 1, extension = php_fileinfo.dll
        coverage: none

    - name: Setup SQLServer
      run: |
        # MSSQLLocalDB is the default SQL LocalDB instance
        SqlLocalDB start MSSQLLocalDB
        SqlLocalDB info MSSQLLocalDB
        sqlcmd -S "(localdb)\MSSQLLocalDB" -Q "create database cakephp;"

    - name: Get composer cache directory
      id: composer-cache
      run: echo "::set-output name=dir::$(composer config cache-files-dir)"

    - name: Cache composer dependencies
      uses: actions/cache@v1
      with:
        path: ${{ steps.composer-cache.outputs.dir }}
        key: ${{ runner.os }}-composer-${{ steps.key-date.outputs.date }}-${{ hashFiles('composer.json') }}

    - name: composer install
      run: composer install

    - name: Run PHPUnit
      env:
        DB_URL: 'sqlserver://@(localdb)\MSSQLLocalDB/cakephp'
      run: |
          vendor/bin/phpunit --verbose

  cs-stan:
    name: Coding Standard & Static Analysis
    runs-on: ubuntu-18.04

    steps:
    - uses: actions/checkout@v1
      with:
        fetch-depth: 1

    - name: Setup PHP
      uses: shivammathur/setup-php@v2
      with:
        php-version: '7.2'
        extensions: mbstring, intl, apcu
        coverage: none

    - name: Get composer cache directory
      id: composer-cache
      run: echo "::set-output name=dir::$(composer config cache-files-dir)"

    - name: Get date part for cache key
      id: key-date
      run: echo "::set-output name=date::$(date +'%Y-%m')"

    - name: Cache composer dependencies
      uses: actions/cache@v1
      with:
        path: ${{ steps.composer-cache.outputs.dir }}
        key: ${{ runner.os }}-composer-${{ steps.key-date.outputs.date }}-${{ hashFiles('composer.json') }}

    - name: composer install
      run: composer stan-setup

    - name: Run PHP CodeSniffer
      run: vendor/bin/phpcs --report=checkstyle src/ tests/

    - name: Run psalm
      run: vendor/bin/psalm.phar --output-format=github

    - name: Run phpstan
      run: vendor/bin/phpstan.phar analyse --error-format=github<|MERGE_RESOLUTION|>--- conflicted
+++ resolved
@@ -114,11 +114,7 @@
         if [[ ${{ matrix.db-type }} == 'pgsql' ]]; then export DB_URL='postgres://postgres:postgres@127.0.0.1/postgres'; fi
 
         if [[ ${{ matrix.php-version }} == '7.4' ]]; then
-<<<<<<< HEAD
-          export CODECOVERAGE=1 && vendor/bin/phpunit --coverage-clover=coverage.xml
-=======
           export CODECOVERAGE=1 && vendor/bin/phpunit --verbose --coverage-clover=coverage.xml
->>>>>>> 0ce415ab
         else
           vendor/bin/phpunit
         fi
