parameters:
	ignoreErrors:
		-
			message: "#^Access to undefined constant Memcached\\:\\:DYNAMIC_CLIENT_MODE\\.$#"
			count: 1
			path: src/Cache/Engine/MemcachedEngine.php

		-
			message: "#^Access to undefined constant Memcached\\:\\:OPT_CLIENT_MODE\\.$#"
			count: 1
			path: src/Cache/Engine/MemcachedEngine.php

		-
			message: "#^Property Cake\\\\Cache\\\\Engine\\\\MemcachedEngine\\:\\:\\$_Memcached \\(Memcached\\) in isset\\(\\) is not nullable\\.$#"
			count: 1
			path: src/Cache/Engine/MemcachedEngine.php

		-
			message: "#^Parameter \\#1 \\$iterator of class LimitIterator constructor expects Iterator, Countable&Traversable\\<mixed, mixed\\> given\\.$#"
			count: 2
			path: src/Collection/Collection.php

		-
			message: "#^Strict comparison using \\=\\=\\= between class\\-string\\<ArrayObject\\> and 'ArrayIterator' will always evaluate to false\\.$#"
			count: 1
			path: src/Collection/Collection.php

		-
			message: "#^Call to an undefined method Iterator\\:\\:getArrayCopy\\(\\)\\.$#"
			count: 1
			path: src/Collection/Iterator/ExtractIterator.php

		-
			message: "#^Unsafe usage of new static\\(\\)\\.$#"
			count: 1
			path: src/Collection/Iterator/NestIterator.php

		-
			message: "#^Unsafe usage of new static\\(\\)\\.$#"
			count: 1
			path: src/Collection/Iterator/NoChildrenIterator.php

		-
			message: "#^Parameter \\#1 \\$items of class Cake\\\\Collection\\\\Iterator\\\\TreePrinter constructor expects RecursiveIterator, Iterator\\<mixed, mixed\\> given\\.$#"
			count: 1
			path: src/Collection/Iterator/TreeIterator.php

		-
			message: "#^Parameter \\#1 \\$iterator of class LimitIterator constructor expects Iterator, Countable&Traversable\\<mixed, mixed\\> given\\.$#"
			count: 2
			path: src/Collection/Iterator/TreeIterator.php

		-
			message: "#^Strict comparison using \\=\\=\\= between class\\-string\\<ArrayObject\\> and 'ArrayIterator' will always evaluate to false\\.$#"
			count: 1
			path: src/Collection/Iterator/TreeIterator.php

		-
			message: "#^Parameter \\#1 \\$iterator of class LimitIterator constructor expects Iterator, Countable&Traversable\\<mixed, mixed\\> given\\.$#"
			count: 2
			path: src/Collection/Iterator/TreePrinter.php

		-
			message: "#^Strict comparison using \\=\\=\\= between class\\-string\\<ArrayObject\\> and 'ArrayIterator' will always evaluate to false\\.$#"
			count: 1
			path: src/Collection/Iterator/TreePrinter.php

		-
			message: "#^Parameter \\#1 \\$iterator of class LimitIterator constructor expects Iterator, Countable&Traversable\\<mixed, mixed\\> given\\.$#"
			count: 2
			path: src/Collection/Iterator/ZipIterator.php

		-
			message: "#^Strict comparison using \\=\\=\\= between class\\-string\\<ArrayObject\\> and 'ArrayIterator' will always evaluate to false\\.$#"
			count: 1
			path: src/Collection/Iterator/ZipIterator.php

		-
			message: "#^Strict comparison using \\!\\=\\= between null and null will always evaluate to false\\.$#"
			count: 2
			path: src/Command/I18nExtractCommand.php

		-
			message: "#^Strict comparison using \\=\\=\\= between '/' and '\\\\\\\\' will always evaluate to false\\.$#"
			count: 1
			path: src/Command/PluginAssetsCopyCommand.php

		-
			message: "#^Strict comparison using \\=\\=\\= between '/' and '\\\\\\\\' will always evaluate to false\\.$#"
			count: 1
			path: src/Command/PluginAssetsRemoveCommand.php

		-
			message: "#^Strict comparison using \\=\\=\\= between '/' and '\\\\\\\\' will always evaluate to false\\.$#"
			count: 1
			path: src/Command/PluginAssetsSymlinkCommand.php

		-
			message: "#^Unsafe usage of new static\\(\\)\\.$#"
			count: 2
			path: src/Console/ConsoleOptionParser.php

		-
			message: "#^Dead catch \\- Cake\\\\Console\\\\Exception\\\\StopException is never thrown in the try block\\.$#"
			count: 1
			path: src/Console/ShellDispatcher.php

		-
			message: "#^Property Cake\\\\Controller\\\\Controller\\:\\:\\$request \\(Cake\\\\Http\\\\ServerRequest\\) on left side of \\?\\? is not nullable\\.$#"
			count: 1
			path: src/Controller/Controller.php

		-
			message: "#^Property Cake\\\\Controller\\\\Controller\\:\\:\\$response \\(Cake\\\\Http\\\\Response\\) does not accept Psr\\\\Http\\\\Message\\\\ResponseInterface\\.$#"
			count: 1
			path: src/Controller/Controller.php

		-
			message: "#^Property Cake\\\\Controller\\\\Controller\\:\\:\\$response \\(Cake\\\\Http\\\\Response\\) on left side of \\?\\? is not nullable\\.$#"
			count: 1
			path: src/Controller/Controller.php

		-
			message: "#^Parameter \\#1 \\$request of method Cake\\\\Controller\\\\Controller\\:\\:setRequest\\(\\) expects Cake\\\\Http\\\\ServerRequest, Psr\\\\Http\\\\Message\\\\ServerRequestInterface given\\.$#"
			count: 1
			path: src/Controller/ControllerFactory.php

		-
			message: "#^Parameter \\#1 \\$request of method Cake\\\\Controller\\\\ControllerFactory\\:\\:getControllerClass\\(\\) expects Cake\\\\Http\\\\ServerRequest, Psr\\\\Http\\\\Message\\\\ServerRequestInterface given\\.$#"
			count: 1
			path: src/Controller/ControllerFactory.php

		-
			message: "#^Parameter \\#1 \\$request of method Cake\\\\Controller\\\\ControllerFactory\\:\\:missingController\\(\\) expects Cake\\\\Http\\\\ServerRequest, Psr\\\\Http\\\\Message\\\\ServerRequestInterface given\\.$#"
			count: 2
			path: src/Controller/ControllerFactory.php

		-
			message: "#^Array \\(array\\<TObject\\>\\) does not accept object\\.$#"
			count: 1
			path: src/Core/ObjectRegistry.php

		-
			message: "#^PHPDoc tag @param for parameter \\$class with type string\\|TObject is not subtype of native type object\\|string\\.$#"
			count: 1
			path: src/Core/ObjectRegistry.php

		-
			message: "#^PHPDoc tag @param for parameter \\$object with type TObject is not subtype of native type object\\.$#"
			count: 2
			path: src/Core/ObjectRegistry.php

		-
			message: "#^PHPDoc tag @return with type mixed is not subtype of native type object\\.$#"
			count: 3
			path: src/Core/ObjectRegistry.php

		-
			message: "#^PHPDoc tag @return with type mixed is not subtype of native type object\\|null\\.$#"
			count: 1
			path: src/Core/ObjectRegistry.php

		-
			message: "#^Unsafe usage of new static\\(\\)\\.$#"
			count: 8
			path: src/Database/Expression/QueryExpression.php

		-
			message: "#^PHPDoc type array\\<string\\|null\\> of property Cake\\\\Database\\\\Expression\\\\TupleComparison\\:\\:\\$_type is not covariant with PHPDoc type string\\|null of overridden property Cake\\\\Database\\\\Expression\\\\ComparisonExpression\\:\\:\\$_type\\.$#"
			count: 1
			path: src/Database/Expression/TupleComparison.php

		-
			message: "#^Access to an undefined property Exception\\:\\:\\$queryString\\.$#"
			count: 1
			path: src/Database/Log/LoggingStatement.php

		-
			message: "#^PHPDoc type PDOStatement of property Cake\\\\Database\\\\Statement\\\\PDOStatement\\:\\:\\$_statement is not covariant with PHPDoc type Cake\\\\Database\\\\StatementInterface of overridden property Cake\\\\Database\\\\Statement\\\\StatementDecorator\\:\\:\\$_statement\\.$#"
			count: 1
			path: src/Database/Statement/PDOStatement.php

		-
			message: "#^Property PDOStatement\\:\\:\\$queryString \\(string\\) in isset\\(\\) is not nullable\\.$#"
			count: 1
			path: src/Database/Statement/PDOStatement.php

		-
			message: "#^Static property Cake\\\\Datasource\\\\ConnectionManager\\:\\:\\$_registry \\(Cake\\\\Datasource\\\\ConnectionRegistry\\) in isset\\(\\) is not nullable\\.$#"
			count: 2
			path: src/Datasource/ConnectionManager.php

		-
			message: "#^Cannot unset offset 'args' on array\\{path\\: string, reference\\: mixed\\}\\.$#"
			count: 1
			path: src/Error/Debugger.php

		-
			message: "#^Cannot unset offset 'object' on array\\{path\\: string, reference\\: mixed\\}\\.$#"
			count: 1
			path: src/Error/Debugger.php

		-
			message: "#^PHPDoc tag @param for parameter \\$subject with type TSubject\\|null is not subtype of native type object\\|null\\.$#"
			count: 1
			path: src/Event/Event.php

		-
			message: "#^PHPDoc tag @return with type mixed is not subtype of native type object\\.$#"
			count: 1
			path: src/Event/Event.php

		-
			message: "#^PHPDoc tag @var for property Cake\\\\Event\\\\Event\\:\\:\\$_subject with type TSubject\\|null is not subtype of native type object\\|null\\.$#"
			count: 1
			path: src/Event/Event.php

		-
			message: "#^Unsafe usage of new static\\(\\)\\.$#"
			count: 1
			path: src/Event/EventManager.php

		-
<<<<<<< HEAD
			message: "#^Parameter \\#1 \\$request of static method Cake\\\\Routing\\\\Router\\:\\:setRequest\\(\\) expects Cake\\\\Http\\\\ServerRequest, Psr\\\\Http\\\\Message\\\\ServerRequestInterface given\\.$#"
=======
			message: "#^Parameter \\$ch of method Cake\\\\Http\\\\Client\\\\Adapter\\\\Curl\\:\\:exec\\(\\) has invalid type CurlHandle\\.$#"
>>>>>>> ccc6e858
			count: 1
			path: src/Http/BaseApplication.php

		-
<<<<<<< HEAD
			message: "#^Unsafe usage of new static\\(\\)\\.$#"
=======
			message: "#^Parameter \\$handle of method Cake\\\\Http\\\\Client\\\\Adapter\\\\Curl\\:\\:createResponse\\(\\) has invalid type CurlHandle\\.$#"
>>>>>>> ccc6e858
			count: 1
			path: src/Http/Client.php

		-
			message: "#^Constructor of class Cake\\\\Http\\\\Client\\\\Auth\\\\Digest has an unused parameter \\$options\\.$#"
			count: 1
			path: src/Http/Client/Auth/Digest.php

		-
			message: "#^Call to an undefined method DateTimeInterface\\:\\:setTimezone\\(\\)\\.$#"
			count: 3
			path: src/Http/Cookie/Cookie.php

		-
			message: "#^Unsafe usage of new static\\(\\)\\.$#"
			count: 1
			path: src/Http/Cookie/Cookie.php

		-
			message: "#^Unsafe usage of new static\\(\\)\\.$#"
			count: 2
			path: src/Http/Cookie/CookieCollection.php

		-
			message: "#^Call to an undefined method DateTimeInterface\\:\\:setTimezone\\(\\)\\.$#"
			count: 1
			path: src/Http/Response.php

		-
			message: "#^Access to an undefined property Psr\\\\Http\\\\Message\\\\UriInterface\\:\\:\\$base\\.$#"
			count: 2
			path: src/Http/ServerRequestFactory.php

		-
			message: "#^Access to an undefined property Psr\\\\Http\\\\Message\\\\UriInterface\\:\\:\\$webroot\\.$#"
			count: 3
			path: src/Http/ServerRequestFactory.php

		-
			message: "#^Unsafe usage of new static\\(\\)\\.$#"
			count: 1
			path: src/Http/Session.php

		-
			message: "#^Call to an undefined method Cake\\\\Chronos\\\\DifferenceFormatterInterface\\:\\:dateAgoInWords\\(\\)\\.$#"
			count: 1
			path: src/I18n/Date.php

		-
			message: "#^Unsafe usage of new static\\(\\)\\.$#"
			count: 1
			path: src/I18n/Date.php

		-
			message: "#^Call to an undefined method Cake\\\\Chronos\\\\DifferenceFormatterInterface\\:\\:timeAgoInWords\\(\\)\\.$#"
			count: 1
			path: src/I18n/DateTime.php

		-
			message: "#^Unsafe usage of new static\\(\\)\\.$#"
			count: 1
<<<<<<< HEAD
			path: src/I18n/DateTime.php
=======
			path: src/I18n/FrozenTime.php

		-
			message: "#^Call to an undefined method Cake\\\\Chronos\\\\DifferenceFormatterInterface\\:\\:timeAgoInWords\\(\\)\\.$#"
			count: 1
			path: src/I18n/Time.php

		-
			message: "#^Unsafe usage of new static\\(\\)\\.$#"
			count: 1
			path: src/I18n/Time.php

		-
			message: "#^Static property Cake\\\\Log\\\\Log\\:\\:\\$_registry \\(Cake\\\\Log\\\\LogEngineRegistry\\) in isset\\(\\) is not nullable\\.$#"
			count: 3
			path: src/Log/Log.php

		-
			message: "#^Unsafe usage of new static\\(\\)\\.$#"
			count: 1
			path: src/Mailer/Email.php
>>>>>>> ccc6e858

		-
			message: "#^Access to an undefined property Cake\\\\Mailer\\\\Renderer\\:\\:\\$request\\.$#"
			count: 1
			path: src/Mailer/Renderer.php

		-
			message: "#^Access to an undefined property Cake\\\\Mailer\\\\Renderer\\:\\:\\$response\\.$#"
			count: 1
			path: src/Mailer/Renderer.php

		-
			message: "#^Unsafe usage of new static\\(\\)\\.$#"
			count: 2
			path: src/ORM/EagerLoader.php

		-
			message: "#^Parameter \\#1 \\$assoc of method Cake\\\\ORM\\\\Marshaller\\:\\:_belongsToMany\\(\\) expects Cake\\\\ORM\\\\Association\\\\BelongsToMany, Cake\\\\ORM\\\\Association given\\.$#"
			count: 1
			path: src/ORM/Marshaller.php

		-
			message: "#^Parameter \\#2 \\$assoc of method Cake\\\\ORM\\\\Marshaller\\:\\:_mergeBelongsToMany\\(\\) expects Cake\\\\ORM\\\\Association\\\\BelongsToMany, Cake\\\\ORM\\\\Association given\\.$#"
			count: 1
			path: src/ORM/Marshaller.php

		-
			message: "#^Method Cake\\\\ORM\\\\Query\\:\\:find\\(\\) should return static\\(Cake\\\\ORM\\\\Query\\) but returns Cake\\\\ORM\\\\Query\\.$#"
			count: 1
			path: src/ORM/Query.php

		-
			message: "#^Unsafe usage of new static\\(\\)\\.$#"
			count: 1
			path: src/ORM/Query.php

		-
			message: "#^Parameter \\#1 \\$iterator of class LimitIterator constructor expects Iterator, Countable&Traversable\\<mixed, mixed\\> given\\.$#"
			count: 2
			path: src/ORM/ResultSet.php

		-
			message: "#^Strict comparison using \\=\\=\\= between class\\-string\\<ArrayObject\\> and 'ArrayIterator' will always evaluate to false\\.$#"
			count: 1
			path: src/ORM/ResultSet.php

		-
			message: "#^Parameter \\#1 \\$rules of method Cake\\\\ORM\\\\Table\\:\\:buildRules\\(\\) expects Cake\\\\ORM\\\\RulesChecker, Cake\\\\Datasource\\\\RulesChecker given\\.$#"
			count: 1
			path: src/ORM/Table.php

		-
			message: "#^Parameter \\#1 \\$request of static method Cake\\\\Routing\\\\Router\\:\\:parseRequest\\(\\) expects Cake\\\\Http\\\\ServerRequest, Psr\\\\Http\\\\Message\\\\ServerRequestInterface given\\.$#"
			count: 1
			path: src/Routing/Middleware/RoutingMiddleware.php

		-
			message: "#^Parameter \\#1 \\$request of static method Cake\\\\Routing\\\\Router\\:\\:setRequest\\(\\) expects Cake\\\\Http\\\\ServerRequest, Psr\\\\Http\\\\Message\\\\ServerRequestInterface given\\.$#"
			count: 1
			path: src/Routing/Middleware/RoutingMiddleware.php

		-
			message: "#^Unsafe usage of new static\\(\\)\\.$#"
			count: 1
			path: src/Routing/RouteBuilder.php

		-
<<<<<<< HEAD
=======
			message: "#^Property Cake\\\\TestSuite\\\\ConsoleIntegrationTestCase\\:\\:\\$_err \\(Cake\\\\TestSuite\\\\Stub\\\\ConsoleOutput\\) does not accept null\\.$#"
			count: 1
			path: src/TestSuite/ConsoleIntegrationTestCase.php

		-
			message: "#^Property Cake\\\\TestSuite\\\\ConsoleIntegrationTestCase\\:\\:\\$_in \\(Cake\\\\Console\\\\ConsoleInput\\) does not accept null\\.$#"
			count: 1
			path: src/TestSuite/ConsoleIntegrationTestCase.php

		-
			message: "#^Property Cake\\\\TestSuite\\\\ConsoleIntegrationTestCase\\:\\:\\$_out \\(Cake\\\\TestSuite\\\\Stub\\\\ConsoleOutput\\) does not accept null\\.$#"
			count: 1
			path: src/TestSuite/ConsoleIntegrationTestCase.php

		-
			message: "#^Parameter \\#1 \\$connection of method Cake\\\\Database\\\\Schema\\\\SqlGeneratorInterface\\:\\:addConstraintSql\\(\\) expects Cake\\\\Database\\\\Connection, Cake\\\\Datasource\\\\ConnectionInterface given\\.$#"
			count: 1
			path: src/TestSuite/Fixture/TestFixture.php

		-
			message: "#^Parameter \\#1 \\$connection of method Cake\\\\Database\\\\Schema\\\\SqlGeneratorInterface\\:\\:createSql\\(\\) expects Cake\\\\Database\\\\Connection, Cake\\\\Datasource\\\\ConnectionInterface given\\.$#"
			count: 1
			path: src/TestSuite/Fixture/TestFixture.php

		-
			message: "#^Parameter \\#1 \\$connection of method Cake\\\\Database\\\\Schema\\\\SqlGeneratorInterface\\:\\:dropConstraintSql\\(\\) expects Cake\\\\Database\\\\Connection, Cake\\\\Datasource\\\\ConnectionInterface given\\.$#"
			count: 1
			path: src/TestSuite/Fixture/TestFixture.php

		-
			message: "#^Parameter \\#1 \\$connection of method Cake\\\\Database\\\\Schema\\\\SqlGeneratorInterface\\:\\:dropSql\\(\\) expects Cake\\\\Database\\\\Connection, Cake\\\\Datasource\\\\ConnectionInterface given\\.$#"
			count: 1
			path: src/TestSuite/Fixture/TestFixture.php

		-
			message: "#^Parameter \\#1 \\$connection of method Cake\\\\Database\\\\Schema\\\\SqlGeneratorInterface\\:\\:truncateSql\\(\\) expects Cake\\\\Database\\\\Connection, Cake\\\\Datasource\\\\ConnectionInterface given\\.$#"
			count: 1
			path: src/TestSuite/Fixture/TestFixture.php

		-
			message: "#^Property Cake\\\\TestSuite\\\\Fixture\\\\TestFixture\\:\\:\\$_schema \\(Cake\\\\Database\\\\Schema\\\\SqlGeneratorInterface&Cake\\\\Database\\\\Schema\\\\TableSchemaInterface\\) in isset\\(\\) is not nullable\\.$#"
			count: 2
			path: src/TestSuite/Fixture/TestFixture.php

		-
			message: "#^Parameter \\#1 \\$response of class Cake\\\\TestSuite\\\\Constraint\\\\Response\\\\CookieEncryptedEquals constructor expects Cake\\\\Http\\\\Response\\|null, Psr\\\\Http\\\\Message\\\\ResponseInterface\\|null given\\.$#"
			count: 1
			path: src/TestSuite/IntegrationTestCase.php

		-
			message: "#^Parameter \\#1 \\$response of class Cake\\\\TestSuite\\\\Constraint\\\\Response\\\\CookieEquals constructor expects Cake\\\\Http\\\\Response\\|null, Psr\\\\Http\\\\Message\\\\ResponseInterface\\|null given\\.$#"
			count: 1
			path: src/TestSuite/IntegrationTestCase.php

		-
			message: "#^Property Cake\\\\TestSuite\\\\IntegrationTestCase\\:\\:\\$_layoutName \\(string\\) does not accept null\\.$#"
			count: 1
			path: src/TestSuite/IntegrationTestCase.php

		-
			message: "#^Property Cake\\\\TestSuite\\\\IntegrationTestCase\\:\\:\\$_requestSession \\(Cake\\\\Http\\\\Session\\) does not accept null\\.$#"
			count: 1
			path: src/TestSuite/IntegrationTestCase.php

		-
			message: "#^Property Cake\\\\TestSuite\\\\IntegrationTestCase\\:\\:\\$_viewName \\(string\\) does not accept null\\.$#"
			count: 1
			path: src/TestSuite/IntegrationTestCase.php

		-
			message: "#^Offset 0 does not exist on array\\<string, mixed\\>\\.$#"
			count: 1
			path: src/TestSuite/TestCase.php

		-
			message: "#^Offset 1 does not exist on array\\<string, mixed\\>\\.$#"
			count: 1
			path: src/TestSuite/TestCase.php

		-
			message: "#^Offset 2 does not exist on array\\<string, mixed\\>\\.$#"
			count: 1
			path: src/TestSuite/TestCase.php

		-
			message: "#^Unsafe access to private property Cake\\\\TestSuite\\\\TestEmailTransport\\:\\:\\$messages through static\\:\\:\\.$#"
			count: 3
			path: src/TestSuite/TestEmailTransport.php

		-
			message: "#^Dead catch \\- Error is never thrown in the try block\\.$#"
			count: 1
			path: src/View/Cell.php

		-
			message: "#^Property Cake\\\\View\\\\Cell\\:\\:\\$request \\(Cake\\\\Http\\\\ServerRequest\\) on left side of \\?\\? is not nullable\\.$#"
			count: 1
			path: src/View/Cell.php

		-
			message: "#^Property Cake\\\\View\\\\Cell\\:\\:\\$response \\(Cake\\\\Http\\\\Response\\) on left side of \\?\\? is not nullable\\.$#"
			count: 1
			path: src/View/Cell.php

		-
>>>>>>> ccc6e858
			message: "#^Unsafe usage of new static\\(\\)\\.$#"
			count: 1
			path: src/View/Form/ContextFactory.php

		-
			message: "#^Constructor of class Cake\\\\View\\\\Form\\\\NullContext has an unused parameter \\$context\\.$#"
			count: 1
			path: src/View/Form/NullContext.php

		-
			message: "#^Call to an undefined method DateTimeInterface\\:\\:setTimezone\\(\\)\\.$#"
			count: 1
			path: src/View/Helper/TimeHelper.php

		-
			message: "#^Call to an undefined method DateTimeInterface\\:\\:setTimezone\\(\\)\\.$#"
			count: 1
			path: src/View/Widget/DateTimeWidget.php
<|MERGE_RESOLUTION|>--- conflicted
+++ resolved
@@ -11,11 +11,6 @@
 			path: src/Cache/Engine/MemcachedEngine.php
 
 		-
-			message: "#^Property Cake\\\\Cache\\\\Engine\\\\MemcachedEngine\\:\\:\\$_Memcached \\(Memcached\\) in isset\\(\\) is not nullable\\.$#"
-			count: 1
-			path: src/Cache/Engine/MemcachedEngine.php
-
-		-
 			message: "#^Parameter \\#1 \\$iterator of class LimitIterator constructor expects Iterator, Countable&Traversable\\<mixed, mixed\\> given\\.$#"
 			count: 2
 			path: src/Collection/Collection.php
@@ -101,26 +96,11 @@
 			path: src/Console/ConsoleOptionParser.php
 
 		-
-			message: "#^Dead catch \\- Cake\\\\Console\\\\Exception\\\\StopException is never thrown in the try block\\.$#"
-			count: 1
-			path: src/Console/ShellDispatcher.php
-
-		-
-			message: "#^Property Cake\\\\Controller\\\\Controller\\:\\:\\$request \\(Cake\\\\Http\\\\ServerRequest\\) on left side of \\?\\? is not nullable\\.$#"
+			message: "#^Property Cake\\\\Controller\\\\Controller\\:\\:\\$response \\(Cake\\\\Http\\\\Response\\) does not accept Psr\\\\Http\\\\Message\\\\ResponseInterface\\.$#"
 			count: 1
 			path: src/Controller/Controller.php
 
 		-
-			message: "#^Property Cake\\\\Controller\\\\Controller\\:\\:\\$response \\(Cake\\\\Http\\\\Response\\) does not accept Psr\\\\Http\\\\Message\\\\ResponseInterface\\.$#"
-			count: 1
-			path: src/Controller/Controller.php
-
-		-
-			message: "#^Property Cake\\\\Controller\\\\Controller\\:\\:\\$response \\(Cake\\\\Http\\\\Response\\) on left side of \\?\\? is not nullable\\.$#"
-			count: 1
-			path: src/Controller/Controller.php
-
-		-
 			message: "#^Parameter \\#1 \\$request of method Cake\\\\Controller\\\\Controller\\:\\:setRequest\\(\\) expects Cake\\\\Http\\\\ServerRequest, Psr\\\\Http\\\\Message\\\\ServerRequestInterface given\\.$#"
 			count: 1
 			path: src/Controller/ControllerFactory.php
@@ -151,12 +131,12 @@
 			path: src/Core/ObjectRegistry.php
 
 		-
-			message: "#^PHPDoc tag @return with type mixed is not subtype of native type object\\.$#"
+			message: "#^PHPDoc tag @return with type TObject is not subtype of native type object\\.$#"
 			count: 3
 			path: src/Core/ObjectRegistry.php
 
 		-
-			message: "#^PHPDoc tag @return with type mixed is not subtype of native type object\\|null\\.$#"
+			message: "#^PHPDoc tag @return with type TObject\\|null is not subtype of native type object\\|null\\.$#"
 			count: 1
 			path: src/Core/ObjectRegistry.php
 
@@ -166,11 +146,6 @@
 			path: src/Database/Expression/QueryExpression.php
 
 		-
-			message: "#^PHPDoc type array\\<string\\|null\\> of property Cake\\\\Database\\\\Expression\\\\TupleComparison\\:\\:\\$_type is not covariant with PHPDoc type string\\|null of overridden property Cake\\\\Database\\\\Expression\\\\ComparisonExpression\\:\\:\\$_type\\.$#"
-			count: 1
-			path: src/Database/Expression/TupleComparison.php
-
-		-
 			message: "#^Access to an undefined property Exception\\:\\:\\$queryString\\.$#"
 			count: 1
 			path: src/Database/Log/LoggingStatement.php
@@ -181,16 +156,11 @@
 			path: src/Database/Statement/PDOStatement.php
 
 		-
-			message: "#^Property PDOStatement\\:\\:\\$queryString \\(string\\) in isset\\(\\) is not nullable\\.$#"
+			message: "#^Property PDOStatement\\:\\:\\$queryString \\(string\\) on left side of \\?\\? is not nullable\\.$#"
 			count: 1
 			path: src/Database/Statement/PDOStatement.php
 
 		-
-			message: "#^Static property Cake\\\\Datasource\\\\ConnectionManager\\:\\:\\$_registry \\(Cake\\\\Datasource\\\\ConnectionRegistry\\) in isset\\(\\) is not nullable\\.$#"
-			count: 2
-			path: src/Datasource/ConnectionManager.php
-
-		-
 			message: "#^Cannot unset offset 'args' on array\\{path\\: string, reference\\: mixed\\}\\.$#"
 			count: 1
 			path: src/Error/Debugger.php
@@ -206,7 +176,7 @@
 			path: src/Event/Event.php
 
 		-
-			message: "#^PHPDoc tag @return with type mixed is not subtype of native type object\\.$#"
+			message: "#^PHPDoc tag @return with type TSubject is not subtype of native type object\\.$#"
 			count: 1
 			path: src/Event/Event.php
 
@@ -221,20 +191,12 @@
 			path: src/Event/EventManager.php
 
 		-
-<<<<<<< HEAD
 			message: "#^Parameter \\#1 \\$request of static method Cake\\\\Routing\\\\Router\\:\\:setRequest\\(\\) expects Cake\\\\Http\\\\ServerRequest, Psr\\\\Http\\\\Message\\\\ServerRequestInterface given\\.$#"
-=======
-			message: "#^Parameter \\$ch of method Cake\\\\Http\\\\Client\\\\Adapter\\\\Curl\\:\\:exec\\(\\) has invalid type CurlHandle\\.$#"
->>>>>>> ccc6e858
 			count: 1
 			path: src/Http/BaseApplication.php
 
 		-
-<<<<<<< HEAD
-			message: "#^Unsafe usage of new static\\(\\)\\.$#"
-=======
-			message: "#^Parameter \\$handle of method Cake\\\\Http\\\\Client\\\\Adapter\\\\Curl\\:\\:createResponse\\(\\) has invalid type CurlHandle\\.$#"
->>>>>>> ccc6e858
+			message: "#^Unsafe usage of new static\\(\\)\\.$#"
 			count: 1
 			path: src/Http/Client.php
 
@@ -296,31 +258,7 @@
 		-
 			message: "#^Unsafe usage of new static\\(\\)\\.$#"
 			count: 1
-<<<<<<< HEAD
 			path: src/I18n/DateTime.php
-=======
-			path: src/I18n/FrozenTime.php
-
-		-
-			message: "#^Call to an undefined method Cake\\\\Chronos\\\\DifferenceFormatterInterface\\:\\:timeAgoInWords\\(\\)\\.$#"
-			count: 1
-			path: src/I18n/Time.php
-
-		-
-			message: "#^Unsafe usage of new static\\(\\)\\.$#"
-			count: 1
-			path: src/I18n/Time.php
-
-		-
-			message: "#^Static property Cake\\\\Log\\\\Log\\:\\:\\$_registry \\(Cake\\\\Log\\\\LogEngineRegistry\\) in isset\\(\\) is not nullable\\.$#"
-			count: 3
-			path: src/Log/Log.php
-
-		-
-			message: "#^Unsafe usage of new static\\(\\)\\.$#"
-			count: 1
-			path: src/Mailer/Email.php
->>>>>>> ccc6e858
 
 		-
 			message: "#^Access to an undefined property Cake\\\\Mailer\\\\Renderer\\:\\:\\$request\\.$#"
@@ -373,6 +311,11 @@
 			path: src/ORM/Table.php
 
 		-
+			message: "#^Ternary operator condition is always true\\.$#"
+			count: 1
+			path: src/ORM/Table.php
+
+		-
 			message: "#^Parameter \\#1 \\$request of static method Cake\\\\Routing\\\\Router\\:\\:parseRequest\\(\\) expects Cake\\\\Http\\\\ServerRequest, Psr\\\\Http\\\\Message\\\\ServerRequestInterface given\\.$#"
 			count: 1
 			path: src/Routing/Middleware/RoutingMiddleware.php
@@ -386,78 +329,6 @@
 			message: "#^Unsafe usage of new static\\(\\)\\.$#"
 			count: 1
 			path: src/Routing/RouteBuilder.php
-
-		-
-<<<<<<< HEAD
-=======
-			message: "#^Property Cake\\\\TestSuite\\\\ConsoleIntegrationTestCase\\:\\:\\$_err \\(Cake\\\\TestSuite\\\\Stub\\\\ConsoleOutput\\) does not accept null\\.$#"
-			count: 1
-			path: src/TestSuite/ConsoleIntegrationTestCase.php
-
-		-
-			message: "#^Property Cake\\\\TestSuite\\\\ConsoleIntegrationTestCase\\:\\:\\$_in \\(Cake\\\\Console\\\\ConsoleInput\\) does not accept null\\.$#"
-			count: 1
-			path: src/TestSuite/ConsoleIntegrationTestCase.php
-
-		-
-			message: "#^Property Cake\\\\TestSuite\\\\ConsoleIntegrationTestCase\\:\\:\\$_out \\(Cake\\\\TestSuite\\\\Stub\\\\ConsoleOutput\\) does not accept null\\.$#"
-			count: 1
-			path: src/TestSuite/ConsoleIntegrationTestCase.php
-
-		-
-			message: "#^Parameter \\#1 \\$connection of method Cake\\\\Database\\\\Schema\\\\SqlGeneratorInterface\\:\\:addConstraintSql\\(\\) expects Cake\\\\Database\\\\Connection, Cake\\\\Datasource\\\\ConnectionInterface given\\.$#"
-			count: 1
-			path: src/TestSuite/Fixture/TestFixture.php
-
-		-
-			message: "#^Parameter \\#1 \\$connection of method Cake\\\\Database\\\\Schema\\\\SqlGeneratorInterface\\:\\:createSql\\(\\) expects Cake\\\\Database\\\\Connection, Cake\\\\Datasource\\\\ConnectionInterface given\\.$#"
-			count: 1
-			path: src/TestSuite/Fixture/TestFixture.php
-
-		-
-			message: "#^Parameter \\#1 \\$connection of method Cake\\\\Database\\\\Schema\\\\SqlGeneratorInterface\\:\\:dropConstraintSql\\(\\) expects Cake\\\\Database\\\\Connection, Cake\\\\Datasource\\\\ConnectionInterface given\\.$#"
-			count: 1
-			path: src/TestSuite/Fixture/TestFixture.php
-
-		-
-			message: "#^Parameter \\#1 \\$connection of method Cake\\\\Database\\\\Schema\\\\SqlGeneratorInterface\\:\\:dropSql\\(\\) expects Cake\\\\Database\\\\Connection, Cake\\\\Datasource\\\\ConnectionInterface given\\.$#"
-			count: 1
-			path: src/TestSuite/Fixture/TestFixture.php
-
-		-
-			message: "#^Parameter \\#1 \\$connection of method Cake\\\\Database\\\\Schema\\\\SqlGeneratorInterface\\:\\:truncateSql\\(\\) expects Cake\\\\Database\\\\Connection, Cake\\\\Datasource\\\\ConnectionInterface given\\.$#"
-			count: 1
-			path: src/TestSuite/Fixture/TestFixture.php
-
-		-
-			message: "#^Property Cake\\\\TestSuite\\\\Fixture\\\\TestFixture\\:\\:\\$_schema \\(Cake\\\\Database\\\\Schema\\\\SqlGeneratorInterface&Cake\\\\Database\\\\Schema\\\\TableSchemaInterface\\) in isset\\(\\) is not nullable\\.$#"
-			count: 2
-			path: src/TestSuite/Fixture/TestFixture.php
-
-		-
-			message: "#^Parameter \\#1 \\$response of class Cake\\\\TestSuite\\\\Constraint\\\\Response\\\\CookieEncryptedEquals constructor expects Cake\\\\Http\\\\Response\\|null, Psr\\\\Http\\\\Message\\\\ResponseInterface\\|null given\\.$#"
-			count: 1
-			path: src/TestSuite/IntegrationTestCase.php
-
-		-
-			message: "#^Parameter \\#1 \\$response of class Cake\\\\TestSuite\\\\Constraint\\\\Response\\\\CookieEquals constructor expects Cake\\\\Http\\\\Response\\|null, Psr\\\\Http\\\\Message\\\\ResponseInterface\\|null given\\.$#"
-			count: 1
-			path: src/TestSuite/IntegrationTestCase.php
-
-		-
-			message: "#^Property Cake\\\\TestSuite\\\\IntegrationTestCase\\:\\:\\$_layoutName \\(string\\) does not accept null\\.$#"
-			count: 1
-			path: src/TestSuite/IntegrationTestCase.php
-
-		-
-			message: "#^Property Cake\\\\TestSuite\\\\IntegrationTestCase\\:\\:\\$_requestSession \\(Cake\\\\Http\\\\Session\\) does not accept null\\.$#"
-			count: 1
-			path: src/TestSuite/IntegrationTestCase.php
-
-		-
-			message: "#^Property Cake\\\\TestSuite\\\\IntegrationTestCase\\:\\:\\$_viewName \\(string\\) does not accept null\\.$#"
-			count: 1
-			path: src/TestSuite/IntegrationTestCase.php
 
 		-
 			message: "#^Offset 0 does not exist on array\\<string, mixed\\>\\.$#"
@@ -485,17 +356,6 @@
 			path: src/View/Cell.php
 
 		-
-			message: "#^Property Cake\\\\View\\\\Cell\\:\\:\\$request \\(Cake\\\\Http\\\\ServerRequest\\) on left side of \\?\\? is not nullable\\.$#"
-			count: 1
-			path: src/View/Cell.php
-
-		-
-			message: "#^Property Cake\\\\View\\\\Cell\\:\\:\\$response \\(Cake\\\\Http\\\\Response\\) on left side of \\?\\? is not nullable\\.$#"
-			count: 1
-			path: src/View/Cell.php
-
-		-
->>>>>>> ccc6e858
 			message: "#^Unsafe usage of new static\\(\\)\\.$#"
 			count: 1
 			path: src/View/Form/ContextFactory.php
