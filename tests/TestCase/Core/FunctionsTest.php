<?php
declare(strict_types=1);

/**
 * CakePHP(tm) : Rapid Development Framework (https://cakephp.org)
 * Copyright (c) Cake Software Foundation, Inc. (https://cakefoundation.org)
 *
 * Licensed under The MIT License
 * For full copyright and license information, please see the LICENSE.txt
 * Redistributions of files must retain the above copyright notice
 *
 * @copyright     Copyright (c) Cake Software Foundation, Inc. (https://cakefoundation.org)
 * @link          https://cakephp.org CakePHP(tm) Project
 * @since         3.0.0
 * @license       https://opensource.org/licenses/mit-license.php MIT License
 */
namespace Cake\Test\TestCase\Core;

use Cake\Core\Configure;
use Cake\Http\Response;
use Cake\TestSuite\TestCase;
use Exception;
use stdClass;

/**
 * Test cases for functions in Core\functions.php
 */
class FunctionsTest extends TestCase
{
    /**
     * Test cases for env()
     */
    public function testEnv(): void
    {
        $_ENV['DOES_NOT_EXIST'] = null;
        $this->assertNull(env('DOES_NOT_EXIST'));
        $this->assertSame('default', env('DOES_NOT_EXIST', 'default'));

        $_ENV['DOES_EXIST'] = 'some value';
        $this->assertSame('some value', env('DOES_EXIST'));
        $this->assertSame('some value', env('DOES_EXIST', 'default'));

        $_ENV['EMPTY_VALUE'] = '';
        $this->assertSame('', env('EMPTY_VALUE'));
        $this->assertSame('', env('EMPTY_VALUE', 'default'));

        $_ENV['ZERO'] = '0';
        $this->assertSame('0', env('ZERO'));
        $this->assertSame('0', env('ZERO', '1'));

        $this->assertSame('', env('DOCUMENT_ROOT'));
        $this->assertStringContainsString('phpunit', env('PHP_SELF'));
    }

    /**
     * Test cases for h()
     *
     * @dataProvider hInputProvider
     * @param mixed $value
     * @param mixed $expected
     */
    public function testH($value, $expected): void
    {
        $result = h($value);
        $this->assertSame($expected, $result);
    }

    public function hInputProvider(): array
    {
        return [
            ['i am clean', 'i am clean'],
            ['i "need" escaping', 'i &quot;need&quot; escaping'],
            [null, null],
            [1, 1],
            [1.1, 1.1],
            [new stdClass(), '(object)stdClass'],
            [new Response(), ''],
            [['clean', '"clean-me'], ['clean', '&quot;clean-me']],
        ];
    }

    /**
     * Test error messages coming out when deprecated level is on, manually setting the stack frame
     */
    public function testDeprecationWarningEnabled(): void
    {
        $this->expectDeprecation();
<<<<<<< HEAD
        $this->expectDeprecationMessageMatches('/Since 5.0.0: This is going away - (.*?)[\/\\\]FunctionsTest.php, line\: \d+/');
=======
        $this->expectDeprecationMessageMatches('/This is going away\n(.*?)[\/\\\]FunctionsTest.php, line\: \d+/');
>>>>>>> c10f1587

        $this->withErrorReporting(E_ALL, function (): void {
            deprecationWarning('5.0.0', 'This is going away', 2);
        });
    }

    /**
     * Test deprecation warnings trigger only once
     */
    public function testDeprecationWarningTriggerOnlyOnce(): void
    {
        $message = 'Test deprecation warnings trigger only once';
        try {
            $this->withErrorReporting(E_ALL, function () use ($message): void {
                deprecationWarning('5.0.0', $message);
            });
            $this->fail();
        } catch (Exception $e) {
            $this->assertStringContainsString($message, $e->getMessage());
            $this->assertStringContainsString('TestCase.php', $e->getMessage());
        }

        $this->withErrorReporting(E_ALL, function () use ($message): void {
            deprecationWarning('5.0.0', $message);
        });
    }

    /**
     * Test error messages coming out when deprecated level is on, not setting the stack frame manually
     */
    public function testDeprecationWarningEnabledDefaultFrame(): void
    {
        $this->expectDeprecation();
<<<<<<< HEAD
        $this->expectDeprecationMessageMatches('/Since 5.0.0: This is going away too - (.*?)[\/\\\]TestCase.php, line\: \d+/');
=======
        $this->expectDeprecationMessageMatches('/This is going away too\n(.*?)[\/\\\]TestCase.php, line\: \d+/');
>>>>>>> c10f1587

        $this->withErrorReporting(E_ALL, function (): void {
            deprecationWarning('5.0.0', 'This is going away too');
        });
    }

    /**
     * Test no error when deprecation matches ignore paths.
     */
    public function testDeprecationWarningPathDisabled(): void
    {
        $this->expectNotToPerformAssertions();

        Configure::write('Error.ignoredDeprecationPaths', ['src/TestSuite/*']);
        $this->withErrorReporting(E_ALL, function (): void {
            deprecationWarning('5.0.0', 'This will be gone soon');
        });
    }

    /**
     * Test no error when deprecated level is off.
     */
    public function testDeprecationWarningLevelDisabled(): void
    {
        $this->expectNotToPerformAssertions();

        $this->withErrorReporting(E_ALL ^ E_USER_DEPRECATED, function (): void {
            deprecationWarning('5.0.0', 'This is leaving');
        });
    }

    /**
     * Test error messages coming out when warning level is on.
     */
    public function testTriggerWarningEnabled(): void
    {
        $this->expectWarning();
        $this->expectWarningMessageMatches('/This will be gone one day - (.*?)[\/\\\]TestCase.php, line\: \d+/');

        $this->withErrorReporting(E_ALL, function (): void {
            triggerWarning('This will be gone one day');
            $this->assertTrue(true);
        });
    }

    /**
     * Test no error when warning level is off.
     */
    public function testTriggerWarningLevelDisabled(): void
    {
        $this->withErrorReporting(E_ALL ^ E_USER_WARNING, function (): void {
            triggerWarning('This was a mistake.');
            $this->assertTrue(true);
        });
    }
}<|MERGE_RESOLUTION|>--- conflicted
+++ resolved
@@ -85,11 +85,7 @@
     public function testDeprecationWarningEnabled(): void
     {
         $this->expectDeprecation();
-<<<<<<< HEAD
-        $this->expectDeprecationMessageMatches('/Since 5.0.0: This is going away - (.*?)[\/\\\]FunctionsTest.php, line\: \d+/');
-=======
-        $this->expectDeprecationMessageMatches('/This is going away\n(.*?)[\/\\\]FunctionsTest.php, line\: \d+/');
->>>>>>> c10f1587
+        $this->expectDeprecationMessageMatches('/Since 5.0.0: This is going away\n(.*?)[\/\\\]FunctionsTest.php, line\: \d+/');
 
         $this->withErrorReporting(E_ALL, function (): void {
             deprecationWarning('5.0.0', 'This is going away', 2);
@@ -123,11 +119,7 @@
     public function testDeprecationWarningEnabledDefaultFrame(): void
     {
         $this->expectDeprecation();
-<<<<<<< HEAD
-        $this->expectDeprecationMessageMatches('/Since 5.0.0: This is going away too - (.*?)[\/\\\]TestCase.php, line\: \d+/');
-=======
-        $this->expectDeprecationMessageMatches('/This is going away too\n(.*?)[\/\\\]TestCase.php, line\: \d+/');
->>>>>>> c10f1587
+        $this->expectDeprecationMessageMatches('/Since 5.0.0: This is going away too\n(.*?)[\/\\\]TestCase.php, line\: \d+/');
 
         $this->withErrorReporting(E_ALL, function (): void {
             deprecationWarning('5.0.0', 'This is going away too');
