<?php
declare(strict_types=1);

/**
 * CakePHP(tm) : Rapid Development Framework (https://cakephp.org)
 * Copyright (c) Cake Software Foundation, Inc. (https://cakefoundation.org)
 *
 * Licensed under The MIT License
 * For full copyright and license information, please see the LICENSE.txt
 * Redistributions of files must retain the above copyright notice.
 *
 * @copyright     Copyright (c) Cake Software Foundation, Inc. (https://cakefoundation.org)
 * @link          https://cakephp.org CakePHP(tm) Project
 * @since         3.0.0
 * @license       https://opensource.org/licenses/mit-license.php MIT License
 */
namespace Cake\Test\TestCase\Validation;

use Cake\TestSuite\TestCase;
use Cake\Validation\Validation;
use Cake\Validation\ValidationRule;
use Cake\Validation\ValidationSet;
use Cake\Validation\Validator;
use Zend\Diactoros\UploadedFile;

/**
 * Tests Validator class
 */
class ValidatorTest extends TestCase
{
    /**
     * tests getRequiredMessage
     *
     * @return void
     */
    public function testGetRequiredMessage()
    {
        $validator = new Validator();
        $this->assertNull($validator->getRequiredMessage('field'));

        $validator = new Validator();
        $validator->requirePresence('field');
        $this->assertSame('This field is required', $validator->getRequiredMessage('field'));

        $validator = new Validator();
        $validator->requirePresence('field', true, 'Custom message');
        $this->assertSame('Custom message', $validator->getRequiredMessage('field'));
    }

    /**
     * tests getNotEmptyMessage
     *
     * @return void
     */
    public function testGetNotEmptyMessage()
    {
        $validator = new Validator();
        $this->assertNull($validator->getNotEmptyMessage('field'));

        $validator = new Validator();
        $validator->requirePresence('field');
        $this->assertSame('This field cannot be left empty', $validator->getNotEmptyMessage('field'));

        $validator = new Validator();
        $validator->notEmpty('field', 'Custom message');
        $this->assertSame('Custom message', $validator->getNotEmptyMessage('field'));

        $validator = new Validator();
        $validator->notBlank('field', 'Cannot be blank');
        $this->assertSame('Cannot be blank', $validator->getNotEmptyMessage('field'));

        $validator = new Validator();
        $validator->notEmpty('field', 'Cannot be empty');
        $validator->notBlank('field', 'Cannot be blank');
        $this->assertSame('Cannot be blank', $validator->getNotEmptyMessage('field'));
    }

    /**
     * Testing you can dynamically add rules to a field
     *
     * @return void
     */
    public function testAddingRulesToField()
    {
        $validator = new Validator();
        $validator->add('title', 'not-blank', ['rule' => 'notBlank']);
        $set = $validator->field('title');
        $this->assertInstanceOf('Cake\Validation\ValidationSet', $set);
        $this->assertCount(1, $set);

        $validator->add('title', 'another', ['rule' => 'alphanumeric']);
        $this->assertCount(2, $set);

        $validator->add('body', 'another', ['rule' => 'crazy']);
        $this->assertCount(1, $validator->field('body'));
        $this->assertCount(2, $validator);

        $validator->add('email', 'notBlank');
        $result = $validator->field('email')->rule('notBlank')->get('rule');
        $this->assertSame('notBlank', $result);

        $rule = new ValidationRule();
        $validator->add('field', 'myrule', $rule);
        $result = $validator->field('field')->rule('myrule');
        $this->assertSame($rule, $result);
    }

    /**
     * Testing addNested field rules
     *
     * @return void
     */
    public function testAddNestedSingle()
    {
        $validator = new Validator();
        $inner = new Validator();
        $inner->add('username', 'not-blank', ['rule' => 'notBlank']);
        $this->assertSame($validator, $validator->addNested('user', $inner));

        $this->assertCount(1, $validator->field('user'));
    }

    /**
     * Testing addNested connects providers
     *
     * @return void
     */
    public function testAddNestedSingleProviders()
    {
        $validator = new Validator();
        $validator->setProvider('test', $this);

        $inner = new Validator();
        $inner->add('username', 'not-blank', ['rule' => function () use ($inner, $validator) {
            $this->assertSame($validator->providers(), $inner->providers(), 'Providers should match');

            return false;
        }]);
        $validator->addNested('user', $inner);

        $result = $validator->errors(['user' => ['username' => 'example']]);
        $this->assertNotEmpty($result, 'Validation should fail');
    }

    /**
     * Testing addNested with extra `$message` and `$when` params
     *
     * @return void
     */
    public function testAddNestedWithExtra()
    {
        $inner = new Validator();
        $inner->requirePresence('username');

        $validator = new Validator();
        $validator->addNested('user', $inner, 'errors found', 'create');

        $this->assertCount(1, $validator->field('user'));

        $rule = $validator->field('user')->rule(Validator::NESTED);
        $this->assertSame('create', $rule->get('on'));

        $errors = $validator->errors(['user' => 'string']);
        $this->assertArrayHasKey('user', $errors);
        $this->assertArrayHasKey(Validator::NESTED, $errors['user']);
        $this->assertSame('errors found', $errors['user'][Validator::NESTED]);

        $errors = $validator->errors(['user' => ['key' => 'value']]);
        $this->assertArrayHasKey('user', $errors);
        $this->assertArrayHasKey(Validator::NESTED, $errors['user']);

        $this->assertEmpty($validator->errors(['user' => ['key' => 'value']], false));
    }

    /**
     * Testing addNestedMany field rules
     *
     * @return void
     */
    public function testAddNestedMany()
    {
        $validator = new Validator();
        $inner = new Validator();
        $inner->add('comment', 'not-blank', ['rule' => 'notBlank']);
        $this->assertSame($validator, $validator->addNestedMany('comments', $inner));

        $this->assertCount(1, $validator->field('comments'));
    }

    /**
     * Testing addNestedMany connects providers
     *
     * @return void
     */
    public function testAddNestedManyProviders()
    {
        $validator = new Validator();
        $validator->setProvider('test', $this);

        $inner = new Validator();
        $inner->add('comment', 'not-blank', ['rule' => function () use ($inner, $validator) {
            $this->assertSame($validator->providers(), $inner->providers(), 'Providers should match');

            return false;
        }]);
        $validator->addNestedMany('comments', $inner);

        $result = $validator->errors(['comments' => [['comment' => 'example']]]);
        $this->assertNotEmpty($result, 'Validation should fail');
    }

    /**
     * Testing addNestedMany with extra `$message` and `$when` params
     *
     * @return void
     */
    public function testAddNestedManyWithExtra()
    {
        $inner = new Validator();
        $inner->requirePresence('body');

        $validator = new Validator();
        $validator->addNestedMany('comments', $inner, 'errors found', 'create');

        $this->assertCount(1, $validator->field('comments'));

        $rule = $validator->field('comments')->rule(Validator::NESTED);
        $this->assertSame('create', $rule->get('on'));

        $errors = $validator->errors(['comments' => 'string']);
        $this->assertArrayHasKey('comments', $errors);
        $this->assertArrayHasKey(Validator::NESTED, $errors['comments']);
        $this->assertSame('errors found', $errors['comments'][Validator::NESTED]);

        $errors = $validator->errors(['comments' => ['string']]);
        $this->assertArrayHasKey('comments', $errors);
        $this->assertArrayHasKey(Validator::NESTED, $errors['comments']);
        $this->assertSame('errors found', $errors['comments'][Validator::NESTED]);

        $errors = $validator->errors(['comments' => [['body' => null]]]);
        $this->assertArrayHasKey('comments', $errors);
        $this->assertArrayHasKey(Validator::NESTED, $errors['comments']);

        $this->assertEmpty($validator->errors(['comments' => [['body' => null]]], false));
    }

    /**
     * Tests that calling field will create a default validation set for it
     *
     * @return void
     */
    public function testFieldDefault()
    {
        $validator = new Validator();
        $this->assertFalse($validator->hasField('foo'));

        $field = $validator->field('foo');
        $this->assertInstanceOf('Cake\Validation\ValidationSet', $field);
        $this->assertCount(0, $field);
        $this->assertTrue($validator->hasField('foo'));
    }

    /**
     * Tests that field method can be used as a setter
     *
     * @return void
     */
    public function testFieldSetter()
    {
        $validator = new Validator();
        $validationSet = new ValidationSet();
        $validator->field('thing', $validationSet);
        $this->assertSame($validationSet, $validator->field('thing'));
    }

    /**
     * Tests the remove method
     *
     * @return void
     */
    public function testRemove()
    {
        $validator = new Validator();
        $validator->add('title', 'not-blank', ['rule' => 'notBlank']);
        $validator->add('title', 'foo', ['rule' => 'bar']);
        $this->assertCount(2, $validator->field('title'));
        $validator->remove('title');
        $this->assertCount(0, $validator->field('title'));
        $validator->remove('title');

        $validator->add('title', 'not-blank', ['rule' => 'notBlank']);
        $validator->add('title', 'foo', ['rule' => 'bar']);
        $this->assertCount(2, $validator->field('title'));
        $validator->remove('title', 'foo');
        $this->assertCount(1, $validator->field('title'));
        $this->assertNull($validator->field('title')->rule('foo'));
    }

    /**
     * Tests the requirePresence method
     *
     * @return void
     */
    public function testRequirePresence()
    {
        $validator = new Validator();
        $this->assertSame($validator, $validator->requirePresence('title'));
        $this->assertTrue($validator->field('title')->isPresenceRequired());

        $validator->requirePresence('title', false);
        $this->assertFalse($validator->field('title')->isPresenceRequired());

        $validator->requirePresence('title', 'create');
        $this->assertSame('create', $validator->field('title')->isPresenceRequired());

        $validator->requirePresence('title', 'update');
        $this->assertSame('update', $validator->field('title')->isPresenceRequired());
    }

    /**
     * Tests the requirePresence method
     *
     * @return void
     */
    public function testRequirePresenceAsArray()
    {
        $validator = new Validator();
        $validator->requirePresence(['title', 'created']);
        $this->assertTrue($validator->field('title')->isPresenceRequired());
        $this->assertTrue($validator->field('created')->isPresenceRequired());

        $validator->requirePresence([
            'title' => [
                'mode' => false,
            ],
            'content' => [
                'mode' => 'update',
            ],
            'subject',
        ], true);
        $this->assertFalse($validator->field('title')->isPresenceRequired());
        $this->assertSame('update', $validator->field('content')->isPresenceRequired());
        $this->assertTrue($validator->field('subject')->isPresenceRequired());
    }

    /**
     * Tests the requirePresence failure case
     *
     * @return void
     */
    public function testRequirePresenceAsArrayFailure()
    {
        $this->expectException(\InvalidArgumentException::class);
        $validator = new Validator();
        $validator->requirePresence(['title' => 'derp', 'created' => false]);
    }

    /**
     * Tests the requirePresence method when passing a callback
     *
     * @return void
     */
    public function testRequirePresenceCallback()
    {
        $validator = new Validator();
        $require = true;
        $validator->requirePresence('title', function ($context) use (&$require) {
            $this->assertEquals([], $context['data']);
            $this->assertEquals([], $context['providers']);
            $this->assertSame('title', $context['field']);
            $this->assertTrue($context['newRecord']);

            return $require;
        });
        $this->assertTrue($validator->isPresenceRequired('title', true));

        $require = false;
        $this->assertFalse($validator->isPresenceRequired('title', true));
    }

    /**
     * Tests the isPresenceRequired method
     *
     * @return void
     */
    public function testIsPresenceRequired()
    {
        $validator = new Validator();
        $this->assertSame($validator, $validator->requirePresence('title'));
        $this->assertTrue($validator->isPresenceRequired('title', true));
        $this->assertTrue($validator->isPresenceRequired('title', false));

        $validator->requirePresence('title', false);
        $this->assertFalse($validator->isPresenceRequired('title', true));
        $this->assertFalse($validator->isPresenceRequired('title', false));

        $validator->requirePresence('title', 'create');
        $this->assertTrue($validator->isPresenceRequired('title', true));
        $this->assertFalse($validator->isPresenceRequired('title', false));

        $validator->requirePresence('title', 'update');
        $this->assertTrue($validator->isPresenceRequired('title', false));
        $this->assertFalse($validator->isPresenceRequired('title', true));
    }

    /**
     * Tests errors generated when a field presence is required
     *
     * @return void
     */
    public function testErrorsWithPresenceRequired()
    {
        $validator = new Validator();
        $validator->requirePresence('title');
        $errors = $validator->errors(['foo' => 'something']);
        $expected = ['title' => ['_required' => 'This field is required']];
        $this->assertEquals($expected, $errors);

        $this->assertEmpty($validator->errors(['title' => 'bar']));

        $validator->requirePresence('title', false);
        $this->assertEmpty($validator->errors(['foo' => 'bar']));
    }

    /**
     * Test that validation on a certain condition generate errors
     *
     * @return void
     */
    public function testErrorsWithPresenceRequiredOnCreate()
    {
        $validator = new Validator();
        $validator->requirePresence('id', 'update');
        $validator->allowEmpty('id', 'create');
        $validator->requirePresence('title');

        $data = [
            'title' => 'Example title',
        ];

        $expected = [];
        $result = $validator->errors($data);

        $this->assertEquals($expected, $result);
    }

    /**
     * Test that errors() can work with nested data.
     *
     * @return void
     */
    public function testErrorsWithNestedFields()
    {
        $validator = new Validator();
        $user = new Validator();
        $user->add('username', 'letter', ['rule' => 'alphanumeric']);

        $comments = new Validator();
        $comments->add('comment', 'letter', ['rule' => 'alphanumeric']);

        $validator->addNested('user', $user);
        $validator->addNestedMany('comments', $comments);

        $data = [
            'user' => [
                'username' => 'is wrong',
            ],
            'comments' => [
                ['comment' => 'is wrong'],
            ],
        ];
        $errors = $validator->errors($data);
        $expected = [
            'user' => [
                'username' => ['letter' => 'The provided value is invalid'],
            ],
            'comments' => [
                0 => ['comment' => ['letter' => 'The provided value is invalid']],
            ],
        ];
        $this->assertEquals($expected, $errors);
    }

    /**
     * Test nested fields with many, but invalid data.
     *
     * @return void
     */
    public function testErrorsWithNestedSingleInvalidType()
    {
        $validator = new Validator();

        $user = new Validator();
        $user->add('user', 'letter', ['rule' => 'alphanumeric']);
        $validator->addNested('user', $user);

        $data = [
            'user' => 'a string',
        ];
        $errors = $validator->errors($data);
        $expected = [
            'user' => ['_nested' => 'The provided value is invalid'],
        ];
        $this->assertEquals($expected, $errors);
    }

    /**
     * Test nested fields with many, but invalid data.
     *
     * @return void
     */
    public function testErrorsWithNestedManyInvalidType()
    {
        $validator = new Validator();

        $comments = new Validator();
        $comments->add('comment', 'letter', ['rule' => 'alphanumeric']);
        $validator->addNestedMany('comments', $comments);

        $data = [
            'comments' => 'a string',
        ];
        $errors = $validator->errors($data);
        $expected = [
            'comments' => ['_nested' => 'The provided value is invalid'],
        ];
        $this->assertEquals($expected, $errors);
    }

    /**
     * Test nested fields with many, but invalid data.
     *
     * @return void
     */
    public function testErrorsWithNestedManySomeInvalid()
    {
        $validator = new Validator();

        $comments = new Validator();
        $comments->add('comment', 'letter', ['rule' => 'alphanumeric']);
        $validator->addNestedMany('comments', $comments);

        $data = [
            'comments' => [
                'a string',
                ['comment' => 'letters'],
                ['comment' => 'more invalid'],
            ],
        ];
        $errors = $validator->errors($data);
        $expected = [
            'comments' => [
                '_nested' => 'The provided value is invalid',
            ],
        ];
        $this->assertEquals($expected, $errors);
    }

    /**
     * Tests custom error messages generated when a field presence is required
     *
     * @return void
     */
    public function testCustomErrorsWithPresenceRequired()
    {
        $validator = new Validator();
        $validator->requirePresence('title', true, 'Custom message');
        $errors = $validator->errors(['foo' => 'something']);
        $expected = ['title' => ['_required' => 'Custom message']];
        $this->assertEquals($expected, $errors);
    }

    /**
     * Tests custom error messages generated when a field presence is required
     *
     * @return void
     */
    public function testCustomErrorsWithPresenceRequiredAsArray()
    {
        $validator = new Validator();
        $validator->requirePresence(['title', 'content'], true, 'Custom message');
        $errors = $validator->errors(['foo' => 'something']);
        $expected = [
            'title' => ['_required' => 'Custom message'],
            'content' => ['_required' => 'Custom message'],
        ];
        $this->assertEquals($expected, $errors);

        $validator->requirePresence([
            'title' => [
                'message' => 'Test message',
            ],
            'content',
        ], true, 'Custom message');
        $errors = $validator->errors(['foo' => 'something']);
        $expected = [
            'title' => ['_required' => 'Test message'],
            'content' => ['_required' => 'Custom message'],
        ];
        $this->assertEquals($expected, $errors);
    }

    /**
     * Tests the allowEmpty method
     *
     * @return void
     */
    public function testAllowEmpty()
    {
        $validator = new Validator();
        $this->assertSame($validator, $validator->allowEmpty('title'));
        $this->assertTrue($validator->field('title')->isEmptyAllowed());

        $validator->allowEmpty('title', 'create');
        $this->assertSame('create', $validator->field('title')->isEmptyAllowed());

        $validator->allowEmpty('title', 'update');
        $this->assertSame('update', $validator->field('title')->isEmptyAllowed());
    }

    /**
     * Tests the allowEmpty method with date/time fields.
     *
     * @return void
     */
    public function testAllowEmptyWithDateTimeFields()
    {
        $validator = new Validator();
        $validator->allowEmpty('created')
            ->add('created', 'date', ['rule' => 'date']);

        $data = [
            'created' => [
                'year' => '',
                'month' => '',
                'day' => '',
            ],
        ];
        $result = $validator->errors($data);
        $this->assertEmpty($result, 'No errors on empty date');

        $data = [
            'created' => [
                'year' => '',
                'month' => '',
                'day' => '',
                'hour' => '',
                'minute' => '',
                'second' => '',
                'meridian' => '',
            ],
        ];
        $result = $validator->errors($data);
        $this->assertEmpty($result, 'No errors on empty datetime');

        $data = [
            'created' => [
                'hour' => '',
                'minute' => '',
                'meridian' => '',
            ],
        ];
        $result = $validator->errors($data);
        $this->assertEmpty($result, 'No errors on empty time');
    }

    /**
     * Tests the allowEmpty method with file fields.
     *
     * @return void
     */
    public function testAllowEmptyWithFileFields()
    {
        $validator = new Validator();
        $validator->allowEmpty('picture')
            ->add('picture', 'file', ['rule' => 'uploadedFile']);

        $data = [
            'picture' => [
                'name' => '',
                'type' => '',
                'tmp_name' => '',
                'error' => UPLOAD_ERR_NO_FILE,
            ],
        ];
        $result = $validator->errors($data);
        $this->assertEmpty($result, 'No errors on empty file');

        $data = [
            'picture' => new UploadedFile(
                '',
                0,
                UPLOAD_ERR_NO_FILE
            ),
        ];
        $result = $validator->errors($data);
        $this->assertEmpty($result, 'No errors on empty file');

        $data = [
            'picture' => [
                'name' => 'fake.png',
                'type' => '',
                'tmp_name' => '',
                'error' => UPLOAD_ERR_OK,
            ],
        ];
        $result = $validator->errors($data);
        $this->assertNotEmpty($result, 'Invalid file should be caught still.');
    }

    /**
     * Tests the allowEmpty as array method
     *
     * @return void
     */
    public function testAllowEmptyAsArray()
    {
        $validator = new Validator();

        $validator->allowEmpty([
            'title',
            'subject',
            'posted_at' => [
                'when' => false,
                'message' => 'Post time cannot be empty',
            ],
            'updated_at' => [
                'when' => true,
            ],
            'show_at' => [
                'when' => Validator::WHEN_UPDATE,
            ],
        ], 'create', 'Cannot be empty');
        $this->assertSame('create', $validator->field('title')->isEmptyAllowed());
        $this->assertSame('create', $validator->field('subject')->isEmptyAllowed());
        $this->assertFalse($validator->field('posted_at')->isEmptyAllowed());
        $this->assertTrue($validator->field('updated_at')->isEmptyAllowed());
        $this->assertSame('update', $validator->field('show_at')->isEmptyAllowed());

        $errors = $validator->errors([
            'title' => '',
            'subject' => null,
            'posted_at' => null,
            'updated_at' => null,
            'show_at' => '',
        ], false);

        $expected = [
            'title' => ['_empty' => 'Cannot be empty'],
            'subject' => ['_empty' => 'Cannot be empty'],
            'posted_at' => ['_empty' => 'Post time cannot be empty'],
        ];
        $this->assertEquals($expected, $errors);
    }

    /**
     * Tests the allowEmpty failure case
     *
     * @return void
     */
    public function testAllowEmptyAsArrayFailure()
    {
        $this->expectException(\InvalidArgumentException::class);
        $validator = new Validator();
        $validator->allowEmpty(['title' => 'derp', 'created' => false]);
    }

    /**
     * Tests the allowEmptyString method
     *
     * @return void
     */
    public function testAllowEmptyString()
    {
        $validator = new Validator();
        $validator->allowEmptyString('title')
            ->scalar('title');

        $this->assertTrue($validator->isEmptyAllowed('title', true));
        $this->assertTrue($validator->isEmptyAllowed('title', false));

        $data = [
            'title' => '',
        ];
        $this->assertEmpty($validator->errors($data));

        $data = [
            'title' => null,
        ];
        $this->assertEmpty($validator->errors($data));

        $data = [
            'title' => [],
        ];
        $this->assertNotEmpty($validator->errors($data));

        $validator = new Validator();
        $validator->allowEmptyString('title', 'message', 'update');
        $this->assertFalse($validator->isEmptyAllowed('title', true));
        $this->assertTrue($validator->isEmptyAllowed('title', false));

        $data = [
            'title' => null,
        ];
        $expected = [
            'title' => ['_empty' => 'message'],
        ];
        $this->assertSame($expected, $validator->errors($data, true));
        $this->assertEmpty($validator->errors($data, false));
    }

    /**
     * Tests the notEmptyString method
     *
     * @return void
     */
    public function testNotEmptyString()
    {
        $validator = new Validator();
        $validator->notEmptyString('title', 'not empty');

        $this->assertFalse($validator->isEmptyAllowed('title', true));
        $this->assertFalse($validator->isEmptyAllowed('title', false));

        $data = ['title' => '0'];
        $this->assertEmpty($validator->errors($data));

        $data = ['title' => 0];
        $this->assertEmpty($validator->errors($data), 'empty ok on create');
        $this->assertEmpty($validator->errors($data, false), 'empty ok on update');

        $data = ['title' => []];
        $this->assertEmpty($validator->errors($data), 'empty array is no good');

        $expected = [
            'title' => ['_empty' => 'not empty'],
        ];
        $data = ['title' => ''];
        $this->assertSame($expected, $validator->errors($data, true));
    }

    /**
     * Test notEmptyString with explicit create.
     *
     * @return void
     */
    public function testNotEmptyStringCreate()
    {
        $validator = new Validator();
        $validator->notEmptyString('title', 'message', 'create');
        $this->assertFalse($validator->isEmptyAllowed('title', true));
        $this->assertTrue($validator->isEmptyAllowed('title', false));

        $expected = [
            'title' => ['_empty' => 'message'],
        ];
        $data = ['title' => null];
        $this->assertSame($expected, $validator->errors($data, true));

        $data = ['title' => ''];
        $this->assertSame($expected, $validator->errors($data, true));

        $data = ['title' => ''];
        $this->assertEmpty($validator->errors($data, false), 'empty allowed on update');
    }

    /**
     * Test notEmptyString with callback
     *
     * @return void
     */
    public function testNotEmptyStringCallbackWhen()
    {
        $validator = new Validator();
        $validator->notEmptyString('title', 'message', function ($context) {
            if (!isset($context['data']['emptyOk'])) {
                return true;
            }

            return $context['data']['emptyOk'];
        });

        $error = [
            'title' => ['_empty' => 'message'],
        ];
        $data = ['title' => ''];
        $this->assertSame($error, $validator->errors($data));

        $data = ['title' => '', 'emptyOk' => false];
        $this->assertEmpty($validator->errors($data));

        $data = ['title' => '', 'emptyOk' => true];
        $this->assertSame($error, $validator->errors($data));
    }

    /**
     * Tests the allowEmptyArray method
     *
     * @return void
     */
    public function testAllowEmptyArray()
    {
        $validator = new Validator();
        $validator->allowEmptyArray('items')
            ->hasAtMost('items', 3);

        $this->assertTrue($validator->field('items')->isEmptyAllowed());

        $data = [
            'items' => '',
        ];
        $result = $validator->errors($data);
        $this->assertEmpty($result);

        $data = [
            'items' => null,
        ];
        $result = $validator->errors($data);
        $this->assertEmpty($result);

        $data = [
            'items' => [],
        ];
        $result = $validator->errors($data);
        $this->assertEmpty($result);

        $data = [
            'items' => [1, 2, 3, 4, 5],
        ];
        $expected = [
            'items' => [
                'hasAtMost' => 'The provided value is invalid',
            ],
        ];
        $result = $validator->errors($data);
        $this->assertSame($expected, $result);
    }

    /**
     * Test allowEmptyArray with update mode
     *
     * @return void
     */
    public function testAllowEmptyArrayUpdate()
    {
        $validator = new Validator();
        $validator->allowEmptyArray('items', 'message', 'update');
        $this->assertFalse($validator->isEmptyAllowed('items', true));
        $this->assertTrue($validator->isEmptyAllowed('items', false));

        $data = [
            'items' => null,
        ];
        $expected = [
            'items' => ['_empty' => 'message'],
        ];
        $this->assertSame($expected, $validator->errors($data, true));
        $this->assertEmpty($validator->errors($data, false));
    }

    /**
     * Tests the notEmptyArray method
     *
     * @return void
     */
    public function testNotEmptyArray()
    {
        $validator = new Validator();
        $validator->notEmptyArray('items', 'not empty');

        $this->assertFalse($validator->field('items')->isEmptyAllowed());

        $error = [
            'items' => ['_empty' => 'not empty'],
        ];
        $data = ['items' => ''];
        $result = $validator->errors($data);
        $this->assertSame($error, $result);

        $data = ['items' => null];
        $result = $validator->errors($data);
        $this->assertSame($error, $result);

        $data = ['items' => []];
        $result = $validator->errors($data);
        $this->assertSame($error, $result);

        $data = [
            'items' => [1],
        ];
        $result = $validator->errors($data);
        $this->assertEmpty($result);
    }

    /**
     * Tests the allowEmptyFile method
     *
     * @return void
     */
    public function testAllowEmptyFile()
    {
        $validator = new Validator();
        $validator->allowEmptyFile('photo')
            ->uploadedFile('photo', []);

        $this->assertTrue($validator->field('photo')->isEmptyAllowed());

        $data = [
            'photo' => [
                'name' => '',
                'type' => '',
                'tmp_name' => '',
                'error' => UPLOAD_ERR_NO_FILE,
            ],
        ];
        $result = $validator->errors($data);
        $this->assertEmpty($result);

        $data = [
            'photo' => null,
        ];
        $result = $validator->errors($data);
        $this->assertEmpty($result);

        $data = [
            'photo' => [
                'name' => '',
                'type' => '',
                'tmp_name' => '',
                'error' => UPLOAD_ERR_FORM_SIZE,
            ],
        ];
        $expected = [
            'photo' => [
                'uploadedFile' => 'The provided value is invalid',
            ],
        ];
        $result = $validator->errors($data);
        $this->assertSame($expected, $result);

        $data = [
            'photo' => '',
        ];
        $expected = [
            'photo' => [
                'uploadedFile' => 'The provided value is invalid',
            ],
        ];
        $result = $validator->errors($data);
        $this->assertSame($expected, $result);

        $data = ['photo' => []];
        $result = $validator->errors($data);
        $this->assertSame($expected, $result);

        $validator = new Validator();
        $validator->allowEmptyFile('photo', 'message', 'update');
        $this->assertFalse($validator->isEmptyAllowed('photo', true));
        $this->assertTrue($validator->isEmptyAllowed('photo', false));

        $data = [
            'photo' => null,
        ];
        $expected = [
            'photo' => ['_empty' => 'message'],
        ];
        $this->assertSame($expected, $validator->errors($data, true));
        $this->assertEmpty($validator->errors($data, false));
    }

    /**
     * Tests the notEmptyFile method
     *
     * @return void
     */
    public function testNotEmptyFile()
    {
        $validator = new Validator();
        $validator->notEmptyFile('photo', 'required field');

        $this->assertFalse($validator->isEmptyAllowed('photo', true));
        $this->assertFalse($validator->isEmptyAllowed('photo', false));

        $data = [
            'photo' => [
                'name' => '',
                'type' => '',
                'tmp_name' => '',
                'error' => UPLOAD_ERR_NO_FILE,
            ],
        ];
        $error = ['photo' => ['_empty' => 'required field']];
        $this->assertSame($error, $validator->errors($data));

        $data = ['photo' => null];
        $this->assertSame($error, $validator->errors($data));

        // Empty string and empty array don't trigger errors
        // as rejecting them here would mean accepting them in
        // allowEmptyFile() which is not desirable.
        $data = ['photo' => ''];
        $this->assertEmpty($validator->errors($data));

        $data = ['photo' => []];
        $this->assertEmpty($validator->errors($data));

        $data = [
            'photo' => [
                'name' => '',
                'type' => '',
                'tmp_name' => '',
                'error' => UPLOAD_ERR_FORM_SIZE,
            ],
        ];
        $this->assertEmpty($validator->errors($data));
    }

    /**
     * Test notEmptyFile with update mode.
     *
     * @retrn void
     */
    public function testNotEmptyFileUpdate()
    {
        $validator = new Validator();
        $validator->notEmptyArray('photo', 'message', 'update');
        $this->assertTrue($validator->isEmptyAllowed('photo', true));
        $this->assertFalse($validator->isEmptyAllowed('photo', false));

        $data = ['photo' => null];
        $expected = [
            'photo' => ['_empty' => 'message'],
        ];
        $this->assertEmpty($validator->errors($data, true));
        $this->assertSame($expected, $validator->errors($data, false));
    }

    /**
     * Tests the allowEmptyDate method
     *
     * @return void
     */
    public function testAllowEmptyDate()
    {
        $validator = new Validator();
        $validator->allowEmptyDate('date')
            ->date('date');

        $this->assertTrue($validator->field('date')->isEmptyAllowed());

        $data = [
            'date' => [
                'year' => '',
                'month' => '',
                'day' => '',
            ],
        ];
        $result = $validator->errors($data);
        $this->assertEmpty($result);

        $data = [
            'date' => '',
        ];
        $result = $validator->errors($data);
        $this->assertEmpty($result);

        $data = [
            'date' => null,
        ];
        $result = $validator->errors($data);
        $this->assertEmpty($result);

        $data = ['date' => []];
        $result = $validator->errors($data);
        $this->assertEmpty($result);
    }

    /**
     * test allowEmptyDate() with an update condition
     *
     * @return void
     */
    public function testAllowEmptyDateUpdate()
    {
        $validator = new Validator();
        $validator->allowEmptyArray('date', 'be valid', 'update');
        $this->assertFalse($validator->isEmptyAllowed('date', true));
        $this->assertTrue($validator->isEmptyAllowed('date', false));

        $data = [
            'date' => null,
        ];
        $expected = [
            'date' => ['_empty' => 'be valid'],
        ];
        $this->assertSame($expected, $validator->errors($data, true));
        $this->assertEmpty($validator->errors($data, false));
    }

    /**
     * Tests the notEmptyDate method
     *
     * @return void
     */
    public function testNotEmptyDate()
    {
        $validator = new Validator();
        $validator->notEmptyDate('date', 'required field');

        $this->assertFalse($validator->isEmptyAllowed('date', true));
        $this->assertFalse($validator->isEmptyAllowed('date', false));

        $error = ['date' => ['_empty' => 'required field']];
        $data = [
            'date' => [
                'year' => '',
                'month' => '',
                'day' => '',
            ],
        ];
        $result = $validator->errors($data);
        $this->assertSame($error, $result);

        $data = ['date' => ''];
        $result = $validator->errors($data);
        $this->assertSame($error, $result);

        $data = ['date' => null];
        $result = $validator->errors($data);
        $this->assertSame($error, $result);

        $data = ['date' => []];
        $result = $validator->errors($data);
        $this->assertSame($error, $result);

        $data = [
            'date' => [
                'year' => 2019,
                'month' => 2,
                'day' => 17,
            ],
        ];
        $result = $validator->errors($data);
        $this->assertEmpty($result);
    }

    /**
     * Test notEmptyDate with update mode
     *
     * @return void
     */
    public function testNotEmptyDateUpdate()
    {
        $validator = new Validator();
        $validator->notEmptyDate('date', 'message', 'update');
        $this->assertTrue($validator->isEmptyAllowed('date', true));
        $this->assertFalse($validator->isEmptyAllowed('date', false));

        $data = ['date' => null];
        $expected = ['date' => ['_empty' => 'message']];
        $this->assertSame($expected, $validator->errors($data, false));
        $this->assertEmpty($validator->errors($data, true));
    }

    /**
     * Tests the allowEmptyTime method
     *
     * @return void
     */
    public function testAllowEmptyTime()
    {
        $validator = new Validator();
        $validator->allowEmptyTime('time')
            ->time('time');

        $this->assertTrue($validator->field('time')->isEmptyAllowed());

        $data = [
            'time' => [
                'hour' => '',
                'minute' => '',
                'second' => '',
            ],
        ];
        $result = $validator->errors($data);
        $this->assertEmpty($result);

        $data = [
            'time' => '',
        ];
        $result = $validator->errors($data);
        $this->assertEmpty($result);

        $data = [
            'time' => null,
        ];
        $result = $validator->errors($data);
        $this->assertEmpty($result);

        $data = ['time' => []];
        $result = $validator->errors($data);
        $this->assertEmpty($result);
    }

    /**
     * test allowEmptyTime with condition
     *
     * @return void
     */
    public function testAllowEmptyTimeCondition()
    {
        $validator = new Validator();
        $validator->allowEmptyTime('time', 'valid time', 'update');
        $this->assertFalse($validator->isEmptyAllowed('time', true));
        $this->assertTrue($validator->isEmptyAllowed('time', false));

        $data = [
            'time' => null,
        ];
        $expected = [
            'time' => ['_empty' => 'valid time'],
        ];
        $this->assertSame($expected, $validator->errors($data, true));
        $this->assertEmpty($validator->errors($data, false));
    }

    /**
     * Tests the notEmptyTime method
     *
     * @return void
     */
    public function testNotEmptyTime()
    {
        $validator = new Validator();
        $validator->notEmptyTime('time', 'required field');

        $this->assertFalse($validator->isEmptyAllowed('time', true));
        $this->assertFalse($validator->isEmptyAllowed('time', false));

        $error = ['time' => ['_empty' => 'required field']];
        $data = [
            'time' => [
                'hour' => '',
                'minute' => '',
                'second' => '',
            ],
        ];
        $result = $validator->errors($data);
        $this->assertSame($error, $result);

        $data = ['time' => ''];
        $result = $validator->errors($data);
        $this->assertSame($error, $result);

        $data = ['time' => null];
        $result = $validator->errors($data);
        $this->assertSame($error, $result);

        $data = ['time' => []];
        $result = $validator->errors($data);
        $this->assertSame($error, $result);

        $data = ['time' => ['hour' => 12, 'minute' => 12, 'second' => 12]];
        $result = $validator->errors($data);
        $this->assertEmpty($result);
    }

    /**
     * Test notEmptyTime with update mode
     *
     * @return void
     */
    public function testNotEmptyTimeUpdate()
    {
        $validator = new Validator();
        $validator->notEmptyTime('time', 'message', 'update');
        $this->assertTrue($validator->isEmptyAllowed('time', true));
        $this->assertFalse($validator->isEmptyAllowed('time', false));

        $data = ['time' => null];
        $expected = ['time' => ['_empty' => 'message']];
        $this->assertEmpty($validator->errors($data, true));
        $this->assertSame($expected, $validator->errors($data, false));
    }

    /**
     * Tests the allowEmptyDateTime method
     *
     * @return void
     */
    public function testAllowEmptyDateTime()
    {
        $validator = new Validator();
        $validator->allowEmptyDate('published')
            ->dateTime('published');

        $this->assertTrue($validator->field('published')->isEmptyAllowed());

        $data = [
            'published' => [
                'year' => '',
                'month' => '',
                'day' => '',
                'hour' => '',
                'minute' => '',
                'second' => '',
            ],
        ];
        $result = $validator->errors($data);
        $this->assertEmpty($result);

        $data = [
            'published' => '',
        ];
        $result = $validator->errors($data);
        $this->assertEmpty($result);

        $data = [
            'published' => null,
        ];
        $result = $validator->errors($data);
        $this->assertEmpty($result);

        $data = ['published' => []];
        $this->assertEmpty($validator->errors($data));
    }

    /**
     * test allowEmptyDateTime with a condition
     *
     * @return void
     */
    public function testAllowEmptyDateTimeCondition()
    {
        $validator = new Validator();
        $validator->allowEmptyDateTime('published', 'datetime required', 'update');
        $this->assertFalse($validator->isEmptyAllowed('published', true));
        $this->assertTrue($validator->isEmptyAllowed('published', false));

        $data = [
            'published' => null,
        ];
        $expected = [
            'published' => ['_empty' => 'datetime required'],
        ];
        $this->assertSame($expected, $validator->errors($data, true));
        $this->assertEmpty($validator->errors($data, false));
    }

    /**
     * test allowEmptyDateTime with deprecated argument order
     *
     * @return void
     */
    public function testAllowEmptyDateTimeDeprecated()
    {
        $validator = new Validator();
        $this->deprecated(function () use ($validator) {
            $validator->allowEmptyDateTime('published', 'datetime required', 'update');
        });
        $this->assertFalse($validator->isEmptyAllowed('published', true));
        $this->assertTrue($validator->isEmptyAllowed('published', false));

        $data = [
            'published' => null,
        ];
        $expected = [
            'published' => ['_empty' => 'datetime required'],
        ];
        $this->assertSame($expected, $validator->errors($data, true));
        $this->assertEmpty($validator->errors($data, false));
    }

    /**
     * Tests the notEmptyDateTime method
     *
     * @return void
     */
    public function testNotEmptyDateTime()
    {
        $validator = new Validator();
        $validator->notEmptyDateTime('published', 'required field');

        $this->assertFalse($validator->isEmptyAllowed('published', true));
        $this->assertFalse($validator->isEmptyAllowed('published', false));

        $error = ['published' => ['_empty' => 'required field']];
        $data = [
            'published' => [
                'year' => '',
                'month' => '',
                'day' => '',
                'hour' => '',
                'minute' => '',
                'second' => '',
            ],
        ];
        $result = $validator->errors($data);
        $this->assertSame($error, $result);

        $data = ['published' => ''];
        $result = $validator->errors($data);
        $this->assertSame($error, $result);

        $data = ['published' => null];
        $result = $validator->errors($data);
        $this->assertSame($error, $result);

        $data = ['published' => []];
        $this->assertSame($error, $validator->errors($data));

        $data = [
            'published' => [
                'year' => '2018',
                'month' => '2',
                'day' => '17',
                'hour' => '14',
                'minute' => '32',
                'second' => '33',
            ],
        ];
        $this->assertEmpty($validator->errors($data));
    }

    /**
     * Test notEmptyDateTime with update mode
     *
     * @return voi
     */
    public function testNotEmptyDateTimeUpdate()
    {
        $validator = new Validator();
        $validator->notEmptyDatetime('published', 'message', 'update');
        $this->assertTrue($validator->isEmptyAllowed('published', true));
        $this->assertFalse($validator->isEmptyAllowed('published', false));

        $data = ['published' => null];
        $expected = ['published' => ['_empty' => 'message']];
        $this->assertSame($expected, $validator->errors($data, false));
        $this->assertEmpty($validator->errors($data, true));
    }

    /**
     * Test the notEmpty() method.
     *
     * @return void
     */
    public function testNotEmpty()
    {
        $validator = new Validator();
        $validator->notEmpty('title');
        $this->assertFalse($validator->field('title')->isEmptyAllowed());

        $validator->allowEmpty('title');
        $this->assertTrue($validator->field('title')->isEmptyAllowed());
    }

    /**
     * Tests the notEmpty as array method
     *
     * @return void
     */
    public function testNotEmptyAsArray()
    {
        $validator = new Validator();
        $validator->notEmpty(['title', 'created']);
        $this->assertFalse($validator->field('title')->isEmptyAllowed());
        $this->assertFalse($validator->field('created')->isEmptyAllowed());

        $validator->notEmpty([
            'title' => [
                'when' => false,
            ],
            'content' => [
                'when' => Validator::WHEN_UPDATE,
            ],
            'posted_at' => [
                'when' => Validator::WHEN_CREATE,
            ],
            'show_at' => [
                'message' => 'Show date cannot be empty',
                'when' => false,
            ],
            'subject',
        ], 'Not empty', true);

        $this->assertFalse($validator->field('title')->isEmptyAllowed());
        $this->assertTrue($validator->isEmptyAllowed('content', true));
        $this->assertFalse($validator->isEmptyAllowed('content', false));
        $this->assertFalse($validator->isEmptyAllowed('posted_at', true));
        $this->assertTrue($validator->isEmptyAllowed('posted_at', false));
        $this->assertTrue($validator->field('subject')->isEmptyAllowed());

        $errors = $validator->errors([
            'title' => '',
            'content' => '',
            'posted_at' => null,
            'show_at' => null,
            'subject' => '',
        ], false);

        $expected = [
            'title' => ['_empty' => 'Not empty'],
            'content' => ['_empty' => 'Not empty'],
            'show_at' => ['_empty' => 'Show date cannot be empty'],
        ];
        $this->assertEquals($expected, $errors);
    }

    /**
     * Tests the notEmpty failure case
     *
     * @return void
     */
    public function testNotEmptyAsArrayFailure()
    {
        $this->expectException(\InvalidArgumentException::class);
        $validator = new Validator();
        $validator->notEmpty(['title' => 'derp', 'created' => false]);
    }

    /**
     * Test the notEmpty() method.
     *
     * @return void
     */
    public function testNotEmptyModes()
    {
        $validator = new Validator();
        $validator->notEmpty('title', 'Need a title', 'create');
        $this->assertFalse($validator->isEmptyAllowed('title', true));
        $this->assertTrue($validator->isEmptyAllowed('title', false));

        $validator->notEmpty('title', 'Need a title', 'update');
        $this->assertTrue($validator->isEmptyAllowed('title', true));
        $this->assertFalse($validator->isEmptyAllowed('title', false));

        $validator->notEmpty('title', 'Need a title');
        $this->assertFalse($validator->isEmptyAllowed('title', true));
        $this->assertFalse($validator->isEmptyAllowed('title', false));

        $validator->notEmpty('title');
        $this->assertFalse($validator->isEmptyAllowed('title', true));
        $this->assertFalse($validator->isEmptyAllowed('title', false));
    }

    /**
     * Test interactions between notEmpty() and isAllowed().
     *
     * @return void
     */
    public function testNotEmptyAndIsAllowed()
    {
        $validator = new Validator();
        $validator->allowEmpty('title')
            ->notEmpty('title', 'Need it', 'update');
        $this->assertTrue($validator->isEmptyAllowed('title', true));
        $this->assertFalse($validator->isEmptyAllowed('title', false));

        $validator->allowEmpty('title')
            ->notEmpty('title');
        $this->assertFalse($validator->isEmptyAllowed('title', true));
        $this->assertFalse($validator->isEmptyAllowed('title', false));

        $validator->notEmpty('title')
            ->allowEmpty('title', 'create');
        $this->assertTrue($validator->isEmptyAllowed('title', true));
        $this->assertFalse($validator->isEmptyAllowed('title', false));
    }

    /**
     * Tests the allowEmpty method when passing a callback
     *
     * @return void
     */
    public function testAllowEmptyCallback()
    {
        $validator = new Validator();
        $allow = true;
        $validator->allowEmpty('title', function ($context) use (&$allow) {
            $this->assertEquals([], $context['data']);
            $this->assertEquals([], $context['providers']);
            $this->assertTrue($context['newRecord']);

            return $allow;
        });
        $this->assertTrue($validator->isEmptyAllowed('title', true));

        $allow = false;
        $this->assertFalse($validator->isEmptyAllowed('title', true));
    }

    /**
     * Tests the notEmpty method when passing a callback
     *
     * @return void
     */
    public function testNotEmptyCallback()
    {
        $validator = new Validator();
        $prevent = true;
        $validator->notEmpty('title', 'error message', function ($context) use (&$prevent) {
            $this->assertEquals([], $context['data']);
            $this->assertEquals([], $context['providers']);
            $this->assertFalse($context['newRecord']);

            return $prevent;
        });
        $this->assertFalse($validator->isEmptyAllowed('title', false));

        $prevent = false;
        $this->assertTrue($validator->isEmptyAllowed('title', false));
    }

    /**
     * Tests the isEmptyAllowed method
     *
     * @return void
     */
    public function testIsEmptyAllowed()
    {
        $validator = new Validator();
        $this->assertSame($validator, $validator->allowEmpty('title'));
        $this->assertTrue($validator->isEmptyAllowed('title', true));
        $this->assertTrue($validator->isEmptyAllowed('title', false));

        $validator->notEmpty('title');
        $this->assertFalse($validator->isEmptyAllowed('title', true));
        $this->assertFalse($validator->isEmptyAllowed('title', false));

        $validator->allowEmpty('title', 'create');
        $this->assertTrue($validator->isEmptyAllowed('title', true));
        $this->assertFalse($validator->isEmptyAllowed('title', false));

        $validator->allowEmpty('title', 'update');
        $this->assertTrue($validator->isEmptyAllowed('title', false));
        $this->assertFalse($validator->isEmptyAllowed('title', true));
    }

    /**
     * Tests errors generated when a field is not allowed to be empty
     *
     * @return void
     */
    public function testErrorsWithEmptyNotAllowed()
    {
        $validator = new Validator();
        $validator->notEmpty('title');
        $errors = $validator->errors(['title' => '']);
        $expected = ['title' => ['_empty' => 'This field cannot be left empty']];
        $this->assertEquals($expected, $errors);

        $errors = $validator->errors(['title' => []]);
        $expected = ['title' => ['_empty' => 'This field cannot be left empty']];
        $this->assertEquals($expected, $errors);

        $errors = $validator->errors(['title' => null]);
        $expected = ['title' => ['_empty' => 'This field cannot be left empty']];
        $this->assertEquals($expected, $errors);

        $errors = $validator->errors(['title' => 0]);
        $this->assertEmpty($errors);

        $errors = $validator->errors(['title' => '0']);
        $this->assertEmpty($errors);

        $errors = $validator->errors(['title' => false]);
        $this->assertEmpty($errors);
    }

    /**
     * Tests custom error messages generated when a field is allowed to be empty
     *
     * @return void
     */
    public function testCustomErrorsWithAllowedEmpty()
    {
        $validator = new Validator();
        $validator->allowEmpty('title', false, 'Custom message');
        $errors = $validator->errors(['title' => null]);
        $expected = ['title' => ['_empty' => 'Custom message']];
        $this->assertEquals($expected, $errors);
    }

    /**
     * Tests custom error messages generated when a field is not allowed to be empty
     *
     * @return void
     */
    public function testCustomErrorsWithEmptyNotAllowed()
    {
        $validator = new Validator();
        $validator->notEmpty('title', 'Custom message');
        $errors = $validator->errors(['title' => '']);
        $expected = ['title' => ['_empty' => 'Custom message']];
        $this->assertEquals($expected, $errors);
    }

    /**
     * Tests errors generated when a field is allowed to be empty
     *
     * @return void
     */
    public function testErrorsWithEmptyAllowed()
    {
        $validator = new Validator();
        $validator->allowEmpty('title');
        $errors = $validator->errors(['title' => '']);
        $this->assertEmpty($errors);

        $errors = $validator->errors(['title' => []]);
        $this->assertEmpty($errors);

        $errors = $validator->errors(['title' => null]);
        $this->assertEmpty($errors);

        $errors = $validator->errors(['title' => 0]);
        $this->assertEmpty($errors);

        $errors = $validator->errors(['title' => 0.0]);
        $this->assertEmpty($errors);

        $errors = $validator->errors(['title' => '0']);
        $this->assertEmpty($errors);

        $errors = $validator->errors(['title' => false]);
        $this->assertEmpty($errors);
    }

    /**
     * Test the provider() method
     *
     * @return void
     */
    public function testProvider()
    {
        $validator = new Validator();
        $object = new \stdClass();
        $this->assertSame($validator, $validator->setProvider('foo', $object));
        $this->assertSame($object, $validator->getProvider('foo'));
        $this->assertNull($validator->getProvider('bar'));

        $another = new \stdClass();
        $this->assertSame($validator, $validator->setProvider('bar', $another));
        $this->assertSame($another, $validator->getProvider('bar'));

        $this->assertEquals(new \Cake\Validation\RulesProvider(), $validator->getProvider('default'));
    }

    /**
     * Tests errors() method when using validators from the default provider, this proves
     * that it returns a default validation message and the custom one set in the rule
     *
     * @return void
     */
    public function testErrorsFromDefaultProvider()
    {
        $validator = new Validator();
        $validator
            ->add('email', 'alpha', ['rule' => 'alphanumeric'])
            ->add('email', 'notBlank', ['rule' => 'notBlank'])
            ->add('email', 'email', ['rule' => 'email', 'message' => 'Y u no write email?']);
        $errors = $validator->errors(['email' => 'not an email!']);
        $expected = [
            'email' => [
                'alpha' => 'The provided value is invalid',
                'email' => 'Y u no write email?',
            ],
        ];
        $this->assertEquals($expected, $errors);
    }

    /**
     * Tests using validation methods from different providers and returning the error
     * as a string
     *
     * @return void
     */
    public function testErrorsFromCustomProvider()
    {
        $validator = new Validator();
        $validator
            ->add('email', 'alpha', ['rule' => 'alphanumeric'])
            ->add('title', 'cool', ['rule' => 'isCool', 'provider' => 'thing']);

        $thing = $this->getMockBuilder('\stdClass')
            ->setMethods(['isCool'])
            ->getMock();
        $thing->expects($this->once())->method('isCool')
            ->will($this->returnCallback(function ($data, $context) use ($thing) {
                $this->assertSame('bar', $data);
                $expected = [
                    'default' => new \Cake\Validation\RulesProvider(),
<<<<<<< HEAD
                    'thing' => $thing,
=======
                    'thing' => $thing
>>>>>>> 565e040b
                ];
                $expected = [
                    'newRecord' => true,
                    'providers' => $expected,
                    'data' => [
                        'email' => '!',
                        'title' => 'bar',
                    ],
                    'field' => 'title',
                ];
                $this->assertEquals($expected, $context);

                return "That ain't cool, yo";
            }));

        $validator->setProvider('thing', $thing);
        $errors = $validator->errors(['email' => '!', 'title' => 'bar']);
        $expected = [
            'email' => ['alpha' => 'The provided value is invalid'],
            'title' => ['cool' => "That ain't cool, yo"],
        ];
        $this->assertEquals($expected, $errors);
    }

    /**
     * Tests that it is possible to pass extra arguments to the validation function
     * and it still gets the providers as last argument
     *
     * @return void
     */
    public function testMethodsWithExtraArguments()
    {
        $validator = new Validator();
        $validator->add('title', 'cool', [
            'rule' => ['isCool', 'and', 'awesome'],
            'provider' => 'thing',
        ]);
        $thing = $this->getMockBuilder('\stdClass')
            ->setMethods(['isCool'])
            ->getMock();
        $thing->expects($this->once())->method('isCool')
            ->will($this->returnCallback(function ($data, $a, $b, $context) use ($thing) {
                $this->assertSame('bar', $data);
                $this->assertSame('and', $a);
                $this->assertSame('awesome', $b);
                $expected = [
                    'default' => new \Cake\Validation\RulesProvider(),
<<<<<<< HEAD
                    'thing' => $thing,
=======
                    'thing' => $thing
>>>>>>> 565e040b
                ];
                $expected = [
                    'newRecord' => true,
                    'providers' => $expected,
                    'data' => [
                        'email' => '!',
                        'title' => 'bar',
                    ],
                    'field' => 'title',
                ];
                $this->assertEquals($expected, $context);

                return "That ain't cool, yo";
            }));
        $validator->setProvider('thing', $thing);
        $errors = $validator->errors(['email' => '!', 'title' => 'bar']);
        $expected = [
            'title' => ['cool' => "That ain't cool, yo"],
        ];
        $this->assertEquals($expected, $errors);
    }

    /**
     * Tests that it is possible to use a closure as a rule
     *
     * @return void
     */
    public function testUsingClosureAsRule()
    {
        $validator = new Validator();
        $validator->add('name', 'myRule', [
            'rule' => function ($data, $provider) {
                $this->assertSame('foo', $data);

                return 'You fail';
            },
        ]);
        $expected = ['name' => ['myRule' => 'You fail']];
        $this->assertEquals($expected, $validator->errors(['name' => 'foo']));
    }

    /**
     * Tests that setting last to a rule will stop validating the rest of the rules
     *
     * @return void
     */
    public function testErrorsWithLastRule()
    {
        $validator = new Validator();
        $validator
            ->add('email', 'alpha', ['rule' => 'alphanumeric', 'last' => true])
            ->add('email', 'email', ['rule' => 'email', 'message' => 'Y u no write email?']);
        $errors = $validator->errors(['email' => 'not an email!']);
        $expected = [
            'email' => [
                'alpha' => 'The provided value is invalid',
            ],
        ];

        $this->assertEquals($expected, $errors);
    }

    /**
     * Tests it is possible to get validation sets for a field using an array interface
     *
     * @return void
     */
    public function testArrayAccessGet()
    {
        $validator = new Validator();
        $validator
            ->add('email', 'alpha', ['rule' => 'alphanumeric'])
            ->add('title', 'cool', ['rule' => 'isCool', 'provider' => 'thing']);
        $this->assertSame($validator['email'], $validator->field('email'));
        $this->assertSame($validator['title'], $validator->field('title'));
    }

    /**
     * Tests it is possible to check for validation sets for a field using an array interface
     *
     * @return void
     */
    public function testArrayAccessExists()
    {
        $validator = new Validator();
        $validator
            ->add('email', 'alpha', ['rule' => 'alphanumeric'])
            ->add('title', 'cool', ['rule' => 'isCool', 'provider' => 'thing']);
        $this->assertArrayHasKey('email', $validator);
        $this->assertArrayHasKey('title', $validator);
        $this->assertArrayNotHasKey('foo', $validator);
    }

    /**
     * Tests it is possible to set validation rules for a field using an array interface
     *
     * @return void
     */
    public function testArrayAccessSet()
    {
        $validator = new Validator();
        $validator
            ->add('email', 'alpha', ['rule' => 'alphanumeric'])
            ->add('title', 'cool', ['rule' => 'isCool', 'provider' => 'thing']);
        $validator['name'] = $validator->field('title');
        $this->assertSame($validator->field('title'), $validator->field('name'));
        $validator['name'] = ['alpha' => ['rule' => 'alphanumeric']];
        $this->assertEquals($validator->field('email'), $validator->field('email'));
    }

    /**
     * Tests it is possible to unset validation rules
     *
     * @return void
     */
    public function testArrayAccessUnset()
    {
        $validator = new Validator();
        $validator
            ->add('email', 'alpha', ['rule' => 'alphanumeric'])
            ->add('title', 'cool', ['rule' => 'isCool', 'provider' => 'thing']);
        $this->assertArrayHasKey('title', $validator);
        unset($validator['title']);
        $this->assertArrayNotHasKey('title', $validator);
    }

    /**
     * Tests the countable interface
     *
     * @return void
     */
    public function testCount()
    {
        $validator = new Validator();
        $validator
            ->add('email', 'alpha', ['rule' => 'alphanumeric'])
            ->add('title', 'cool', ['rule' => 'isCool', 'provider' => 'thing']);
        $this->assertCount(2, $validator);
    }

    /**
     * Tests adding rules via alternative syntax
     *
     * @return void
     */
    public function testAddMultiple()
    {
        $validator = new Validator();
        $validator->add('title', [
            'notBlank' => [
                'rule' => 'notBlank',
            ],
            'length' => [
                'rule' => ['minLength', 10],
                'message' => 'Titles need to be at least 10 characters long',
            ],
        ]);
        $set = $validator->field('title');
        $this->assertInstanceOf('Cake\Validation\ValidationSet', $set);
        $this->assertCount(2, $set);
    }

    /**
     * Integration test for compareWith validator.
     *
     * @return void
     */
    public function testCompareWithIntegration()
    {
        $validator = new Validator();
        $validator->add('password', [
            'compare' => [
                'rule' => ['compareWith', 'password_compare'],
            ],
        ]);
        $data = [
            'password' => 'test',
            'password_compare' => 'not the same',
        ];
        $this->assertNotEmpty($validator->errors($data), 'Validation should fail.');
    }

    /**
     * Test debugInfo helper method.
     *
     * @return void
     */
    public function testDebugInfo()
    {
        $validator = new Validator();
        $validator->setProvider('test', $this);
        $validator->add('title', 'not-empty', ['rule' => 'notBlank']);
        $validator->requirePresence('body');
        $validator->allowEmpty('published');

        $result = $validator->__debugInfo();
        $expected = [
            '_providers' => ['test'],
            '_fields' => [
                'title' => [
                    'isPresenceRequired' => false,
                    'isEmptyAllowed' => false,
                    'rules' => ['not-empty'],
                ],
                'body' => [
                    'isPresenceRequired' => true,
                    'isEmptyAllowed' => false,
                    'rules' => [],
                ],
                'published' => [
                    'isPresenceRequired' => false,
                    'isEmptyAllowed' => true,
                    'rules' => [],
                ],
            ],
            '_presenceMessages' => [],
            '_allowEmptyMessages' => [],
            '_allowEmptyFlags' => [],
            '_useI18n' => true,
        ];
        $this->assertEquals($expected, $result);
    }

    /**
     * Tests that the 'create' and 'update' modes are preserved when using
     * nested validators
     *
     * @return void
     */
    public function testNestedValidatorCreate()
    {
        $validator = new Validator();
        $inner = new Validator();
        $inner->add('username', 'email', ['rule' => 'email', 'on' => 'create']);
        $validator->addNested('user', $inner);
        $this->assertNotEmpty($validator->errors(['user' => ['username' => 'example']], true));
        $this->assertEmpty($validator->errors(['user' => ['username' => 'a']], false));
    }

    /**
     * Tests that the 'create' and 'update' modes are preserved when using
     * nested validators
     *
     * @return void
     */
    public function testNestedManyValidatorCreate()
    {
        $validator = new Validator();
        $inner = new Validator();
        $inner->add('username', 'email', ['rule' => 'email', 'on' => 'create']);
        $validator->addNestedMany('user', $inner);
        $this->assertNotEmpty($validator->errors(['user' => [['username' => 'example']]], true));
        $this->assertEmpty($validator->errors(['user' => [['username' => 'a']]], false));
    }

    /**
     * Tests the notBlank proxy method
     *
     * @return void
     */
    public function testNotBlank()
    {
        $validator = new Validator();
        $this->assertProxyMethod($validator, 'notBlank');
        $this->assertNotEmpty($validator->errors(['username' => '  ']));
    }

    /**
     * Tests the alphanumeric proxy method
     *
     * @return void
     */
    public function testAlphanumeric()
    {
        $validator = new Validator();
        $this->assertProxyMethod($validator, 'alphaNumeric');
        $this->assertNotEmpty($validator->errors(['username' => '$']));
    }

    /**
     * Tests the notalphanumeric proxy method
     *
     * @return void
     */
    public function testNotAlphanumeric()
    {
        $validator = new Validator();
        $this->assertProxyMethod($validator, 'notAlphaNumeric');
        $this->assertEmpty($validator->errors(['username' => '$']));
    }

    /**
     * Tests the asciialphanumeric proxy method
     *
     * @return void
     */
    public function testAsciiAlphanumeric()
    {
        $validator = new Validator();
        $this->assertProxyMethod($validator, 'asciiAlphaNumeric');
        $this->assertNotEmpty($validator->errors(['username' => '$']));
    }

    /**
     * Tests the notalphanumeric proxy method
     *
     * @return void
     */
    public function testNotAsciiAlphanumeric()
    {
        $validator = new Validator();
        $this->assertProxyMethod($validator, 'notAsciiAlphaNumeric');
        $this->assertEmpty($validator->errors(['username' => '$']));
    }

    /**
     * Tests the lengthBetween proxy method
     *
     * @return void
     */
    public function testLengthBetween()
    {
        $validator = new Validator();
        $this->assertProxyMethod($validator, 'lengthBetween', [5, 7], [5, 7]);
        $this->assertNotEmpty($validator->errors(['username' => 'foo']));
    }

    /**
     * Tests the lengthBetween proxy method
     *
     * @return void
     */
    public function testLengthBetweenFailure()
    {
        $this->expectException(\InvalidArgumentException::class);
        $validator = new Validator();
        $validator->lengthBetween('username', [7]);
    }

    /**
     * Tests the creditCard proxy method
     *
     * @return void
     */
    public function testCreditCard()
    {
        $validator = new Validator();
        $this->assertProxyMethod($validator, 'creditCard', 'all', ['all', true], 'creditCard');
        $this->assertNotEmpty($validator->errors(['username' => 'foo']));
    }

    /**
     * Tests the greaterThan proxy method
     *
     * @return void
     */
    public function testGreaterThan()
    {
        $validator = new Validator();
        $this->assertProxyMethod($validator, 'greaterThan', 5, [Validation::COMPARE_GREATER, 5], 'comparison');
        $this->assertNotEmpty($validator->errors(['username' => 2]));
    }

    /**
     * Tests the greaterThanOrEqual proxy method
     *
     * @return void
     */
    public function testGreaterThanOrEqual()
    {
        $validator = new Validator();
        $this->assertProxyMethod($validator, 'greaterThanOrEqual', 5, [Validation::COMPARE_GREATER_OR_EQUAL, 5], 'comparison');
        $this->assertNotEmpty($validator->errors(['username' => 2]));
    }

    /**
     * Tests the lessThan proxy method
     *
     * @return void
     */
    public function testLessThan()
    {
        $validator = new Validator();
        $this->assertProxyMethod($validator, 'lessThan', 5, [Validation::COMPARE_LESS, 5], 'comparison');
        $this->assertNotEmpty($validator->errors(['username' => 5]));
    }

    /**
     * Tests the lessThanOrEqual proxy method
     *
     * @return void
     */
    public function testLessThanOrEqual()
    {
        $validator = new Validator();
        $this->assertProxyMethod($validator, 'lessThanOrEqual', 5, [Validation::COMPARE_LESS_OR_EQUAL, 5], 'comparison');
        $this->assertNotEmpty($validator->errors(['username' => 6]));
    }

    /**
     * Tests the equals proxy method
     *
     * @return void
     */
    public function testEquals()
    {
        $validator = new Validator();
        $this->assertProxyMethod($validator, 'equals', 5, [Validation::COMPARE_EQUAL, 5], 'comparison');
        $this->assertEmpty($validator->errors(['username' => 5]));
        $this->assertNotEmpty($validator->errors(['username' => 6]));
    }

    /**
     * Tests the notEquals proxy method
     *
     * @return void
     */
    public function testNotEquals()
    {
        $validator = new Validator();
        $this->assertProxyMethod($validator, 'notEquals', 5, [Validation::COMPARE_NOT_EQUAL, 5], 'comparison');
        $this->assertNotEmpty($validator->errors(['username' => 5]));
    }

    /**
     * Tests the sameAs proxy method
     *
     * @return void
     */
    public function testSameAs()
    {
        $validator = new Validator();
        $this->assertProxyMethod($validator, 'sameAs', 'other', ['other', Validation::COMPARE_SAME], 'compareFields');
        $this->assertNotEmpty($validator->errors(['username' => 'foo']));
        $this->assertNotEmpty($validator->errors(['username' => 1, 'other' => '1']));
    }

    /**
     * Tests the notSameAs proxy method
     *
     * @return void
     */
    public function testNotSameAs()
    {
        $validator = new Validator();
        $this->assertProxyMethod($validator, 'notSameAs', 'other', ['other', Validation::COMPARE_NOT_SAME], 'compareFields');
        $this->assertNotEmpty($validator->errors(['username' => 'foo', 'other' => 'foo']));
    }

    /**
     * Tests the equalToField proxy method
     *
     * @return void
     */
    public function testEqualToField()
    {
        $validator = new Validator();
        $this->assertProxyMethod($validator, 'equalToField', 'other', ['other', Validation::COMPARE_EQUAL], 'compareFields');
        $this->assertNotEmpty($validator->errors(['username' => 'foo']));
        $this->assertNotEmpty($validator->errors(['username' => 'foo', 'other' => 'bar']));
    }

    /**
     * Tests the notEqualToField proxy method
     *
     * @return void
     */
    public function testNotEqualToField()
    {
        $validator = new Validator();
        $this->assertProxyMethod($validator, 'notEqualToField', 'other', ['other', Validation::COMPARE_NOT_EQUAL], 'compareFields');
        $this->assertNotEmpty($validator->errors(['username' => 'foo', 'other' => 'foo']));
    }

    /**
     * Tests the greaterThanField proxy method
     *
     * @return void
     */
    public function testGreaterThanField()
    {
        $validator = new Validator();
        $this->assertProxyMethod($validator, 'greaterThanField', 'other', ['other', Validation::COMPARE_GREATER], 'compareFields');
        $this->assertNotEmpty($validator->errors(['username' => 1, 'other' => 1]));
        $this->assertNotEmpty($validator->errors(['username' => 1, 'other' => 2]));
    }

    /**
     * Tests the greaterThanOrEqualToField proxy method
     *
     * @return void
     */
    public function testGreaterThanOrEqualToField()
    {
        $validator = new Validator();
        $this->assertProxyMethod($validator, 'greaterThanOrEqualToField', 'other', ['other', Validation::COMPARE_GREATER_OR_EQUAL], 'compareFields');
        $this->assertNotEmpty($validator->errors(['username' => 1, 'other' => 2]));
    }

    /**
     * Tests the lessThanField proxy method
     *
     * @return void
     */
    public function testLessThanField()
    {
        $validator = new Validator();
        $this->assertProxyMethod($validator, 'lessThanField', 'other', ['other', Validation::COMPARE_LESS], 'compareFields');
        $this->assertNotEmpty($validator->errors(['username' => 1, 'other' => 1]));
        $this->assertNotEmpty($validator->errors(['username' => 2, 'other' => 1]));
    }

    /**
     * Tests the lessThanOrEqualToField proxy method
     *
     * @return void
     */
    public function testLessThanOrEqualToField()
    {
        $validator = new Validator();
        $this->assertProxyMethod($validator, 'lessThanOrEqualToField', 'other', ['other', Validation::COMPARE_LESS_OR_EQUAL], 'compareFields');
        $this->assertNotEmpty($validator->errors(['username' => 2, 'other' => 1]));
    }

    /**
     * Tests the containsNonAlphaNumeric proxy method
     *
     * @return void
     */
    public function testContainsNonAlphaNumeric()
    {
        $validator = new Validator();
        $this->assertProxyMethod($validator, 'containsNonAlphaNumeric', 2, [2]);
        $this->assertNotEmpty($validator->errors(['username' => '$']));
    }

    /**
     * Tests the date proxy method
     *
     * @return void
     */
    public function testDate()
    {
        $validator = new Validator();
        $this->assertProxyMethod($validator, 'date', ['ymd'], [['ymd']]);
        $this->assertNotEmpty($validator->errors(['username' => 'not a date']));
    }

    /**
     * Tests the dateTime proxy method
     *
     * @return void
     */
    public function testDateTime()
    {
        $validator = new Validator();
        $this->assertProxyMethod($validator, 'dateTime', ['ymd'], [['ymd']], 'datetime');
        $this->assertNotEmpty($validator->errors(['username' => 'not a date']));
    }

    /**
     * Tests the time proxy method
     *
     * @return void
     */
    public function testTime()
    {
        $validator = new Validator();
        $this->assertProxyMethod($validator, 'time');
        $this->assertNotEmpty($validator->errors(['username' => 'not a time']));
    }

    /**
     * Tests the localizedTime proxy method
     *
     * @return void
     */
    public function testLocalizedTime()
    {
        $validator = new Validator();
        $this->assertProxyMethod($validator, 'localizedTime', 'date', ['date']);
        $this->assertNotEmpty($validator->errors(['username' => 'not a date']));
    }

    /**
     * Tests the boolean proxy method
     *
     * @return void
     */
    public function testBoolean()
    {
        $validator = new Validator();
        $this->assertProxyMethod($validator, 'boolean');
        $this->assertNotEmpty($validator->errors(['username' => 'not a boolean']));
    }

    /**
     * Tests the decimal proxy method
     *
     * @return void
     */
    public function testDecimal()
    {
        $validator = new Validator();
        $this->assertProxyMethod($validator, 'decimal', 2, [2]);
        $this->assertNotEmpty($validator->errors(['username' => 10.1]));
    }

    /**
     * Tests the ip proxy methods
     *
     * @return void
     */
    public function testIps()
    {
        $validator = new Validator();
        $this->assertProxyMethod($validator, 'ip');
        $this->assertNotEmpty($validator->errors(['username' => 'not ip']));

        $this->assertProxyMethod($validator, 'ipv4', null, ['ipv4'], 'ip');
        $this->assertNotEmpty($validator->errors(['username' => 'not ip']));

        $this->assertProxyMethod($validator, 'ipv6', null, ['ipv6'], 'ip');
        $this->assertNotEmpty($validator->errors(['username' => 'not ip']));
    }

    /**
     * Tests the minLength proxy method
     *
     * @return void
     */
    public function testMinLength()
    {
        $validator = new Validator();
        $this->assertProxyMethod($validator, 'minLength', 2, [2]);
        $this->assertNotEmpty($validator->errors(['username' => 'a']));
    }

    /**
     * Tests the minLengthBytes proxy method
     *
     * @return void
     */
    public function testMinLengthBytes()
    {
        $validator = new Validator();
        $this->assertProxyMethod($validator, 'minLengthBytes', 11, [11]);
        $this->assertNotEmpty($validator->errors(['username' => 'ÆΔΩЖÇ']));
    }

    /**
     * Tests the maxLength proxy method
     *
     * @return void
     */
    public function testMaxLength()
    {
        $validator = new Validator();
        $this->assertProxyMethod($validator, 'maxLength', 2, [2]);
        $this->assertNotEmpty($validator->errors(['username' => 'aaa']));
    }

    /**
     * Tests the maxLengthBytes proxy method
     *
     * @return void
     */
    public function testMaxLengthBytes()
    {
        $validator = new Validator();
        $this->assertProxyMethod($validator, 'maxLengthBytes', 9, [9]);
        $this->assertNotEmpty($validator->errors(['username' => 'ÆΔΩЖÇ']));
    }

    /**
     * Tests the numeric proxy method
     *
     * @return void
     */
    public function testNumeric()
    {
        $validator = new Validator();
        $this->assertProxyMethod($validator, 'numeric');
        $this->assertEmpty($validator->errors(['username' => '22']));
        $this->assertNotEmpty($validator->errors(['username' => 'a']));
    }

    /**
     * Tests the naturalNumber proxy method
     *
     * @return void
     */
    public function testNaturalNumber()
    {
        $validator = new Validator();
        $this->assertProxyMethod($validator, 'naturalNumber', null, [false]);
        $this->assertNotEmpty($validator->errors(['username' => 0]));
    }

    /**
     * Tests the nonNegativeInteger proxy method
     *
     * @return void
     */
    public function testNonNegativeInteger()
    {
        $validator = new Validator();
        $this->assertProxyMethod($validator, 'nonNegativeInteger', null, [true], 'naturalNumber');
        $this->assertNotEmpty($validator->errors(['username' => -1]));
    }

    /**
     * Tests the range proxy method
     *
     * @return void
     */
    public function testRange()
    {
        $validator = new Validator();
        $this->assertProxyMethod($validator, 'range', [1, 4], [1, 4]);
        $this->assertNotEmpty($validator->errors(['username' => 5]));
    }

    /**
     * Tests the range failure case
     *
     * @return void
     */
    public function testRangeFailure()
    {
        $this->expectException(\InvalidArgumentException::class);
        $validator = new Validator();
        $validator->range('username', [1]);
    }

    /**
     * Tests the url proxy method
     *
     * @return void
     */
    public function testUrl()
    {
        $validator = new Validator();
        $this->assertProxyMethod($validator, 'url', null, [false]);
        $this->assertNotEmpty($validator->errors(['username' => 'not url']));
    }

    /**
     * Tests the urlWithProtocol proxy method
     *
     * @return void
     */
    public function testUrlWithProtocol()
    {
        $validator = new Validator();
        $this->assertProxyMethod($validator, 'urlWithProtocol', null, [true], 'url');
        $this->assertNotEmpty($validator->errors(['username' => 'google.com']));
    }

    /**
     * Tests the inList proxy method
     *
     * @return void
     */
    public function testInList()
    {
        $validator = new Validator();
        $this->assertProxyMethod($validator, 'inList', ['a', 'b'], [['a', 'b']]);
        $this->assertNotEmpty($validator->errors(['username' => 'c']));
    }

    /**
     * Tests the uuid proxy method
     *
     * @return void
     */
    public function testUuid()
    {
        $validator = new Validator();
        $this->assertProxyMethod($validator, 'uuid');
        $this->assertNotEmpty($validator->errors(['username' => 'not uuid']));
    }

    /**
     * Tests the uploadedFile proxy method
     *
     * @return void
     */
    public function testUploadedFile()
    {
        $validator = new Validator();
        $this->assertProxyMethod($validator, 'uploadedFile', ['foo' => 'bar'], [['foo' => 'bar']]);
        $this->assertNotEmpty($validator->errors(['username' => []]));
    }

    /**
     * Tests the latlog proxy methods
     *
     * @return void
     */
    public function testLatLong()
    {
        $validator = new Validator();
        $this->assertProxyMethod($validator, 'latLong', null, [], 'geoCoordinate');
        $this->assertNotEmpty($validator->errors(['username' => 2000]));

        $this->assertProxyMethod($validator, 'latitude');
        $this->assertNotEmpty($validator->errors(['username' => 2000]));

        $this->assertProxyMethod($validator, 'longitude');
        $this->assertNotEmpty($validator->errors(['username' => 2000]));
    }

    /**
     * Tests the ascii proxy method
     *
     * @return void
     */
    public function testAscii()
    {
        $validator = new Validator();
        $this->assertProxyMethod($validator, 'ascii');
        $this->assertNotEmpty($validator->errors(['username' => 'ü']));
    }

    /**
     * Tests the utf8 proxy methods
     *
     * @return void
     */
    public function testUtf8()
    {
        // Grinning face
        $extended = 'some' . "\xf0\x9f\x98\x80" . 'value';
        $validator = new Validator();

        $this->assertProxyMethod($validator, 'utf8', null, [['extended' => false]]);
        $this->assertEmpty($validator->errors(['username' => 'ü']));
        $this->assertNotEmpty($validator->errors(['username' => $extended]));
    }

    /**
     * Test utf8extended proxy method.
     *
     * @return void
     */
    public function testUtf8Extended()
    {
        // Grinning face
        $extended = 'some' . "\xf0\x9f\x98\x80" . 'value';
        $validator = new Validator();

        $this->assertProxyMethod($validator, 'utf8Extended', null, [['extended' => true]], 'utf8');
        $this->assertEmpty($validator->errors(['username' => 'ü']));
        $this->assertEmpty($validator->errors(['username' => $extended]));
    }

    /**
     * Tests the email proxy method
     *
     * @return void
     */
    public function testEmail()
    {
        $validator = new Validator();
        $validator->email('username');
        $this->assertEmpty($validator->errors(['username' => 'test@example.com']));
        $this->assertNotEmpty($validator->errors(['username' => 'not an email']));
    }

    /**
     * Tests the integer proxy method
     *
     * @return void
     */
    public function testInteger()
    {
        $validator = new Validator();
        $this->assertProxyMethod($validator, 'integer', null, [], 'isInteger');
        $this->assertNotEmpty($validator->errors(['username' => 'not integer']));
    }

    /**
     * Tests the isArray proxy method
     *
     * @return void
     */
    public function testIsArray()
    {
        $validator = new Validator();
        $validator->isArray('username');
        $this->assertEmpty($validator->errors(['username' => [1, 2, 3]]));
        $this->assertNotEmpty($validator->errors(['username' => 'is not an array']));
    }

    /**
     * Tests the scalar proxy method
     *
     * @return void
     */
    public function testScalar()
    {
        $validator = new Validator();
        $validator->scalar('username');
        $this->assertEmpty($validator->errors(['username' => 'scalar']));
        $this->assertNotEmpty($validator->errors(['username' => ['array']]));
    }

    /**
     * Tests the hexColor proxy method
     *
     * @return void
     */
    public function testHexColor()
    {
        $validator = new Validator();
        $this->assertProxyMethod($validator, 'hexColor');
        $this->assertEmpty($validator->errors(['username' => '#FFFFFF']));
        $this->assertNotEmpty($validator->errors(['username' => 'FFFFFF']));
    }

    /**
     * Tests the multiple proxy method
     *
     * @return void
     */
    public function testMultiple()
    {
        $validator = new Validator();
        $this->assertProxyMethod(
            $validator,
            'multipleOptions',
            ['min' => 1, 'caseInsensitive' => true],
            [['min' => 1], true],
            'multiple'
        );

        $this->assertProxyMethod(
            $validator,
            'multipleOptions',
            ['min' => 1, 'caseInsensitive' => false],
            [['min' => 1], false],
            'multiple'
        );

        $this->assertNotEmpty($validator->errors(['username' => '']));
    }

    /**
     * Tests the hasAtLeast method
     *
     * @return void
     */
    public function testHasAtLeast()
    {
        $validator = new Validator();
        $validator->hasAtLeast('things', 3);
        $this->assertEmpty($validator->errors(['things' => [1, 2, 3]]));
        $this->assertEmpty($validator->errors(['things' => [1, 2, 3, 4]]));
        $this->assertNotEmpty($validator->errors(['things' => [1, 2]]));
        $this->assertNotEmpty($validator->errors(['things' => []]));
        $this->assertNotEmpty($validator->errors(['things' => 'string']));

        $this->assertEmpty($validator->errors(['things' => ['_ids' => [1, 2, 3]]]));
        $this->assertEmpty($validator->errors(['things' => ['_ids' => [1, 2, 3, 4]]]));
        $this->assertNotEmpty($validator->errors(['things' => ['_ids' => [1, 2]]]));
        $this->assertNotEmpty($validator->errors(['things' => ['_ids' => []]]));
        $this->assertNotEmpty($validator->errors(['things' => ['_ids' => 'string']]));
    }

    /**
     * Tests the hasAtMost method
     *
     * @return void
     */
    public function testHasAtMost()
    {
        $validator = new Validator();
        $validator->hasAtMost('things', 3);
        $this->assertEmpty($validator->errors(['things' => [1, 2, 3]]));
        $this->assertEmpty($validator->errors(['things' => [1]]));
        $this->assertNotEmpty($validator->errors(['things' => [1, 2, 3, 4]]));

        $this->assertEmpty($validator->errors(['things' => ['_ids' => [1, 2, 3]]]));
        $this->assertEmpty($validator->errors(['things' => ['_ids' => [1, 2]]]));
        $this->assertNotEmpty($validator->errors(['things' => ['_ids' => [1, 2, 3, 4]]]));
    }

    /**
     * Tests the regex proxy method
     *
     * @return void
     */
    public function testRegex()
    {
        $validator = new Validator();
        $this->assertProxyMethod($validator, 'regex', '/(?<!\\S)\\d++(?!\\S)/', ['/(?<!\\S)\\d++(?!\\S)/'], 'custom');
        $this->assertEmpty($validator->errors(['username' => '123']));
        $this->assertNotEmpty($validator->errors(['username' => 'Foo']));
    }

    /**
     * Tests that a rule in the Validator class exists and was configured as expected.
     *
     * @param Validator $validator
     * @param string $method
     * @param mixed $extra
     * @param array $pass
     * @param string|null $name
     */
    protected function assertProxyMethod($validator, $method, $extra = null, $pass = [], $name = null)
    {
        $name = $name ?: $method;
        if ($extra !== null) {
            $this->assertSame($validator, $validator->{$method}('username', $extra));
        } else {
            $this->assertSame($validator, $validator->{$method}('username'));
        }

        $rule = $validator->field('username')->rule($method);
        $this->assertNotEmpty($rule, "Rule was not found for $method");
        $this->assertNull($rule->get('message'), 'Message is present when it should not be');
        $this->assertNull($rule->get('on'), 'On clause is present when it should not be');
        $this->assertEquals($name, $rule->get('rule'), 'Rule name does not match');
        $this->assertEquals($pass, $rule->get('pass'), 'Passed options are different');
        $this->assertSame('default', $rule->get('provider'), 'Provider does not match');

        if ($extra !== null) {
            $validator->{$method}('username', $extra, 'the message', 'create');
        } else {
            $validator->{$method}('username', 'the message', 'create');
        }

        $rule = $validator->field('username')->rule($method);
        $this->assertSame('the message', $rule->get('message'), 'Error messages are not the same');
        $this->assertSame('create', $rule->get('on'), 'On clause is wrong');
    }

    /**
     * Testing adding DefaultProvider
     *
     * @return void
     */
    public function testAddingDefaultProvider()
    {
        $validator = new Validator();
        $this->assertEmpty($validator->providers(), 'Providers should be empty');

        Validator::addDefaultProvider('test-provider', 'MyNameSpace\Validation\MyProvider');
        $validator = new Validator();
        $this->assertEquals($validator->providers(), ['test-provider'], 'Default provider `test-provider` is missing');
    }

    /**
     * Testing getting DefaultProvider(s)
     *
     * @return void
     */
    public function testGetDefaultProvider()
    {
        Validator::addDefaultProvider('test-provider', 'MyNameSpace\Validation\MyProvider');
        $this->assertEquals(Validator::getDefaultProvider('test-provider'), 'MyNameSpace\Validation\MyProvider', 'Default provider `test-provider` is missing');

        $this->assertNull(Validator::getDefaultProvider('invalid-provider'), 'Default provider (`invalid-provider`) should be missing');

        Validator::addDefaultProvider('test-provider2', 'MyNameSpace\Validation\MySecondProvider');
        $this->assertEquals(Validator::getDefaultProviders(), ['test-provider', 'test-provider2'], 'Default providers incorrect');
    }
}<|MERGE_RESOLUTION|>--- conflicted
+++ resolved
@@ -1891,11 +1891,7 @@
                 $this->assertSame('bar', $data);
                 $expected = [
                     'default' => new \Cake\Validation\RulesProvider(),
-<<<<<<< HEAD
                     'thing' => $thing,
-=======
-                    'thing' => $thing
->>>>>>> 565e040b
                 ];
                 $expected = [
                     'newRecord' => true,
@@ -1943,11 +1939,7 @@
                 $this->assertSame('awesome', $b);
                 $expected = [
                     'default' => new \Cake\Validation\RulesProvider(),
-<<<<<<< HEAD
                     'thing' => $thing,
-=======
-                    'thing' => $thing
->>>>>>> 565e040b
                 ];
                 $expected = [
                     'newRecord' => true,
