--- conflicted
+++ resolved
@@ -408,6 +408,22 @@
      *
      * @return void
      */
+    public function testErrorsDeprecated()
+    {
+        $validator = new Validator();
+        $validator->requirePresence('title');
+        $this->deprecated(function () use ($validator) {
+            $errors = $validator->errors(['foo' => 'something']);
+            $expected = ['title' => ['_required' => 'This field is required']];
+            $this->assertEquals($expected, $errors);
+        });
+    }
+
+    /**
+     * Tests errors generated when a field presence is required
+     *
+     * @return void
+     */
     public function testErrorsWithPresenceRequired()
     {
         $validator = new Validator();
@@ -612,32 +628,32 @@
             ->allowEmptyFor('title')
             ->minLength('title', 5, 'Min. length 5 chars');
 
-        $results = $validator->errors(['title' => null]);
+        $results = $validator->validate(['title' => null]);
         $this->assertSame([], $results);
 
-        $results = $validator->errors(['title' => '']);
+        $results = $validator->validate(['title' => '']);
         $this->assertSame(['title' => ['minLength' => 'Min. length 5 chars']], $results);
 
-        $results = $validator->errors(['title' => 0]);
+        $results = $validator->validate(['title' => 0]);
         $this->assertSame(['title' => ['minLength' => 'Min. length 5 chars']], $results);
 
-        $results = $validator->errors(['title' => []]);
+        $results = $validator->validate(['title' => []]);
         $this->assertSame(['title' => ['minLength' => 'Min. length 5 chars']], $results);
 
         $validator
             ->allowEmptyFor('name', Validator::EMPTY_STRING)
             ->minLength('name', 5, 'Min. length 5 chars');
 
-        $results = $validator->errors(['name' => null]);
+        $results = $validator->validate(['name' => null]);
         $this->assertSame([], $results);
 
-        $results = $validator->errors(['name' => '']);
+        $results = $validator->validate(['name' => '']);
         $this->assertSame([], $results);
 
-        $results = $validator->errors(['name' => 0]);
+        $results = $validator->validate(['name' => 0]);
         $this->assertSame(['name' => ['minLength' => 'Min. length 5 chars']], $results);
 
-        $results = $validator->errors(['name' => []]);
+        $results = $validator->validate(['name' => []]);
         $this->assertSame(['name' => ['minLength' => 'Min. length 5 chars']], $results);
     }
 
@@ -857,57 +873,6 @@
     }
 
     /**
-<<<<<<< HEAD
-=======
-     * Ensure that allowEmptyString() works with deprecated arguments
-     *
-     * @return void
-     */
-    public function testAllowEmptyStringDeprecatedArguments()
-    {
-        $validator = new Validator();
-        $this->deprecated(function () use ($validator) {
-            $validator->allowEmptyString('title', 'update', 'message');
-        });
-        $this->assertFalse($validator->isEmptyAllowed('title', true));
-        $this->assertTrue($validator->isEmptyAllowed('title', false));
-
-        $data = [
-            'title' => null,
-        ];
-        $expected = [
-            'title' => ['_empty' => 'message'],
-        ];
-        $this->assertSame($expected, $validator->validate($data, true));
-        $this->assertEmpty($validator->validate($data, false));
-    }
-
-    /**
-     * Same as testAllowEmptyDateUpdateDeprecatedArguments but without message
-     *
-     * @return void
-     */
-    public function testAllowEmptyStringDeprecatedArgumentsWithoutMessage()
-    {
-        $validator = new Validator();
-        $this->deprecated(function () use ($validator) {
-            $validator->allowEmptyString('title', 'update');
-        });
-        $this->assertFalse($validator->isEmptyAllowed('title', true));
-        $this->assertTrue($validator->isEmptyAllowed('title', false));
-
-        $data = [
-            'title' => null,
-        ];
-        $expected = [
-            'title' => ['_empty' => 'This field cannot be left empty'],
-        ];
-        $this->assertSame($expected, $validator->validate($data, true));
-        $this->assertEmpty($validator->validate($data, false));
-    }
-
-    /**
->>>>>>> ad1f963e
      * Tests the notEmptyString method
      *
      * @return void
@@ -1057,33 +1022,6 @@
     }
 
     /**
-<<<<<<< HEAD
-=======
-     * Test allowEmptyArray with update mode
-     *
-     * @return void
-     */
-    public function testAllowEmptyArrayUpdateDeprecatedOrder()
-    {
-        $validator = new Validator();
-        $this->deprecated(function () use ($validator) {
-            $validator->allowEmptyArray('items', 'update', 'message');
-        });
-        $this->assertFalse($validator->isEmptyAllowed('items', true));
-        $this->assertTrue($validator->isEmptyAllowed('items', false));
-
-        $data = [
-            'items' => null,
-        ];
-        $expected = [
-            'items' => ['_empty' => 'message'],
-        ];
-        $this->assertSame($expected, $validator->validate($data, true));
-        $this->assertEmpty($validator->validate($data, false));
-    }
-
-    /**
->>>>>>> ad1f963e
      * Tests the notEmptyArray method
      *
      * @return void
@@ -1194,33 +1132,6 @@
     }
 
     /**
-<<<<<<< HEAD
-=======
-     * Test deprecated argument order for allowEmptyFile
-     *
-     * @return void
-     */
-    public function testAllowEmptyFileDeprecated()
-    {
-        $validator = new Validator();
-        $this->deprecated(function () use ($validator) {
-            $validator->allowEmptyFile('photo', 'update', 'message');
-        });
-        $this->assertFalse($validator->isEmptyAllowed('photo', true));
-        $this->assertTrue($validator->isEmptyAllowed('photo', false));
-
-        $data = [
-            'photo' => null,
-        ];
-        $expected = [
-            'photo' => ['_empty' => 'message'],
-        ];
-        $this->assertSame($expected, $validator->validate($data, true));
-        $this->assertEmpty($validator->validate($data, false));
-    }
-
-    /**
->>>>>>> ad1f963e
      * Tests the notEmptyFile method
      *
      * @return void
@@ -1350,33 +1261,6 @@
     }
 
     /**
-<<<<<<< HEAD
-=======
-     * test allowEmptyDate() with an update condition
-     *
-     * @return void
-     */
-    public function testAllowEmptyDateUpdateDeprecatedArguments()
-    {
-        $validator = new Validator();
-        $this->deprecated(function () use ($validator) {
-            $validator->allowEmptyArray('date', 'update', 'be valid');
-        });
-        $this->assertFalse($validator->isEmptyAllowed('date', true));
-        $this->assertTrue($validator->isEmptyAllowed('date', false));
-
-        $data = [
-            'date' => null,
-        ];
-        $expected = [
-            'date' => ['_empty' => 'be valid'],
-        ];
-        $this->assertSame($expected, $validator->validate($data, true));
-        $this->assertEmpty($validator->validate($data, false));
-    }
-
-    /**
->>>>>>> ad1f963e
      * Tests the notEmptyDate method
      *
      * @return void
@@ -1504,33 +1388,6 @@
     }
 
     /**
-<<<<<<< HEAD
-=======
-     * test allowEmptyTime with deprecated argument order
-     *
-     * @return void
-     */
-    public function testAllowEmptyTimeConditionDeprecated()
-    {
-        $validator = new Validator();
-        $this->deprecated(function () use ($validator) {
-            $validator->allowEmptyTime('time', 'update', 'valid time');
-        });
-        $this->assertFalse($validator->isEmptyAllowed('time', true));
-        $this->assertTrue($validator->isEmptyAllowed('time', false));
-
-        $data = [
-            'time' => null,
-        ];
-        $expected = [
-            'time' => ['_empty' => 'valid time'],
-        ];
-        $this->assertSame($expected, $validator->validate($data, true));
-        $this->assertEmpty($validator->validate($data, false));
-    }
-
-    /**
->>>>>>> ad1f963e
      * Tests the notEmptyTime method
      *
      * @return void
@@ -1955,28 +1812,15 @@
     public function testErrorsWithEmptyNotAllowed()
     {
         $validator = new Validator();
-<<<<<<< HEAD
         $validator->notEmptyString('title');
-        $errors = $validator->errors(['title' => '']);
-        $expected = ['title' => ['_empty' => 'This field cannot be left empty']];
-        $this->assertEquals($expected, $errors);
-
-        $errors = $validator->errors(['title' => null]);
-=======
-        $validator->notEmpty('title');
         $errors = $validator->validate(['title' => '']);
         $expected = ['title' => ['_empty' => 'This field cannot be left empty']];
         $this->assertEquals($expected, $errors);
 
-        $errors = $validator->validate(['title' => []]);
+        $errors = $validator->validate(['title' => null]);
         $expected = ['title' => ['_empty' => 'This field cannot be left empty']];
         $this->assertEquals($expected, $errors);
 
-        $errors = $validator->validate(['title' => null]);
->>>>>>> ad1f963e
-        $expected = ['title' => ['_empty' => 'This field cannot be left empty']];
-        $this->assertEquals($expected, $errors);
-
         $errors = $validator->validate(['title' => 0]);
         $this->assertEmpty($errors);
 
@@ -1995,13 +1839,9 @@
     public function testCustomErrorsWithAllowedEmpty()
     {
         $validator = new Validator();
-<<<<<<< HEAD
         $validator->allowEmptyString('title', 'Custom message', false);
-        $errors = $validator->errors(['title' => null]);
-=======
-        $validator->allowEmpty('title', false, 'Custom message');
+
         $errors = $validator->validate(['title' => null]);
->>>>>>> ad1f963e
         $expected = ['title' => ['_empty' => 'Custom message']];
         $this->assertEquals($expected, $errors);
     }
@@ -2014,13 +1854,8 @@
     public function testCustomErrorsWithEmptyNotAllowed()
     {
         $validator = new Validator();
-<<<<<<< HEAD
         $validator->notEmptyString('title', 'Custom message');
-        $errors = $validator->errors(['title' => '']);
-=======
-        $validator->notEmpty('title', 'Custom message');
         $errors = $validator->validate(['title' => '']);
->>>>>>> ad1f963e
         $expected = ['title' => ['_empty' => 'Custom message']];
         $this->assertEquals($expected, $errors);
     }
@@ -2033,13 +1868,8 @@
     public function testErrorsWithEmptyAllowed()
     {
         $validator = new Validator();
-<<<<<<< HEAD
         $validator->allowEmptyString('title');
-        $errors = $validator->errors(['title' => '']);
-=======
-        $validator->allowEmpty('title');
         $errors = $validator->validate(['title' => '']);
->>>>>>> ad1f963e
         $this->assertEmpty($errors);
 
         $errors = $validator->validate(['title' => []]);
@@ -2464,7 +2294,7 @@
     {
         $validator = new Validator();
         $this->assertProxyMethod($validator, 'notAlphaNumeric');
-        $this->assertEmpty($validator->errors(['username' => '$']));
+        $this->assertEmpty($validator->validate(['username' => '$']));
     }
 
     /**
@@ -2476,7 +2306,7 @@
     {
         $validator = new Validator();
         $this->assertProxyMethod($validator, 'asciiAlphaNumeric');
-        $this->assertNotEmpty($validator->errors(['username' => '$']));
+        $this->assertNotEmpty($validator->validate(['username' => '$']));
     }
 
     /**
@@ -2488,7 +2318,7 @@
     {
         $validator = new Validator();
         $this->assertProxyMethod($validator, 'notAsciiAlphaNumeric');
-        $this->assertEmpty($validator->errors(['username' => '$']));
+        $this->assertEmpty($validator->validate(['username' => '$']));
     }
 
     /**
