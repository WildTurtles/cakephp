--- conflicted
+++ resolved
@@ -91,10 +91,7 @@
         $this->assertTrue(Validation::notBlank('fooo' . chr(243) . 'blabla'));
         $this->assertTrue(Validation::notBlank('abçďĕʑʘπй'));
         $this->assertTrue(Validation::notBlank('José'));
-<<<<<<< HEAD
-=======
         $this->assertTrue(Validation::notBlank(mb_convert_encoding('José', 'ISO-8859-1', 'UTF-8')));
->>>>>>> 8e76fc8c
         $this->assertFalse(Validation::notBlank("\t "));
         $this->assertFalse(Validation::notBlank(''));
     }
