<?php
declare(strict_types=1);

/**
 * CakePHP(tm) : Rapid Development Framework (https://cakephp.org)
 * Copyright (c) Cake Software Foundation, Inc. (https://cakefoundation.org)
 *
 * Licensed under The MIT License
 * For full copyright and license information, please see the LICENSE.txt
 * Redistributions of files must retain the above copyright notice
 *
 * @copyright     Copyright (c) Cake Software Foundation, Inc. (https://cakefoundation.org)
 * @link          https://cakephp.org CakePHP(tm) Project
 * @since         1.2.0
 * @license       https://opensource.org/licenses/mit-license.php MIT License
 */
namespace Cake\Test\TestCase\TestSuite;

use Cake\Core\Exception\CakeException;
use Cake\Database\Schema\TableSchema;
use Cake\Database\StatementInterface;
use Cake\Datasource\ConnectionManager;
use Cake\Log\Log;
use Cake\Test\Fixture\ArticlesFixture;
use Cake\TestSuite\TestCase;
use TestApp\Test\Fixture\LettersFixture;

/**
 * Test case for TestFixture
 */
class TestFixtureTest extends TestCase
{
    /**
     * Fixtures for this test.
     *
     * @var array
     */
    protected array $fixtures = ['core.Posts'];

    /**
     * Set up
     */
    public function setUp(): void
    {
        parent::setUp();
        Log::reset();
    }

    /**
     * Tear down
     */
    public function tearDown(): void
    {
        parent::tearDown();
        Log::reset();
    }

    /**
     * test initializing a static fixture
     */
    public function testInitStaticFixture(): void
    {
        $Fixture = new ArticlesFixture();
        $this->assertSame('articles', $Fixture->table);

        $Fixture = new ArticlesFixture();
        $Fixture->table = '';
        $Fixture->init();
        $this->assertSame('articles', $Fixture->table);

        $schema = $Fixture->getTableSchema();
        $this->assertInstanceOf('Cake\Database\Schema\TableSchema', $schema);
<<<<<<< HEAD

        $fields = $Fixture->fields;
        unset($fields['_constraints'], $fields['_indexes']);
        $this->assertSame(
            array_keys($fields),
            $schema->columns(),
            'Fields do not match'
        );
        $this->assertEmpty($schema->indexes());
    }

    /**
     * test import fixture initialization
     */
    public function testInitImport(): void
    {
        $fixture = new ImportsFixture();
        $fixture->init();

        $expected = [
            'id',
            'author_id',
            'title',
            'body',
            'published',
        ];
        $this->assertSame($expected, $fixture->getTableSchema()->columns());
=======
>>>>>>> a1199d5b
    }

    /**
     * Tests init with a table that doesn't exist throws exception.
     */
    public function testInitMissingTable(): void
    {
        $this->expectException(CakeException::class);
        $this->expectExceptionMessage('Cannot describe schema for table `letters` for fixture `' . LettersFixture::class . '`: the table does not exist.');
        $fixture = new LettersFixture();
        $fixture->init();
    }

    /**
     * Tests init will reflect schema for table.
     */
    public function testInitReflection(): void
    {
        $db = ConnectionManager::get('test');
        $table = new TableSchema('letters', [
            'id' => ['type' => 'integer'],
            'letter' => ['type' => 'string', 'length' => 1],
        ]);
        $table->addConstraint('primary', ['type' => 'primary', 'columns' => ['id']]);
        $sql = $table->createSql($db);

        foreach ($sql as $stmt) {
            $db->execute($stmt);
        }

        $fixture = new LettersFixture();
        $fixture->init();
        $this->assertSame(['id', 'letter'], $fixture->getTableSchema()->columns());

        // Cleanup.
        $dropSql = $fixture->getTableSchema()->dropSql(ConnectionManager::get('test'));
        foreach ($dropSql as $sql) {
            $db->execute($sql);
        }
    }

    /**
     * test the insert method
     */
    public function testInsert(): void
    {
        $fixture = new ArticlesFixture();

        $db = $this->getMockBuilder('Cake\Database\Connection')
            ->disableOriginalConstructor()
            ->getMock();
        $query = $this->getMockBuilder('Cake\Database\Query')
            ->setConstructorArgs([$db])
            ->getMock();
        $db->expects($this->once())
            ->method('newQuery')
            ->will($this->returnValue($query));

        $query->expects($this->once())
            ->method('insert')
            ->with(['author_id', 'title', 'body', 'published'], ['author_id' => 'integer', 'title' => 'string', 'body' => 'text', 'published' => 'string'])
            ->will($this->returnSelf());

        $query->expects($this->once())
            ->method('into')
            ->with('articles')
            ->will($this->returnSelf());

        $expected = [
            ['author_id' => 1, 'title' => 'First Article', 'body' => 'First Article Body', 'published' => 'Y'],
            ['author_id' => 3, 'title' => 'Second Article', 'body' => 'Second Article Body', 'published' => 'Y'],
            ['author_id' => 1, 'title' => 'Third Article', 'body' => 'Third Article Body', 'published' => 'Y'],
        ];
        $query->expects($this->exactly(3))
            ->method('values')
            ->withConsecutive(
                [$expected[0]],
                [$expected[1]],
                [$expected[2]]
            )
            ->will($this->returnSelf());

        $statement = $this->createMock(StatementInterface::class);
        $statement->expects($this->once())->method('closeCursor');

        $query->expects($this->once())
            ->method('execute')
            ->will($this->returnValue($statement));

        $this->assertSame($statement, $fixture->insert($db));
    }

    /**
     * Test the truncate method.
     */
    public function testTruncate(): void
    {
        $fixture = new ArticlesFixture();

        $db = $this->getMockBuilder('Cake\Database\Connection')
            ->disableOriginalConstructor()
            ->getMock();
        $statement = $this->createMock(StatementInterface::class);
        $statement->expects($this->once())->method('closeCursor');

        $db->expects($this->once())->method('execute')
            ->with('sql')
            ->will($this->returnValue($statement));

        $table = $this->getMockBuilder('Cake\Database\Schema\TableSchema')
            ->setConstructorArgs(['articles'])
            ->getMock();
        $table->expects($this->once())
            ->method('truncateSql')
            ->with($db)
            ->will($this->returnValue(['sql']));
        $fixture->setTableSchema($table);

        $this->assertTrue($fixture->truncate($db));
    }
}<|MERGE_RESOLUTION|>--- conflicted
+++ resolved
@@ -70,36 +70,6 @@
 
         $schema = $Fixture->getTableSchema();
         $this->assertInstanceOf('Cake\Database\Schema\TableSchema', $schema);
-<<<<<<< HEAD
-
-        $fields = $Fixture->fields;
-        unset($fields['_constraints'], $fields['_indexes']);
-        $this->assertSame(
-            array_keys($fields),
-            $schema->columns(),
-            'Fields do not match'
-        );
-        $this->assertEmpty($schema->indexes());
-    }
-
-    /**
-     * test import fixture initialization
-     */
-    public function testInitImport(): void
-    {
-        $fixture = new ImportsFixture();
-        $fixture->init();
-
-        $expected = [
-            'id',
-            'author_id',
-            'title',
-            'body',
-            'published',
-        ];
-        $this->assertSame($expected, $fixture->getTableSchema()->columns());
-=======
->>>>>>> a1199d5b
     }
 
     /**
