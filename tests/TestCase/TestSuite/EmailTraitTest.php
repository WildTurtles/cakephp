<?php
declare(strict_types=1);

/**
 * CakePHP(tm) : Rapid Development Framework (https://cakephp.org)
 * Copyright (c) Cake Software Foundation, Inc. (https://cakefoundation.org)
 *
 * Licensed under The MIT License
 * For full copyright and license information, please see the LICENSE.txt
 * Redistributions of files must retain the above copyright notice.
 *
 * @copyright     Copyright (c) Cake Software Foundation, Inc. (https://cakefoundation.org)
 * @link          https://cakephp.org CakePHP(tm) Project
 * @since         3.7.0
 * @license       https://opensource.org/licenses/mit-license.php MIT License
 */
namespace Cake\Test\TestCase\TestSuite;

use Cake\Mailer\Mailer;
use Cake\Mailer\Message;
use Cake\Mailer\TransportFactory;
use Cake\TestSuite\EmailTrait;
use Cake\TestSuite\TestCase;
use Cake\TestSuite\TestEmailTransport;
use PHPUnit\Framework\AssertionFailedError;

/**
 * Tests EmailTrait assertions
 */
class EmailTraitTest extends TestCase
{
    use EmailTrait;

    /**
     * setUp
     *
     * @return void
     */
    public function setUp(): void
    {
        parent::setUp();

        Mailer::drop('default');
        Mailer::drop('alternate');

        Mailer::setConfig('default', [
            'transport' => 'test_tools',
            'from' => 'default@example.com',
        ]);
        Mailer::setConfig('alternate', [
            'transport' => 'test_tools',
            'from' => 'alternate@example.com',
        ]);
        TransportFactory::setConfig('test_tools', [
            'className' => TestEmailTransport::class,
        ]);
    }

    /**
     * tearDown
     *
     * @return void
     */
    public function tearDown(): void
    {
        parent::tearDown();

        Mailer::drop('default');
        Mailer::drop('alternate');
        TransportFactory::drop('test_tools');
    }

    /**
     * tests assertions against any emails that were sent
     *
     * @return void
     */
    public function testSingleAssertions()
    {
        $this->sendEmails();

        $this->assertMailSentFrom('default@example.com');
        $this->assertMailSentFrom('alternate@example.com');

        $this->assertMailSentTo('to@example.com');
        $this->assertMailSentTo('alsoto@example.com');
        $this->assertMailSentTo('to2@example.com');

        $this->assertMailContains('text');
        $this->assertMailContains('html');

        $this->assertMailContainsAttachment('custom_name.php');
        $this->assertMailContainsAttachment('custom_name.php', ['file' => CAKE . 'basics.php']);

        $this->assertMailSentWith('Hello world', 'subject');
        $this->assertMailSentWith('cc@example.com', 'cc');
        $this->assertMailSentWith('bcc@example.com', 'bcc');
        $this->assertMailSentWith('cc2@example.com', 'cc');
    }

    /**
     * tests multiple email assertions
     *
     * @return void
     */
    public function testMultipleAssertions()
    {
        $this->assertNoMailSent();

        $this->sendEmails();

        $this->assertMailCount(3);

        $this->assertMailSentFromAt(0, 'default@example.com');
        $this->assertMailSentFromAt(1, 'alternate@example.com');

        $this->assertMailSentToAt(0, 'to@example.com');
        $this->assertMailSentToAt(1, 'to2@example.com');
        $this->assertMailSentToAt(2, 'to3@example.com');

        $this->assertMailContainsAt(0, 'text');
        $this->assertMailContainsAt(1, 'html');

        $this->assertMailSentWithAt(0, 'Hello world', 'subject');
    }

    /**
     * tests assertNoMailSent fails when no mail is sent
     *
     * @return void
     */
    public function testAssertNoMailSentFailure()
    {
        $this->expectException(AssertionFailedError::class);
        $this->expectExceptionMessage('Failed asserting that no emails were sent.');

        $this->sendEmails();
        $this->assertNoMailSent();
    }

    /**
     * tests assertMailContainsHtml fails appropriately
     *
     * @return void
     */
    public function testAssertContainsHtmlFailure()
    {
        $this->expectException(AssertionFailedError::class);

        $this->sendEmails();

        $this->assertMailContainsHtmlAt(0, 'text');
    }

    /**
     * tests assertMailContainsText fails appropriately
     *
     * @return void
     */
    public function testAssertContainsTextFailure()
    {
        $this->expectException(AssertionFailedError::class);

        $this->sendEmails();

        $this->assertMailContainsTextAt(1, 'html');
    }

    /**
     * Tests asserting using RegExp characters doesn't break the assertion
     *
     * @return void
     */
    public function testAssertUsingRegExpCharacters()
    {
        (new Mailer())
            ->setTo('to3@example.com')
            ->setCc('cc3@example.com')
            ->deliver('email with regexp chars $/[]');

        $this->assertMailContains('$/[]');
    }

    /**
     * tests constraint failure messages
     *
     * @param string $assertion Assertion method
     * @param string $expectedMessage Expected failure message
     * @param array $params Assertion params
     * @dataProvider failureMessageDataProvider
     */
    public function testFailureMessages($assertion, $expectedMessage, $params)
    {
        $this->expectException(AssertionFailedError::class);
        $this->expectExceptionMessage($expectedMessage);

        call_user_func_array([$this, $assertion], $params);
    }

    /**
     * data provider for checking failure messages
     *
     * @return array
     */
    public function failureMessageDataProvider()
    {
        return [
            'assertMailCount' => ['assertMailCount', 'Failed asserting that 2 emails were sent.', [2]],
            'assertMailSentTo' => ['assertMailSentTo', 'Failed asserting that \'missing@example.com\' was sent an email.', ['missing@example.com']],
            'assertMailSentToAt' => ['assertMailSentToAt', 'Failed asserting that \'missing@example.com\' was sent email #1.', [1, 'missing@example.com']],
            'assertMailSentFrom' => ['assertMailSentFrom', 'Failed asserting that \'missing@example.com\' sent an email.', ['missing@example.com']],
            'assertMailSentFromAt' => ['assertMailSentFromAt', 'Failed asserting that \'missing@example.com\' sent email #1.', [1, 'missing@example.com']],
            'assertMailSentWith' => ['assertMailSentWith', 'Failed asserting that \'Missing\' is in an email `subject`.', ['Missing', 'subject']],
            'assertMailSentWithAt' => ['assertMailSentWithAt', 'Failed asserting that \'Missing\' is in email #1 `subject`.', [1, 'Missing', 'subject']],
            'assertMailContains' => ['assertMailContains', 'Failed asserting that \'Missing\' is in an email.', ['Missing']],
            'assertMailContainsAttachment' => ['assertMailContainsAttachment', 'Failed asserting that \'no_existing_file.php\' is an attachment of an email.', ['no_existing_file.php']],
            'assertMailContainsHtml' => ['assertMailContainsHtml', 'Failed asserting that \'Missing\' is in the html message of an email.', ['Missing']],
            'assertMailContainsText' => ['assertMailContainsText', 'Failed asserting that \'Missing\' is in the text message of an email.', ['Missing']],
            'assertMailContainsAt' => ['assertMailContainsAt', 'Failed asserting that \'Missing\' is in email #1.', [1, 'Missing']],
            'assertMailContainsHtmlAt' => ['assertMailContainsHtmlAt', 'Failed asserting that \'Missing\' is in the html message of email #1.', [1, 'Missing']],
            'assertMailContainsTextAt' => ['assertMailContainsTextAt', 'Failed asserting that \'Missing\' is in the text message of email #1.', [1, 'Missing']],
        ];
    }

    /**
     * sends some emails
     *
     * @return void
     */
    private function sendEmails()
    {
        (new Mailer())
            ->setTo(['to@example.com' => 'Foo Bar'])
            ->addTo('alsoto@example.com')
            ->setCc('cc@example.com')
            ->setBcc(['bcc@example.com' => 'Baz Qux'])
            ->setSubject('Hello world')
            ->setAttachments(['custom_name.php' => CAKE . 'basics.php'])
            ->setEmailFormat(Message::MESSAGE_TEXT)
            ->deliver('text');

        (new Mailer('alternate'))
            ->setTo('to2@example.com')
            ->setCc('cc2@example.com')
<<<<<<< HEAD
            ->setEmailFormat(Message::MESSAGE_HTML)
            ->deliver('html');
=======
            ->setEmailFormat(Email::MESSAGE_HTML)
            ->send('html');

        (new Email('alternate'))
            ->setTo(['to3@example.com' => null])
            ->send('html');
>>>>>>> c1e8ba8c
    }
}<|MERGE_RESOLUTION|>--- conflicted
+++ resolved
@@ -242,16 +242,11 @@
         (new Mailer('alternate'))
             ->setTo('to2@example.com')
             ->setCc('cc2@example.com')
-<<<<<<< HEAD
             ->setEmailFormat(Message::MESSAGE_HTML)
             ->deliver('html');
-=======
-            ->setEmailFormat(Email::MESSAGE_HTML)
-            ->send('html');
-
-        (new Email('alternate'))
+
+        (new Mailer('alternate'))
             ->setTo(['to3@example.com' => null])
-            ->send('html');
->>>>>>> c1e8ba8c
+            ->deliver('html');
     }
 }