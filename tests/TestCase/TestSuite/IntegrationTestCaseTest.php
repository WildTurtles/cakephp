<?php
/**
 * CakePHP(tm) : Rapid Development Framework (http://cakephp.org)
 * Copyright (c) Cake Software Foundation, Inc. (http://cakefoundation.org)
 *
 * Licensed under The MIT License
 * For full copyright and license information, please see the LICENSE.txt
 * Redistributions of files must retain the above copyright notice
 *
 * @copyright     Copyright (c) Cake Software Foundation, Inc. (http://cakefoundation.org)
 * @link          http://cakephp.org CakePHP(tm) Project
 * @since         3.0.0
 * @license       http://www.opensource.org/licenses/mit-license.php MIT License
 */
namespace Cake\Test\TestCase\TestSuite;

use Cake\Core\Configure;
use Cake\Event\EventManager;
use Cake\Network\Response;
use Cake\Routing\DispatcherFactory;
use Cake\Routing\Router;
use Cake\TestSuite\IntegrationTestCase;
use Cake\Test\Fixture\AssertIntegrationTestCase;
use Cake\Utility\Security;

/**
 * Self test of the IntegrationTestCase
 */
class IntegrationTestCaseTest extends IntegrationTestCase
{

    /**
     * Setup method
     *
     * @return void
     */
    public function setUp()
    {
        parent::setUp();
        Configure::write('App.namespace', 'TestApp');

        Router::connect('/:controller/:action/*', [], ['routeClass' => 'InflectedRoute']);
        DispatcherFactory::clear();
        DispatcherFactory::add('Routing');
        DispatcherFactory::add('ControllerFactory');
        $this->useHttpServer(false);
    }

    /**
     * Test building a request.
     *
     * @return void
     */
    public function testRequestBuilding()
    {
        $this->configRequest([
            'headers' => [
                'X-CSRF-Token' => 'abc123',
                'Content-Type' => 'application/json',
                'Accept' => 'application/json'
            ],
            'base' => '',
            'webroot' => '/',
            'environment' => [
                'PHP_AUTH_USER' => 'foo',
                'PHP_AUTH_PW' => 'bar'
            ]
        ]);
        $this->cookie('split_token', 'def345');
        $this->session(['User' => ['id' => 1, 'username' => 'mark']]);
        $request = $this->_buildRequest('/tasks/add', 'POST', ['title' => 'First post']);

<<<<<<< HEAD
        $this->assertEquals('abc123', $request['environment']['HTTP_X_CSRF_TOKEN']);
        $this->assertEquals('/tasks/add', $request['url']);
        $this->assertArrayHasKey('split_token', $request['cookies']);
        $this->assertEquals('def345', $request['cookies']['split_token']);
        $this->assertEquals(['id' => '1', 'username' => 'mark'], $request['session']->read('User'));
        $this->assertEquals('foo', $request['environment']['PHP_AUTH_USER']);
        $this->assertEquals('bar', $request['environment']['PHP_AUTH_PW']);
=======
        $this->assertEquals('abc123', $request->header('X-CSRF-Token'));
        $this->assertEquals('application/json', $request->header('Content-Type'));
        $this->assertEquals('tasks/add', $request->url);
        $this->assertArrayHasKey('split_token', $request->cookies);
        $this->assertEquals('def345', $request->cookies['split_token']);
        $this->assertEquals(['id' => '1', 'username' => 'mark'], $request->session()->read('User'));
        $this->assertEquals('foo', $request->env('PHP_AUTH_USER'));
        $this->assertEquals('bar', $request->env('PHP_AUTH_PW'));
>>>>>>> e6e3ca7a
    }

    /**
     * Test request building adds csrf tokens
     *
     * @return void
     */
    public function testRequestBuildingCsrfTokens()
    {
        $this->enableCsrfToken();
        $request = $this->_buildRequest('/tasks/add', 'POST', ['title' => 'First post']);

        $this->assertArrayHasKey('csrfToken', $request['cookies']);
        $this->assertArrayHasKey('_csrfToken', $request['post']);
        $this->assertSame($request['cookies']['csrfToken'], $request['post']['_csrfToken']);

        $this->cookie('csrfToken', '');
        $request = $this->_buildRequest('/tasks/add', 'POST', [
            '_csrfToken' => 'fale',
            'title' => 'First post'
        ]);

        $this->assertSame('', $request['cookies']['csrfToken']);
        $this->assertSame('fale', $request['post']['_csrfToken']);
    }

    /**
     * Test multiple actions using CSRF tokens don't fail
     *
     * @return void
     */
    public function testEnableCsrfMultipleRequests()
    {
        $this->enableCsrfToken();
        $first = $this->_buildRequest('/tasks/add', 'POST', ['title' => 'First post']);
        $second = $this->_buildRequest('/tasks/add', 'POST', ['title' => 'Second post']);
        $this->assertSame(
            $first['cookies']['csrfToken'],
            $second['post']['_csrfToken'],
            'Csrf token should match cookie'
        );
        $this->assertSame(
            $first['post']['_csrfToken'],
            $second['post']['_csrfToken'],
            'Tokens should be consistent per test method'
        );
    }

    /**
     * Test pre-determined CSRF tokens.
     *
     * @return void
     */
    public function testEnableCsrfPredeterminedCookie()
    {
        $this->enableCsrfToken();
        $value = 'I am a teapot';
        $this->cookie('csrfToken', $value);
        $request = $this->_buildRequest('/tasks/add', 'POST', ['title' => 'First post']);
        $this->assertSame($value, $request['cookies']['csrfToken'], 'Csrf token should match cookie');
        $this->assertSame($value, $request['post']['_csrfToken'], 'Tokens should match');
    }

    /**
     * Test building a request, with query parameters
     *
     * @return void
     */
    public function testRequestBuildingQueryParameters()
    {
        $request = $this->_buildRequest('/tasks/view?archived=yes', 'GET', []);

        $this->assertEquals('/tasks/view', $request['url']);
        $this->assertEquals('yes', $request['query']['archived']);
    }

    /**
     * Test cookie encrypted
     *
     * @see CookieComponentControllerTest
     */
    public function testCookieEncrypted()
    {
        Security::salt('abcdabcdabcdabcdabcdabcdabcdabcdabcd');
        $this->cookieEncrypted('KeyOfCookie', 'Encrypted with aes by default');
        $request = $this->_buildRequest('/tasks/view', 'GET', []);
        $this->assertStringStartsWith('Q2FrZQ==.', $request['cookies']['KeyOfCookie']);
    }

    /**
     * Test sending get requests.
     *
     * @return void
     */
    public function testGet()
    {
        $this->assertNull($this->_response);

        $this->get('/request_action/test_request_action');
        $this->assertNotEmpty($this->_response);
        $this->assertInstanceOf('Cake\Network\Response', $this->_response);
        $this->assertEquals('This is a test', $this->_response->body());
    }

    /**
     * Test customizing the app class.
     *
     * @expectedException LogicException
     * @expectedExceptionMessage Cannot load "TestApp\MissingApp" for use in integration
     * @return void
     */
    public function testConfigApplication()
    {
        DispatcherFactory::clear();
        $this->useHttpServer(true);
        $this->configApplication('TestApp\MissingApp', []);
        $this->get('/request_action/test_request_action');
    }

    /**
     * Test sending get requests with Http\Server
     *
     * @return void
     */
    public function testGetHttpServer()
    {
        DispatcherFactory::clear();
        $this->useHttpServer(true);
        $this->assertNull($this->_response);

        $this->get('/request_action/test_request_action');
        $this->assertNotEmpty($this->_response);
        $this->assertInstanceOf('Cake\Network\Response', $this->_response);
        $this->assertEquals('This is a test', $this->_response->body());
        $this->assertHeader('X-Middleware', 'true');
    }

    /**
     * Test that the PSR7 requests get query string data
     *
     * @return void
     */
    public function testQueryStringHttpServer()
    {
        $this->useHttpServer(true);

        $this->configRequest(['headers' => ['Content-Type' => 'text/plain']]);
        $this->get('/request_action/params_pass?q=query');
        $this->assertResponseOk();
        $this->assertResponseContains('"q":"query"');
        $this->assertResponseContains('"contentType":"text\/plain"');
        $this->assertHeader('X-Middleware', 'true');
    }

    /**
     * Test that the PSR7 requests get cookies
     *
     * @return void
     */
    public function testGetCookiesHttpServer()
    {
        $this->useHttpServer(true);

        $this->configRequest(['cookies' => ['split_test' => 'abc']]);
        $this->get('/request_action/cookie_pass');
        $this->assertResponseOk();
        $this->assertResponseContains('"split_test":"abc"');
        $this->assertHeader('X-Middleware', 'true');
    }

    /**
     * Test that the PSR7 requests receive post data
     *
     * @return void
     */
    public function testPostDataHttpServer()
    {
        $this->useHttpServer(true);

        $this->post('/request_action/post_pass', ['title' => 'value']);
        $data = json_decode($this->_response->body());
        $this->assertEquals('value', $data->title);
        $this->assertHeader('X-Middleware', 'true');
    }

    /**
     * Test that the PSR7 requests receive encoded data.
     *
     * @return void
     */
    public function testInputDataHttpServer()
    {
        $this->useHttpServer(true);

        $this->post('/request_action/input_test', '{"hello":"world"}');
        $this->assertSame('world', $this->_response->body());
        $this->assertHeader('X-Middleware', 'true');
    }

    /**
     * Test that the PSR7 requests get cookies
     *
     * @return void
     */
    public function testSessionHttpServer()
    {
        $this->useHttpServer(true);

        $this->session(['foo' => 'session data']);
        $this->get('/request_action/session_test');
        $this->assertResponseOk();
        $this->assertResponseContains('session data');
        $this->assertHeader('X-Middleware', 'true');
    }

    /**
     * Test sending requests stores references to controller/view/layout.
     *
     * @return void
     */
    public function testRequestSetsProperties()
    {
        $this->post('/posts/index');
        $this->assertInstanceOf('Cake\Controller\Controller', $this->_controller);
        $this->assertNotEmpty($this->_viewName, 'View name not set');
        $this->assertContains('Template' . DS . 'Posts' . DS . 'index.ctp', $this->_viewName);
        $this->assertNotEmpty($this->_layoutName, 'Layout name not set');
        $this->assertContains('Template' . DS . 'Layout' . DS . 'default.ctp', $this->_layoutName);

        $this->assertTemplate('index');
        $this->assertLayout('default');
        $this->assertEquals('value', $this->viewVariable('test'));
    }

    /**
     * Test PSR7 requests store references to controller/view/layout
     *
     * @return void
     */
    public function testRequestSetsPropertiesHttpServer()
    {
        $this->useHttpServer(true);
        DispatcherFactory::clear();

        $this->post('/posts/index');
        $this->assertInstanceOf('Cake\Controller\Controller', $this->_controller);
        $this->assertNotEmpty($this->_viewName, 'View name not set');
        $this->assertContains('Template' . DS . 'Posts' . DS . 'index.ctp', $this->_viewName);
        $this->assertNotEmpty($this->_layoutName, 'Layout name not set');
        $this->assertContains('Template' . DS . 'Layout' . DS . 'default.ctp', $this->_layoutName);

        $this->assertTemplate('index');
        $this->assertLayout('default');
        $this->assertEquals('value', $this->viewVariable('test'));
    }

    /**
     * Assert that the stored template doesn't change when cells are rendered.
     *
     * @return void
     */
    public function testAssertTemplateAfterCellRender()
    {
        $this->get('/posts/get');
        $this->assertContains('Template' . DS . 'Posts' . DS . 'get.ctp', $this->_viewName);
        $this->assertTemplate('get');
        $this->assertResponseContains('cellcontent');
    }

    /**
     * Test array URLs
     *
     * @return void
     */
    public function testArrayUrls()
    {
        $this->post(['controller' => 'Posts', 'action' => 'index']);
        $this->assertEquals('value', $this->viewVariable('test'));
    }

    /**
     * Test flash and cookie assertions
     *
     * @return void
     */
    public function testFlashSessionAndCookieAsserts()
    {
        $this->post('/posts/index');

        $this->assertSession('An error message', 'Flash.flash.0.message');
        $this->assertCookie(1, 'remember_me');
        $this->assertCookieNotSet('user_id');
    }

    /**
     * Test flash and cookie assertions
     *
     * @return void
     */
    public function testFlashSessionAndCookieAssertsHttpServer()
    {
        $this->useHttpServer(true);
        $this->post('/posts/index');

        $this->assertSession('An error message', 'Flash.flash.0.message');
        $this->assertCookieNotSet('user_id');
        $this->assertCookie(1, 'remember_me');
    }

    /**
     * Tests the failure message for assertCookieNotSet
     *
     * @expectedException PHPUnit_Framework_AssertionFailedError
     * @expectedExceptionMessage Cookie 'remember_me' has been set
     * @return void
     */
    public function testCookieNotSetFailure()
    {
        $this->post('/posts/index');
        $this->assertCookieNotSet('remember_me');
    }

    /**
     * Tests the failure message for assertCookieNotSet when no
     * response whas generated
     *
     * @expectedException PHPUnit_Framework_AssertionFailedError
     * @expectedExceptionMessage No response set, cannot assert cookies.
     * @return void
     */
    public function testCookieNotSetFailureNoResponse()
    {
        $this->assertCookieNotSet('remember_me');
    }

    /**
     * Test error handling and error page rendering.
     *
     * @return void
     */
    public function testPostAndErrorHandling()
    {
        $this->post('/request_action/error_method');
        $this->assertResponseNotEmpty();
        $this->assertResponseContains('Not there or here');
        $this->assertResponseContains('<!DOCTYPE html>');
    }

    /**
     * Test posting to a secured form action.
     *
     * @return void
     */
    public function testPostSecuredForm()
    {
        $this->enableSecurityToken();
        $data = [
            'title' => 'Some title',
            'body' => 'Some text'
        ];
        $this->post('/posts/securePost', $data);
        $this->assertResponseOk();
        $this->assertResponseContains('Request was accepted');
    }

    /**
     * Test posting to a secured form action with nested data.
     *
     * @return void
     */
    public function testPostSecuredFormNestedData()
    {
        $this->enableSecurityToken();
        $data = [
            'title' => 'New post',
            'comments' => [
                ['comment' => 'A new comment']
            ],
            'tags' => ['_ids' => [1, 2, 3, 4]]
        ];
        $this->post('/posts/securePost', $data);
        $this->assertResponseOk();
        $this->assertResponseContains('Request was accepted');
    }

    /**
     * Test posting to a secured form action.
     *
     * @return void
     */
    public function testPostSecuredFormWithQuery()
    {
        $this->enableSecurityToken();
        $data = [
            'title' => 'Some title',
            'body' => 'Some text'
        ];
        $this->post('/posts/securePost?foo=bar', $data);
        $this->assertResponseOk();
        $this->assertResponseContains('Request was accepted');
    }

    /**
     * Test posting to a secured form action action.
     *
     * @return void
     */
    public function testPostSecuredFormFailure()
    {
        $data = [
            'title' => 'Some title',
            'body' => 'Some text'
        ];
        $this->post('/posts/securePost', $data);
        $this->assertResponseError();
    }

    /**
     * Test that exceptions being thrown are handled correctly.
     *
     * @return void
     */
    public function testWithExpectedException()
    {
        $this->get('/tests_apps/throw_exception');
        $this->assertResponseCode(500);
    }

    /**
     * Test that exceptions being thrown are handled correctly by the psr7 stack.
     *
     * @return void
     */
    public function testWithExpectedExceptionHttpServer()
    {
        DispatcherFactory::clear();
        $this->useHttpServer(true);

        $this->get('/tests_apps/throw_exception');
        $this->assertResponseCode(500);
    }

    /**
     * Test that exceptions being thrown are handled correctly.
     *
     * @expectedException PHPUnit_Framework_AssertionFailedError
     * @return void
     */
    public function testWithUnexpectedException()
    {
        $this->get('/tests_apps/throw_exception');
        $this->assertResponseCode(501);
    }

    /**
     * Test redirecting and integration tests.
     *
     * @return void
     */
    public function testRedirect()
    {
        $this->post('/tests_apps/redirect_to');
        $this->assertResponseSuccess();
        $this->assertResponseCode(302);
    }

    /**
     * Test redirecting and psr7 stack
     *
     * @return void
     */
    public function testRedirectHttpServer()
    {
        DispatcherFactory::clear();
        $this->useHttpServer(true);

        $this->post('/tests_apps/redirect_to');
        $this->assertResponseCode(302);
        $this->assertHeader('X-Middleware', 'true');
    }

    /**
     * Test redirecting and integration tests.
     *
     * @return void
     */
    public function testRedirectPermanent()
    {
        $this->post('/tests_apps/redirect_to_permanent');
        $this->assertResponseSuccess();
        $this->assertResponseCode(301);
    }

    /**
     * Test the responseOk status assertion
     *
     * @return void
     */
    public function testAssertResponseStatusCodes()
    {
        $this->_response = new Response();

        $this->_response->statusCode(200);
        $this->assertResponseOk();

        $this->_response->statusCode(201);
        $this->assertResponseOk();

        $this->_response->statusCode(204);
        $this->assertResponseOk();

        $this->_response->statusCode(202);
        $this->assertResponseSuccess();

        $this->_response->statusCode(302);
        $this->assertResponseSuccess();

        $this->_response->statusCode(400);
        $this->assertResponseError();

        $this->_response->statusCode(417);
        $this->assertResponseError();

        $this->_response->statusCode(500);
        $this->assertResponseFailure();

        $this->_response->statusCode(505);
        $this->assertResponseFailure();

        $this->_response->statusCode(301);
        $this->assertResponseCode(301);
    }

    /**
     * Test the location header assertion.
     *
     * @return void
     */
    public function testAssertRedirect()
    {
        $this->_response = new Response();
        $this->_response->header('Location', 'http://localhost/tasks/index');

        $this->assertRedirect();
        $this->assertRedirect('/tasks/index');
        $this->assertRedirect(['controller' => 'Tasks', 'action' => 'index']);

        $this->assertResponseEmpty();
    }

    /**
     * Test the location header assertion.
     *
     * @return void
     */
    public function testAssertNoRedirect()
    {
        $this->_response = new Response();

        $this->assertNoRedirect();
    }

    /**
     * Test the location header assertion.
     *
     * @return void
     */
    public function testAssertNoRedirectFail()
    {
        $test = new AssertIntegrationTestCase('testBadAssertNoRedirect');
        $result = $test->run();
        ob_start();
        $this->assertFalse($result->wasSuccessful());
        $this->assertEquals(1, $result->failureCount());
    }

    /**
     * Test the location header assertion string contains
     *
     * @return void
     */
    public function testAssertRedirectContains()
    {
        $this->_response = new Response();
        $this->_response->header('Location', 'http://localhost/tasks/index');

        $this->assertRedirectContains('/tasks/index');
    }

    /**
     * Test the header assertion.
     *
     * @return void
     */
    public function testAssertHeader()
    {
        $this->_response = new Response();
        $this->_response->header('Etag', 'abc123');

        $this->assertHeader('Etag', 'abc123');
    }

    /**
     * Test the header contains assertion.
     *
     * @return void
     */
    public function testAssertHeaderContains()
    {
        $this->_response = new Response();
        $this->_response->header('Etag', 'abc123');

        $this->assertHeaderContains('Etag', 'abc');
    }

    /**
     * Test the content type assertion.
     *
     * @return void
     */
    public function testAssertContentType()
    {
        $this->_response = new Response();
        $this->_response->type('json');

        $this->assertContentType('json');
        $this->assertContentType('application/json');
    }

    /**
     * Test that type() in an action sets the content-type header.
     *
     * @return void
     */
    public function testContentTypeInAction()
    {
        $this->get('/tests_apps/set_type');
        $this->assertHeader('Content-Type', 'application/json; charset=UTF-8');
        $this->assertContentType('json');
        $this->assertContentType('application/json');
    }

    /**
     * Test the content assertion.
     *
     * @return void
     */
    public function testAssertResponseContains()
    {
        $this->_response = new Response();
        $this->_response->body('Some content');

        $this->assertResponseContains('content');
    }

    /**
     * Test the negated content assertion.
     *
     * @return void
     */
    public function testAssertResponseNotContains()
    {
        $this->_response = new Response();
        $this->_response->body('Some content');

        $this->assertResponseNotContains('contents');
    }

    /**
     * Test that works in tandem with testEventManagerReset2 to
     * test the EventManager reset.
     *
     * The return value is passed to testEventManagerReset2 as
     * an arguments.
     *
     * @return \Cake\Event\EventManager
     */
    public function testEventManagerReset1()
    {
        return EventManager::instance();
    }

    /**
     * Test if the EventManager is reset between tests.
     *
     * @depends testEventManagerReset1
     * @return void
     */
    public function testEventManagerReset2($prevEventManager)
    {
        $this->assertNotSame($prevEventManager, EventManager::instance());
    }

    /**
     * Test sending file in requests.
     *
     * @return void
     */
    public function testSendFile()
    {
        $this->get('/posts/file');
        $this->assertFileResponse(TEST_APP . 'TestApp' . DS . 'Controller' . DS . 'PostsController.php');
    }

    /**
     * Test sending file with psr7 stack
     *
     * @return void
     */
    public function testSendFileHttpServer()
    {
        DispatcherFactory::clear();
        $this->useHttpServer(true);

        $this->get('/posts/file');
        $this->assertFileResponse(TEST_APP . 'TestApp' . DS . 'Controller' . DS . 'PostsController.php');
    }

    /**
     * Test that assertFile requires a response
     *
     * @expectedException PHPUnit_Framework_AssertionFailedError
     * @expectedExceptionMessage No response set, cannot assert file
     * @return void
     */
    public function testAssertFileNoReponse()
    {
        $this->assertFileResponse('foo');
    }

    /**
     * Test that assertFile requires a file
     *
     * @expectedException PHPUnit_Framework_AssertionFailedError
     * @expectedExceptionMessage No file was sent in this response
     * @return void
     */
    public function testAssertFileNoFile()
    {
        $this->get('/posts/get');
        $this->assertFileResponse('foo');
    }
}<|MERGE_RESOLUTION|>--- conflicted
+++ resolved
@@ -70,24 +70,14 @@
         $this->session(['User' => ['id' => 1, 'username' => 'mark']]);
         $request = $this->_buildRequest('/tasks/add', 'POST', ['title' => 'First post']);
 
-<<<<<<< HEAD
         $this->assertEquals('abc123', $request['environment']['HTTP_X_CSRF_TOKEN']);
+        $this->assertEquals('application/json', $request['environment']['CONTENT_TYPE']);
         $this->assertEquals('/tasks/add', $request['url']);
         $this->assertArrayHasKey('split_token', $request['cookies']);
         $this->assertEquals('def345', $request['cookies']['split_token']);
         $this->assertEquals(['id' => '1', 'username' => 'mark'], $request['session']->read('User'));
         $this->assertEquals('foo', $request['environment']['PHP_AUTH_USER']);
         $this->assertEquals('bar', $request['environment']['PHP_AUTH_PW']);
-=======
-        $this->assertEquals('abc123', $request->header('X-CSRF-Token'));
-        $this->assertEquals('application/json', $request->header('Content-Type'));
-        $this->assertEquals('tasks/add', $request->url);
-        $this->assertArrayHasKey('split_token', $request->cookies);
-        $this->assertEquals('def345', $request->cookies['split_token']);
-        $this->assertEquals(['id' => '1', 'username' => 'mark'], $request->session()->read('User'));
-        $this->assertEquals('foo', $request->env('PHP_AUTH_USER'));
-        $this->assertEquals('bar', $request->env('PHP_AUTH_PW'));
->>>>>>> e6e3ca7a
     }
 
     /**
