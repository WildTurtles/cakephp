<?php
declare(strict_types=1);

/**
 * CakePHP(tm) : Rapid Development Framework (https://cakephp.org)
 * Copyright (c) Cake Software Foundation, Inc. (https://cakefoundation.org)
 *
 * Licensed under The Open Group Test Suite License
 * Redistributions of files must retain the above copyright notice.
 *
 * @copyright     Copyright (c) Cake Software Foundation, Inc. (https://cakefoundation.org)
 * @link          https://cakephp.org CakePHP(tm) Project
 * @since         3.0.0
 * @license       https://opensource.org/licenses/mit-license.php MIT License
 */
namespace Cake\Test\TestCase\Database;

<<<<<<< HEAD
use Cake\Database\Expression\AggregateExpression;
=======
>>>>>>> 0228bc73
use Cake\Database\Expression\FunctionExpression;
use Cake\Database\Expression\IdentifierExpression;
use Cake\Database\FunctionsBuilder;
use Cake\Database\ValueBinder;
use Cake\TestSuite\TestCase;

/**
 * Tests FunctionsBuilder class
 */
class FunctionsBuilderTest extends TestCase
{
    /**
     * @var \Cake\Database\FunctionsBuilder
     */
    protected $functions;

    /**
     * Setups a mock for FunctionsBuilder
     *
     * @return void
     */
    public function setUp(): void
    {
        parent::setUp();
        $this->functions = new FunctionsBuilder();
    }

    /**
     * Tests generating a generic function call
     *
     * @return void
     */
    public function testArbitrary()
    {
        $function = $this->functions->MyFunc(['b' => 'literal']);
        $this->assertInstanceOf(FunctionExpression::class, $function);
        $this->assertSame('MyFunc', $function->getName());
        $this->assertSame('MyFunc(b)', $function->sql(new ValueBinder()));

        $function = $this->functions->MyFunc(['b'], ['string'], 'integer');
        $this->assertSame('integer', $function->getReturnType());
    }

    /**
     * Tests generating a generic aggregate call
     *
     * @return void
     */
    public function testArbitraryAggregate()
    {
        $function = $this->functions->aggregate('MyFunc', ['b' => 'literal']);
        $this->assertInstanceOf(AggregateExpression::class, $function);
        $this->assertSame('MyFunc', $function->getName());
        $this->assertSame('MyFunc(b)', $function->sql(new ValueBinder()));

        $function = $this->functions->aggregate('MyFunc', ['b'], ['string'], 'integer');
        $this->assertSame('integer', $function->getReturnType());
    }

    /**
     * Tests generating a SUM() function
     *
     * @return void
     */
    public function testSum()
    {
        $function = $this->functions->sum('total');
<<<<<<< HEAD
        $this->assertInstanceOf(AggregateExpression::class, $function);
=======
        $this->assertInstanceOf(FunctionExpression::class, $function);
>>>>>>> 0228bc73
        $this->assertSame('SUM(total)', $function->sql(new ValueBinder()));
        $this->assertSame('float', $function->getReturnType());

        $function = $this->functions->sum('total', ['integer']);
<<<<<<< HEAD
        $this->assertInstanceOf(AggregateExpression::class, $function);
=======
        $this->assertInstanceOf(FunctionExpression::class, $function);
>>>>>>> 0228bc73
        $this->assertSame('SUM(total)', $function->sql(new ValueBinder()));
        $this->assertSame('integer', $function->getReturnType());
    }

    /**
     * Tests generating a AVG() function
     *
     * @return void
     */
    public function testAvg()
    {
        $function = $this->functions->avg('salary');
<<<<<<< HEAD
        $this->assertInstanceOf(AggregateExpression::class, $function);
=======
        $this->assertInstanceOf(FunctionExpression::class, $function);
>>>>>>> 0228bc73
        $this->assertSame('AVG(salary)', $function->sql(new ValueBinder()));
        $this->assertSame('float', $function->getReturnType());
    }

    /**
     * Tests generating a MAX() function
     *
     * @return void
     */
    public function testMAX()
    {
        $function = $this->functions->max('created', ['datetime']);
<<<<<<< HEAD
        $this->assertInstanceOf(AggregateExpression::class, $function);
=======
        $this->assertInstanceOf(FunctionExpression::class, $function);
>>>>>>> 0228bc73
        $this->assertSame('MAX(created)', $function->sql(new ValueBinder()));
        $this->assertSame('datetime', $function->getReturnType());
    }

    /**
     * Tests generating a MIN() function
     *
     * @return void
     */
    public function testMin()
    {
        $function = $this->functions->min('created', ['date']);
<<<<<<< HEAD
        $this->assertInstanceOf(AggregateExpression::class, $function);
=======
        $this->assertInstanceOf(FunctionExpression::class, $function);
>>>>>>> 0228bc73
        $this->assertSame('MIN(created)', $function->sql(new ValueBinder()));
        $this->assertSame('date', $function->getReturnType());
    }

    /**
     * Tests generating a COUNT() function
     *
     * @return void
     */
    public function testCount()
    {
        $function = $this->functions->count('*');
<<<<<<< HEAD
        $this->assertInstanceOf(AggregateExpression::class, $function);
=======
        $this->assertInstanceOf(FunctionExpression::class, $function);
>>>>>>> 0228bc73
        $this->assertSame('COUNT(*)', $function->sql(new ValueBinder()));
        $this->assertSame('integer', $function->getReturnType());
    }

    /**
     * Tests generating a CONCAT() function
     *
     * @return void
     */
    public function testConcat()
    {
        $function = $this->functions->concat(['title' => 'literal', ' is a string']);
        $this->assertInstanceOf(FunctionExpression::class, $function);
        $this->assertSame('CONCAT(title, :param0)', $function->sql(new ValueBinder()));
        $this->assertSame('string', $function->getReturnType());
    }

    /**
     * Tests generating a COALESCE() function
     *
     * @return void
     */
    public function testCoalesce()
    {
        $function = $this->functions->coalesce(['NULL' => 'literal', '1', 'a'], ['a' => 'date']);
        $this->assertInstanceOf(FunctionExpression::class, $function);
        $this->assertSame('COALESCE(NULL, :param0, :param1)', $function->sql(new ValueBinder()));
        $this->assertSame('date', $function->getReturnType());
    }

    /**
     * Tests generating a NOW(), CURRENT_TIME() and CURRENT_DATE() function
     *
     * @return void
     */
    public function testNow()
    {
        $function = $this->functions->now();
        $this->assertInstanceOf(FunctionExpression::class, $function);
        $this->assertSame('NOW()', $function->sql(new ValueBinder()));
        $this->assertSame('datetime', $function->getReturnType());

        $function = $this->functions->now('date');
        $this->assertInstanceOf(FunctionExpression::class, $function);
        $this->assertSame('CURRENT_DATE()', $function->sql(new ValueBinder()));
        $this->assertSame('date', $function->getReturnType());

        $function = $this->functions->now('time');
        $this->assertInstanceOf(FunctionExpression::class, $function);
        $this->assertSame('CURRENT_TIME()', $function->sql(new ValueBinder()));
        $this->assertSame('time', $function->getReturnType());
    }

    /**
     * Tests generating a EXTRACT() function
     *
     * @return void
     */
    public function testExtract()
    {
        $function = $this->functions->extract('day', 'created');
        $this->assertInstanceOf(FunctionExpression::class, $function);
        $this->assertSame('EXTRACT(day FROM created)', $function->sql(new ValueBinder()));
        $this->assertSame('integer', $function->getReturnType());

        $function = $this->functions->datePart('year', 'modified');
        $this->assertInstanceOf(FunctionExpression::class, $function);
        $this->assertSame('EXTRACT(year FROM modified)', $function->sql(new ValueBinder()));
        $this->assertSame('integer', $function->getReturnType());
    }

    /**
     * Tests generating a DATE_ADD() function
     *
     * @return void
     */
    public function testDateAdd()
    {
        $function = $this->functions->dateAdd('created', -3, 'day');
        $this->assertInstanceOf(FunctionExpression::class, $function);
        $this->assertSame('DATE_ADD(created, INTERVAL -3 day)', $function->sql(new ValueBinder()));
        $this->assertSame('datetime', $function->getReturnType());

        $function = $this->functions->dateAdd(new IdentifierExpression('created'), -3, 'day');
        $this->assertInstanceOf(FunctionExpression::class, $function);
        $this->assertSame('DATE_ADD(created, INTERVAL -3 day)', $function->sql(new ValueBinder()));
    }

    /**
     * Tests generating a DAYOFWEEK() function
     *
     * @return void
     */
    public function testDayOfWeek()
    {
        $function = $this->functions->dayOfWeek('created');
        $this->assertInstanceOf(FunctionExpression::class, $function);
        $this->assertSame('DAYOFWEEK(created)', $function->sql(new ValueBinder()));
        $this->assertSame('integer', $function->getReturnType());

        $function = $this->functions->weekday('created');
        $this->assertInstanceOf(FunctionExpression::class, $function);
        $this->assertSame('DAYOFWEEK(created)', $function->sql(new ValueBinder()));
        $this->assertSame('integer', $function->getReturnType());
    }

    /**
     * Tests generating a RAND() function
     *
     * @return void
     */
    public function testRand()
    {
        $function = $this->functions->rand();
        $this->assertInstanceOf(FunctionExpression::class, $function);
        $this->assertSame('RAND()', $function->sql(new ValueBinder()));
        $this->assertSame('float', $function->getReturnType());
    }
}<|MERGE_RESOLUTION|>--- conflicted
+++ resolved
@@ -15,10 +15,7 @@
  */
 namespace Cake\Test\TestCase\Database;
 
-<<<<<<< HEAD
 use Cake\Database\Expression\AggregateExpression;
-=======
->>>>>>> 0228bc73
 use Cake\Database\Expression\FunctionExpression;
 use Cake\Database\Expression\IdentifierExpression;
 use Cake\Database\FunctionsBuilder;
@@ -86,20 +83,12 @@
     public function testSum()
     {
         $function = $this->functions->sum('total');
-<<<<<<< HEAD
-        $this->assertInstanceOf(AggregateExpression::class, $function);
-=======
-        $this->assertInstanceOf(FunctionExpression::class, $function);
->>>>>>> 0228bc73
+        $this->assertInstanceOf(AggregateExpression::class, $function);
         $this->assertSame('SUM(total)', $function->sql(new ValueBinder()));
         $this->assertSame('float', $function->getReturnType());
 
         $function = $this->functions->sum('total', ['integer']);
-<<<<<<< HEAD
-        $this->assertInstanceOf(AggregateExpression::class, $function);
-=======
-        $this->assertInstanceOf(FunctionExpression::class, $function);
->>>>>>> 0228bc73
+        $this->assertInstanceOf(AggregateExpression::class, $function);
         $this->assertSame('SUM(total)', $function->sql(new ValueBinder()));
         $this->assertSame('integer', $function->getReturnType());
     }
@@ -112,11 +101,7 @@
     public function testAvg()
     {
         $function = $this->functions->avg('salary');
-<<<<<<< HEAD
-        $this->assertInstanceOf(AggregateExpression::class, $function);
-=======
-        $this->assertInstanceOf(FunctionExpression::class, $function);
->>>>>>> 0228bc73
+        $this->assertInstanceOf(AggregateExpression::class, $function);
         $this->assertSame('AVG(salary)', $function->sql(new ValueBinder()));
         $this->assertSame('float', $function->getReturnType());
     }
@@ -129,11 +114,7 @@
     public function testMAX()
     {
         $function = $this->functions->max('created', ['datetime']);
-<<<<<<< HEAD
-        $this->assertInstanceOf(AggregateExpression::class, $function);
-=======
-        $this->assertInstanceOf(FunctionExpression::class, $function);
->>>>>>> 0228bc73
+        $this->assertInstanceOf(AggregateExpression::class, $function);
         $this->assertSame('MAX(created)', $function->sql(new ValueBinder()));
         $this->assertSame('datetime', $function->getReturnType());
     }
@@ -146,11 +127,7 @@
     public function testMin()
     {
         $function = $this->functions->min('created', ['date']);
-<<<<<<< HEAD
-        $this->assertInstanceOf(AggregateExpression::class, $function);
-=======
-        $this->assertInstanceOf(FunctionExpression::class, $function);
->>>>>>> 0228bc73
+        $this->assertInstanceOf(AggregateExpression::class, $function);
         $this->assertSame('MIN(created)', $function->sql(new ValueBinder()));
         $this->assertSame('date', $function->getReturnType());
     }
@@ -163,11 +140,7 @@
     public function testCount()
     {
         $function = $this->functions->count('*');
-<<<<<<< HEAD
-        $this->assertInstanceOf(AggregateExpression::class, $function);
-=======
-        $this->assertInstanceOf(FunctionExpression::class, $function);
->>>>>>> 0228bc73
+        $this->assertInstanceOf(AggregateExpression::class, $function);
         $this->assertSame('COUNT(*)', $function->sql(new ValueBinder()));
         $this->assertSame('integer', $function->getReturnType());
     }
