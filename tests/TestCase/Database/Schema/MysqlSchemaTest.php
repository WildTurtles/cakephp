--- conflicted
+++ resolved
@@ -965,17 +965,15 @@
                 'type' => 'text',
                 'comment' => ''
             ])
-<<<<<<< HEAD
             ->addColumn('data', [
                 'type' => 'json'
-=======
+            ])
             ->addColumn('hash', [
                 'type' => 'string',
                 'fixed' => true,
                 'length' => 40,
                 'collate' => 'latin1_bin',
                 'null' => false,
->>>>>>> 8c3d299e
             ])
             ->addColumn('created', 'datetime')
             ->addConstraint('primary', [
@@ -993,11 +991,8 @@
 `id` INTEGER NOT NULL AUTO_INCREMENT,
 `title` VARCHAR(255) NOT NULL COMMENT 'The title',
 `body` TEXT,
-<<<<<<< HEAD
 `data` LONGTEXT,
-=======
 `hash` CHAR(40) COLLATE latin1_bin NOT NULL,
->>>>>>> 8c3d299e
 `created` DATETIME,
 PRIMARY KEY (`id`)
 ) ENGINE=InnoDB DEFAULT CHARSET=utf8 COLLATE=utf8_general_ci
