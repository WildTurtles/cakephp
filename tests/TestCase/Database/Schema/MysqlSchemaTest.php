<?php
declare(strict_types=1);

/**
 * CakePHP(tm) : Rapid Development Framework (https://cakephp.org)
 * Copyright (c) Cake Software Foundation, Inc. (https://cakefoundation.org)
 *
 * Licensed under The MIT License
 * For full copyright and license information, please see the LICENSE.txt
 * Redistributions of files must retain the above copyright notice.
 *
 * @copyright     Copyright (c) Cake Software Foundation, Inc. (https://cakefoundation.org)
 * @link          https://cakephp.org CakePHP(tm) Project
 * @since         3.0.0
 * @license       https://opensource.org/licenses/mit-license.php MIT License
 */
namespace Cake\Test\TestCase\Database\Schema;

use Cake\Database\Driver\Mysql;
use Cake\Database\Schema\Collection as SchemaCollection;
use Cake\Database\Schema\MysqlSchema;
use Cake\Database\Schema\TableSchema;
use Cake\Datasource\ConnectionManager;
use Cake\TestSuite\TestCase;
use PDO;

/**
 * Test case for Mysql Schema Dialect.
 */
class MysqlSchemaTest extends TestCase
{
    /**
     * Helper method for skipping tests that need a real connection.
     *
     * @return void
     */
    protected function _needsConnection()
    {
        $config = ConnectionManager::getConfig('test');
        $this->skipIf(strpos($config['driver'], 'Mysql') === false, 'Not using Mysql for test config');
    }

    /**
     * Data provider for convert column testing
     *
     * @return array
     */
    public static function convertColumnProvider()
    {
        return [
            [
                'DATETIME',
                ['type' => 'datetime', 'length' => null],
            ],
            [
                'DATE',
                ['type' => 'date', 'length' => null],
            ],
            [
                'TIME',
                ['type' => 'time', 'length' => null],
            ],
            [
                'TIMESTAMP',
                ['type' => 'timestamp', 'length' => null],
            ],
            [
                'TINYINT(1)',
                ['type' => 'boolean', 'length' => null],
            ],
            [
                'TINYINT(2)',
                ['type' => 'tinyinteger', 'length' => 2, 'unsigned' => false],
            ],
            [
                'TINYINT(3)',
                ['type' => 'tinyinteger', 'length' => 3, 'unsigned' => false],
            ],
            [
                'TINYINT(3) UNSIGNED',
                ['type' => 'tinyinteger', 'length' => 3, 'unsigned' => true],
            ],
            [
                'SMALLINT(4)',
                ['type' => 'smallinteger', 'length' => 4, 'unsigned' => false],
            ],
            [
                'SMALLINT(4) UNSIGNED',
                ['type' => 'smallinteger', 'length' => 4, 'unsigned' => true],
            ],
            [
                'INTEGER(11)',
                ['type' => 'integer', 'length' => 11, 'unsigned' => false],
            ],
            [
                'MEDIUMINT(11)',
                ['type' => 'integer', 'length' => 11, 'unsigned' => false],
            ],
            [
                'INTEGER(11) UNSIGNED',
                ['type' => 'integer', 'length' => 11, 'unsigned' => true],
            ],
            [
                'BIGINT',
                ['type' => 'biginteger', 'length' => null, 'unsigned' => false],
            ],
            [
                'BIGINT UNSIGNED',
                ['type' => 'biginteger', 'length' => null, 'unsigned' => true],
            ],
            [
                'VARCHAR(255)',
                ['type' => 'string', 'length' => 255],
            ],
            [
                'CHAR(25)',
                ['type' => 'string', 'length' => 25, 'fixed' => true],
            ],
            [
                'CHAR(36)',
                ['type' => 'uuid', 'length' => null],
            ],
            [
                'BINARY(16)',
                ['type' => 'binaryuuid', 'length' => null],
            ],
            [
                'BINARY(1)',
                ['type' => 'binary', 'length' => 1],
            ],
            [
                'TEXT',
                ['type' => 'text', 'length' => null],
            ],
            [
                'TINYTEXT',
                ['type' => 'text', 'length' => TableSchema::LENGTH_TINY],
            ],
            [
                'MEDIUMTEXT',
                ['type' => 'text', 'length' => TableSchema::LENGTH_MEDIUM],
            ],
            [
                'LONGTEXT',
                ['type' => 'text', 'length' => TableSchema::LENGTH_LONG],
            ],
            [
                'TINYBLOB',
                ['type' => 'binary', 'length' => TableSchema::LENGTH_TINY],
            ],
            [
                'BLOB',
                ['type' => 'binary', 'length' => null],
            ],
            [
                'MEDIUMBLOB',
                ['type' => 'binary', 'length' => TableSchema::LENGTH_MEDIUM],
            ],
            [
                'LONGBLOB',
                ['type' => 'binary', 'length' => TableSchema::LENGTH_LONG],
            ],
            [
                'FLOAT',
                ['type' => 'float', 'length' => null, 'precision' => null, 'unsigned' => false],
            ],
            [
                'DOUBLE',
                ['type' => 'float', 'length' => null, 'precision' => null, 'unsigned' => false],
            ],
            [
                'DOUBLE UNSIGNED',
                ['type' => 'float', 'length' => null, 'precision' => null, 'unsigned' => true],
            ],
            [
                'DECIMAL(11,2) UNSIGNED',
                ['type' => 'decimal', 'length' => 11, 'precision' => 2, 'unsigned' => true],
            ],
            [
                'DECIMAL(11,2)',
                ['type' => 'decimal', 'length' => 11, 'precision' => 2, 'unsigned' => false],
            ],
            [
                'FLOAT(11,2)',
                ['type' => 'float', 'length' => 11, 'precision' => 2, 'unsigned' => false],
            ],
            [
                'FLOAT(11,2) UNSIGNED',
                ['type' => 'float', 'length' => 11, 'precision' => 2, 'unsigned' => true],
            ],
            [
                'DOUBLE(10,4)',
                ['type' => 'float', 'length' => 10, 'precision' => 4, 'unsigned' => false],
            ],
            [
                'DOUBLE(10,4) UNSIGNED',
                ['type' => 'float', 'length' => 10, 'precision' => 4, 'unsigned' => true],
            ],
            [
                'JSON',
                ['type' => 'json', 'length' => null],
            ],
        ];
    }

    /**
     * Test parsing MySQL column types from field description.
     *
     * @dataProvider convertColumnProvider
     * @return void
     */
    public function testConvertColumn($type, $expected)
    {
        $field = [
            'Field' => 'field',
            'Type' => $type,
            'Null' => 'YES',
            'Default' => 'Default value',
            'Collation' => 'utf8_general_ci',
            'Comment' => 'Comment section',
        ];
        $expected += [
            'null' => true,
            'default' => 'Default value',
            'collate' => 'utf8_general_ci',
            'comment' => 'Comment section',
        ];

        $driver = $this->getMockBuilder('Cake\Database\Driver\Mysql')->getMock();
        $dialect = new MysqlSchema($driver);

        $table = $this->getMockBuilder(TableSchema::class)
            ->setConstructorArgs(['table'])
            ->getMock();
        $table->expects($this->at(0))->method('addColumn')->with('field', $expected);

        $dialect->convertColumnDescription($table, $field);
    }

    /**
     * Helper method for testing methods.
     *
     * @param \Cake\Datasource\ConnectionInterface $connection
     * @return void
     */
    protected function _createTables($connection)
    {
        $this->_needsConnection();
        $connection->execute('DROP TABLE IF EXISTS schema_articles');
        $connection->execute('DROP TABLE IF EXISTS schema_authors');
        $connection->execute('DROP TABLE IF EXISTS schema_json');

        $table = <<<SQL
            CREATE TABLE schema_authors (
                id INT(11) PRIMARY KEY AUTO_INCREMENT,
                name VARCHAR(50),
                bio TEXT,
                created DATETIME
            )ENGINE=InnoDB
SQL;
        $connection->execute($table);

        $table = <<<SQL
            CREATE TABLE schema_articles (
                id BIGINT PRIMARY KEY AUTO_INCREMENT,
                title VARCHAR(20) COMMENT 'A title',
                body TEXT,
                author_id INT(11) NOT NULL,
                published BOOLEAN DEFAULT 0,
                allow_comments TINYINT(1) DEFAULT 0,
                created DATETIME,
                KEY `author_idx` (`author_id`),
                UNIQUE KEY `length_idx` (`title`(4)),
                FOREIGN KEY `author_idx` (`author_id`) REFERENCES `schema_authors`(`id`) ON UPDATE CASCADE ON DELETE RESTRICT
            ) ENGINE=InnoDB COLLATE=utf8_general_ci
SQL;
        $connection->execute($table);

        if ($connection->getDriver()->supportsNativeJson()) {
            $table = <<<SQL
                CREATE TABLE schema_json (
                    id INT(11) PRIMARY KEY AUTO_INCREMENT,
                    data JSON NOT NULL
                )
SQL;
            $connection->execute($table);
        }
    }

    /**
     * Integration test for SchemaCollection & MysqlDialect.
     *
     * @return void
     */
    public function testListTables()
    {
        $connection = ConnectionManager::get('test');
        $this->_createTables($connection);

        $schema = new SchemaCollection($connection);
        $result = $schema->listTables();

        $this->assertIsArray($result);
        $this->assertContains('schema_articles', $result);
        $this->assertContains('schema_authors', $result);
    }

    /**
     * Test describing a table with Mysql
     *
     * @return void
     */
    public function testDescribeTable()
    {
        $connection = ConnectionManager::get('test');
        $this->_createTables($connection);

        $schema = new SchemaCollection($connection);
        $result = $schema->describe('schema_articles');
        $this->assertInstanceOf('Cake\Database\Schema\TableSchema', $result);
        $expected = [
            'id' => [
                'type' => 'biginteger',
                'null' => false,
                'unsigned' => false,
                'default' => null,
                'length' => 20,
                'precision' => null,
                'comment' => null,
                'autoIncrement' => true,
            ],
            'title' => [
                'type' => 'string',
                'null' => true,
                'default' => null,
                'length' => 20,
                'precision' => null,
                'comment' => 'A title',
                'fixed' => null,
                'collate' => 'utf8_general_ci',
            ],
            'body' => [
                'type' => 'text',
                'null' => true,
                'default' => null,
                'length' => null,
                'precision' => null,
                'comment' => null,
                'collate' => 'utf8_general_ci',
            ],
            'author_id' => [
                'type' => 'integer',
                'null' => false,
                'unsigned' => false,
                'default' => null,
                'length' => 11,
                'precision' => null,
                'comment' => null,
                'autoIncrement' => null,
            ],
            'published' => [
                'type' => 'boolean',
                'null' => true,
                'default' => 0,
                'length' => null,
                'precision' => null,
                'comment' => null,
            ],
            'allow_comments' => [
                'type' => 'boolean',
                'null' => true,
                'default' => 0,
                'length' => null,
                'precision' => null,
                'comment' => null,
            ],
            'created' => [
                'type' => 'datetime',
                'null' => true,
                'default' => null,
                'length' => null,
                'precision' => null,
                'comment' => null,
            ],
        ];
        $this->assertEquals(['id'], $result->primaryKey());
        foreach ($expected as $field => $definition) {
            $this->assertEquals(
                $definition,
                $result->getColumn($field),
                'Field definition does not match for ' . $field
            );
        }
    }

    /**
     * Test describing a table with indexes in Mysql
     *
     * @return void
     */
    public function testDescribeTableIndexes()
    {
        $connection = ConnectionManager::get('test');
        $this->_createTables($connection);

        $schema = new SchemaCollection($connection);
        $result = $schema->describe('schema_articles');
        $this->assertInstanceOf('Cake\Database\Schema\TableSchema', $result);

        $this->assertCount(3, $result->constraints());
        $expected = [
            'primary' => [
                'type' => 'primary',
                'columns' => ['id'],
                'length' => [],
            ],
            'length_idx' => [
                'type' => 'unique',
                'columns' => ['title'],
                'length' => [
                    'title' => 4,
                ],
            ],
            'schema_articles_ibfk_1' => [
                'type' => 'foreign',
                'columns' => ['author_id'],
                'references' => ['schema_authors', 'id'],
                'length' => [],
                'update' => 'cascade',
                'delete' => 'restrict',
            ],
        ];
        $this->assertEquals($expected['primary'], $result->getConstraint('primary'));
        $this->assertEquals($expected['length_idx'], $result->getConstraint('length_idx'));
        $this->assertEquals($expected['schema_articles_ibfk_1'], $result->getConstraint('schema_articles_ibfk_1'));

        $this->assertCount(1, $result->indexes());
        $expected = [
            'type' => 'index',
            'columns' => ['author_id'],
            'length' => [],
        ];
        $this->assertEquals($expected, $result->getIndex('author_idx'));
    }

    /**
     * Test describing a table creates options
     *
     * @return void
     */
    public function testDescribeTableOptions()
    {
        $connection = ConnectionManager::get('test');
        $this->_createTables($connection);

        $schema = new SchemaCollection($connection);
        $result = $schema->describe('schema_articles');
        $this->assertArrayHasKey('engine', $result->getOptions());
        $this->assertArrayHasKey('collation', $result->getOptions());
    }

    public function testDescribeNonPrimaryAutoIncrement()
    {
        $this->_needsConnection();
        $connection = ConnectionManager::get('test');

        $sql = <<<SQL
CREATE TABLE `odd_primary_key` (
`id` BIGINT UNSIGNED NOT NULL,
`other_field` INTEGER(11) NOT NULL AUTO_INCREMENT,
PRIMARY KEY (`id`),
UNIQUE KEY `other_field` (`other_field`)
)
SQL;
        $connection->execute($sql);
        $schema = new SchemaCollection($connection);
        $table = $schema->describe('odd_primary_key');
        $connection->execute('DROP TABLE odd_primary_key');

        $column = $table->getColumn('id');
        $this->assertNull($column['autoIncrement'], 'should not autoincrement');
        $this->assertTrue($column['unsigned'], 'should be unsigned');

        $column = $table->getColumn('other_field');
        $this->assertTrue($column['autoIncrement'], 'should not autoincrement');
        $this->assertFalse($column['unsigned'], 'should not be unsigned');

        $output = $table->createSql($connection);
        $this->assertStringContainsString('`id` BIGINT UNSIGNED NOT NULL,', $output[0]);
        $this->assertStringContainsString('`other_field` INTEGER(11) NOT NULL AUTO_INCREMENT,', $output[0]);
    }

    /**
     * Column provider for creating column sql
     *
     * @return array
     */
    public static function columnSqlProvider()
    {
        return [
            // strings
            [
                'title',
                ['type' => 'string', 'length' => 25, 'null' => true, 'default' => null],
                '`title` VARCHAR(25)',
            ],
            [
                'title',
                ['type' => 'string', 'length' => 25, 'null' => false],
                '`title` VARCHAR(25) NOT NULL',
            ],
            [
                'title',
                ['type' => 'string', 'length' => 25, 'null' => true, 'default' => 'ignored'],
                '`title` VARCHAR(25) DEFAULT \'ignored\'',
            ],
            [
                'title',
                ['type' => 'string', 'length' => 25, 'null' => true, 'default' => ''],
                '`title` VARCHAR(25) DEFAULT \'\'',
            ],
            [
                'role',
                ['type' => 'string', 'length' => 10, 'null' => false, 'default' => 'admin'],
                '`role` VARCHAR(10) NOT NULL DEFAULT \'admin\'',
            ],
            [
                'id',
                ['type' => 'string', 'length' => 32, 'fixed' => true, 'null' => false],
                '`id` CHAR(32) NOT NULL',
            ],
            [
                'title',
                ['type' => 'string'],
                '`title` VARCHAR(255)',
            ],
            [
                'id',
                ['type' => 'uuid'],
                '`id` CHAR(36)',
            ],
            [
                'id',
                ['type' => 'binaryuuid'],
                '`id` BINARY(16)',
            ],
            [
                'title',
                ['type' => 'string', 'length' => 255, 'null' => false, 'collate' => 'utf8_unicode_ci'],
                '`title` VARCHAR(255) COLLATE utf8_unicode_ci NOT NULL',
            ],
            // Text
            [
                'body',
                ['type' => 'text', 'null' => false],
                '`body` TEXT NOT NULL',
            ],
            [
                'body',
                ['type' => 'text', 'length' => TableSchema::LENGTH_TINY, 'null' => false],
                '`body` TINYTEXT NOT NULL',
            ],
            [
                'body',
                ['type' => 'text', 'length' => TableSchema::LENGTH_MEDIUM, 'null' => false],
                '`body` MEDIUMTEXT NOT NULL',
            ],
            [
                'body',
                ['type' => 'text', 'length' => TableSchema::LENGTH_LONG, 'null' => false],
                '`body` LONGTEXT NOT NULL',
            ],
            [
                'body',
                ['type' => 'text', 'null' => false, 'collate' => 'utf8_unicode_ci'],
                '`body` TEXT COLLATE utf8_unicode_ci NOT NULL',
            ],
            // Blob / binary
            [
                'body',
                ['type' => 'binary', 'null' => false],
                '`body` BLOB NOT NULL',
            ],
            [
                'body',
                ['type' => 'binary', 'length' => TableSchema::LENGTH_TINY, 'null' => false],
                '`body` TINYBLOB NOT NULL',
            ],
            [
                'body',
                ['type' => 'binary', 'length' => TableSchema::LENGTH_MEDIUM, 'null' => false],
                '`body` MEDIUMBLOB NOT NULL',
            ],
            [
                'body',
                ['type' => 'binary', 'length' => TableSchema::LENGTH_LONG, 'null' => false],
                '`body` LONGBLOB NOT NULL',
            ],
            [
                'bytes',
                ['type' => 'binary', 'length' => 5],
                '`bytes` VARBINARY(5)',
            ],
            [
                'bit',
                ['type' => 'binary', 'length' => 1],
                '`bit` BINARY(1)',
            ],
            // Integers
            [
                'post_id',
                ['type' => 'tinyinteger', 'length' => 2],
                '`post_id` TINYINT(2)',
            ],
            [
                'post_id',
                ['type' => 'tinyinteger', 'length' => 2, 'unsigned' => true],
                '`post_id` TINYINT(2) UNSIGNED',
            ],
            [
                'post_id',
                ['type' => 'smallinteger', 'length' => 4],
                '`post_id` SMALLINT(4)',
            ],
            [
                'post_id',
                ['type' => 'smallinteger', 'length' => 4, 'unsigned' => true],
                '`post_id` SMALLINT(4) UNSIGNED',
            ],
            [
                'post_id',
                ['type' => 'integer', 'length' => 11],
                '`post_id` INTEGER(11)',
            ],
            [
                'post_id',
                ['type' => 'integer', 'length' => 11, 'unsigned' => true],
                '`post_id` INTEGER(11) UNSIGNED',
            ],
            [
                'post_id',
                ['type' => 'biginteger', 'length' => 20],
                '`post_id` BIGINT',
            ],
            [
                'post_id',
                ['type' => 'biginteger', 'length' => 20, 'unsigned' => true],
                '`post_id` BIGINT UNSIGNED',
            ],
            [
                'post_id',
                ['type' => 'integer', 'length' => 20, 'autoIncrement' => true],
                '`post_id` INTEGER(20) AUTO_INCREMENT',
            ],
            [
                'post_id',
                ['type' => 'integer', 'length' => 20, 'null' => false, 'autoIncrement' => false],
                '`post_id` INTEGER(20) NOT NULL',
            ],
            [
                'post_id',
                ['type' => 'biginteger', 'length' => 20, 'autoIncrement' => true],
                '`post_id` BIGINT AUTO_INCREMENT',
            ],
            // Decimal
            [
                'value',
                ['type' => 'decimal'],
                '`value` DECIMAL',
            ],
            [
                'value',
                ['type' => 'decimal', 'length' => 11, 'unsigned' => true],
<<<<<<< HEAD
                '`value` DECIMAL(11,0) UNSIGNED',
=======
                '`value` DECIMAL(11) UNSIGNED'
>>>>>>> aa9e2c0e
            ],
            [
                'value',
                ['type' => 'decimal', 'length' => 12, 'precision' => 5],
                '`value` DECIMAL(12,5)',
            ],
            // Float
            [
                'value',
                ['type' => 'float', 'unsigned'],
                '`value` FLOAT',
            ],
            [
                'value',
                ['type' => 'float', 'unsigned' => true],
                '`value` FLOAT UNSIGNED',
            ],
            [
                'latitude',
                ['type' => 'float', 'length' => 53, 'null' => true, 'default' => null, 'unsigned' => true],
                '`latitude` FLOAT(53) UNSIGNED',
            ],
            [
                'value',
                ['type' => 'float', 'length' => 11, 'precision' => 3],
                '`value` FLOAT(11,3)',
            ],
            // Boolean
            [
                'checked',
                ['type' => 'boolean', 'default' => false],
                '`checked` BOOLEAN DEFAULT FALSE',
            ],
            [
                'checked',
                ['type' => 'boolean', 'default' => false, 'null' => false],
                '`checked` BOOLEAN NOT NULL DEFAULT FALSE',
            ],
            [
                'checked',
                ['type' => 'boolean', 'default' => true, 'null' => false],
                '`checked` BOOLEAN NOT NULL DEFAULT TRUE',
            ],
            [
                'checked',
                ['type' => 'boolean', 'default' => false, 'null' => true],
                '`checked` BOOLEAN DEFAULT FALSE',
            ],
            // datetimes
            [
                'created',
                ['type' => 'datetime', 'comment' => 'Created timestamp'],
                '`created` DATETIME COMMENT \'Created timestamp\'',
            ],
            [
                'created',
                ['type' => 'datetime', 'null' => false, 'default' => 'current_timestamp'],
                '`created` DATETIME NOT NULL DEFAULT CURRENT_TIMESTAMP',
            ],
            [
                'open_date',
                ['type' => 'datetime', 'null' => false, 'default' => '2016-12-07 23:04:00'],
                '`open_date` DATETIME NOT NULL DEFAULT \'2016-12-07 23:04:00\'',
            ],
            // Date & Time
            [
                'start_date',
                ['type' => 'date'],
                '`start_date` DATE',
            ],
            [
                'start_time',
                ['type' => 'time'],
                '`start_time` TIME',
            ],
            // timestamps
            [
                'created',
                ['type' => 'timestamp', 'null' => true],
                '`created` TIMESTAMP NULL',
            ],
            [
                'created',
                ['type' => 'timestamp', 'null' => false, 'default' => 'current_timestamp'],
                '`created` TIMESTAMP NOT NULL DEFAULT CURRENT_TIMESTAMP',
            ],
            [
                'created',
                ['type' => 'timestamp', 'null' => false, 'default' => 'current_timestamp()'],
                '`created` TIMESTAMP NOT NULL DEFAULT CURRENT_TIMESTAMP',
            ],
            [
                'open_date',
                ['type' => 'timestamp', 'null' => false, 'default' => '2016-12-07 23:04:00'],
                '`open_date` TIMESTAMP NOT NULL DEFAULT \'2016-12-07 23:04:00\'',
            ],
        ];
    }

    /**
     * Test generating column definitions
     *
     * @dataProvider columnSqlProvider
     * @return void
     */
    public function testColumnSql($name, $data, $expected)
    {
        $driver = $this->_getMockedDriver();
        $schema = new MysqlSchema($driver);

        $table = (new TableSchema('articles'))->addColumn($name, $data);
        $this->assertEquals($expected, $schema->columnSql($table, $name));
    }

    /**
     * Provide data for testing constraintSql
     *
     * @return array
     */
    public static function constraintSqlProvider()
    {
        return [
            [
                'primary',
                ['type' => 'primary', 'columns' => ['title']],
                'PRIMARY KEY (`title`)',
            ],
            [
                'unique_idx',
                ['type' => 'unique', 'columns' => ['title', 'author_id']],
                'UNIQUE KEY `unique_idx` (`title`, `author_id`)',
            ],
            [
                'length_idx',
                [
                    'type' => 'unique',
                    'columns' => ['author_id', 'title'],
                    'length' => ['author_id' => 5, 'title' => 4],
                ],
                'UNIQUE KEY `length_idx` (`author_id`(5), `title`(4))',
            ],
            [
                'author_id_idx',
                ['type' => 'foreign', 'columns' => ['author_id'], 'references' => ['authors', 'id']],
                'CONSTRAINT `author_id_idx` FOREIGN KEY (`author_id`) ' .
                'REFERENCES `authors` (`id`) ON UPDATE RESTRICT ON DELETE RESTRICT',
            ],
            [
                'author_id_idx',
                ['type' => 'foreign', 'columns' => ['author_id'], 'references' => ['authors', 'id'], 'update' => 'cascade'],
                'CONSTRAINT `author_id_idx` FOREIGN KEY (`author_id`) ' .
                'REFERENCES `authors` (`id`) ON UPDATE CASCADE ON DELETE RESTRICT',
            ],
            [
                'author_id_idx',
                ['type' => 'foreign', 'columns' => ['author_id'], 'references' => ['authors', 'id'], 'update' => 'restrict'],
                'CONSTRAINT `author_id_idx` FOREIGN KEY (`author_id`) ' .
                'REFERENCES `authors` (`id`) ON UPDATE RESTRICT ON DELETE RESTRICT',
            ],
            [
                'author_id_idx',
                ['type' => 'foreign', 'columns' => ['author_id'], 'references' => ['authors', 'id'], 'update' => 'setNull'],
                'CONSTRAINT `author_id_idx` FOREIGN KEY (`author_id`) ' .
                'REFERENCES `authors` (`id`) ON UPDATE SET NULL ON DELETE RESTRICT',
            ],
            [
                'author_id_idx',
                ['type' => 'foreign', 'columns' => ['author_id'], 'references' => ['authors', 'id'], 'update' => 'noAction'],
                'CONSTRAINT `author_id_idx` FOREIGN KEY (`author_id`) ' .
                'REFERENCES `authors` (`id`) ON UPDATE NO ACTION ON DELETE RESTRICT',
            ],
        ];
    }

    /**
     * Test the constraintSql method.
     *
     * @dataProvider constraintSqlProvider
     */
    public function testConstraintSql($name, $data, $expected)
    {
        $driver = $this->_getMockedDriver();
        $schema = new MysqlSchema($driver);

        $table = (new TableSchema('articles'))->addColumn('title', [
            'type' => 'string',
            'length' => 255,
        ])->addColumn('author_id', [
            'type' => 'integer',
        ])->addConstraint($name, $data);

        $this->assertEquals($expected, $schema->constraintSql($table, $name));
    }

    /**
     * Test provider for indexSql()
     *
     * @return array
     */
    public static function indexSqlProvider()
    {
        return [
            [
                'key_key',
                ['type' => 'index', 'columns' => ['author_id']],
                'KEY `key_key` (`author_id`)',
            ],
            [
                'full_text',
                ['type' => 'fulltext', 'columns' => ['title']],
                'FULLTEXT KEY `full_text` (`title`)',
            ],
        ];
    }

    /**
     * Test the indexSql method.
     *
     * @dataProvider indexSqlProvider
     */
    public function testIndexSql($name, $data, $expected)
    {
        $driver = $this->_getMockedDriver();
        $schema = new MysqlSchema($driver);

        $table = (new TableSchema('articles'))->addColumn('title', [
            'type' => 'string',
            'length' => 255,
        ])->addColumn('author_id', [
            'type' => 'integer',
        ])->addIndex($name, $data);

        $this->assertEquals($expected, $schema->indexSql($table, $name));
    }

    /**
     * Test the addConstraintSql method.
     *
     * @return void
     */
    public function testAddConstraintSql()
    {
        $driver = $this->_getMockedDriver();
        $connection = $this->getMockBuilder('Cake\Database\Connection')
            ->disableOriginalConstructor()
            ->getMock();
        $connection->expects($this->any())->method('getDriver')
            ->will($this->returnValue($driver));

        $table = (new TableSchema('posts'))
            ->addColumn('author_id', [
                'type' => 'integer',
                'null' => false,
            ])
            ->addColumn('category_id', [
                'type' => 'integer',
                'null' => false,
            ])
            ->addColumn('category_name', [
                'type' => 'integer',
                'null' => false,
            ])
            ->addConstraint('author_fk', [
                'type' => 'foreign',
                'columns' => ['author_id'],
                'references' => ['authors', 'id'],
                'update' => 'cascade',
                'delete' => 'cascade',
            ])
            ->addConstraint('category_fk', [
                'type' => 'foreign',
                'columns' => ['category_id', 'category_name'],
                'references' => ['categories', ['id', 'name']],
                'update' => 'cascade',
                'delete' => 'cascade',
            ]);

        $expected = [
            'ALTER TABLE `posts` ADD CONSTRAINT `author_fk` FOREIGN KEY (`author_id`) REFERENCES `authors` (`id`) ON UPDATE CASCADE ON DELETE CASCADE;',
            'ALTER TABLE `posts` ADD CONSTRAINT `category_fk` FOREIGN KEY (`category_id`, `category_name`) REFERENCES `categories` (`id`, `name`) ON UPDATE CASCADE ON DELETE CASCADE;',
        ];
        $result = $table->addConstraintSql($connection);
        $this->assertCount(2, $result);
        $this->assertEquals($expected, $result);
    }

    /**
     * Test the dropConstraintSql method.
     *
     * @return void
     */
    public function testDropConstraintSql()
    {
        $driver = $this->_getMockedDriver();
        $connection = $this->getMockBuilder('Cake\Database\Connection')
            ->disableOriginalConstructor()
            ->getMock();
        $connection->expects($this->any())->method('getDriver')
            ->will($this->returnValue($driver));

        $table = (new TableSchema('posts'))
            ->addColumn('author_id', [
                'type' => 'integer',
                'null' => false,
            ])
            ->addColumn('category_id', [
                'type' => 'integer',
                'null' => false,
            ])
            ->addColumn('category_name', [
                'type' => 'integer',
                'null' => false,
            ])
            ->addConstraint('author_fk', [
                'type' => 'foreign',
                'columns' => ['author_id'],
                'references' => ['authors', 'id'],
                'update' => 'cascade',
                'delete' => 'cascade',
            ])
            ->addConstraint('category_fk', [
                'type' => 'foreign',
                'columns' => ['category_id', 'category_name'],
                'references' => ['categories', ['id', 'name']],
                'update' => 'cascade',
                'delete' => 'cascade',
            ]);

        $expected = [
            'ALTER TABLE `posts` DROP FOREIGN KEY `author_fk`;',
            'ALTER TABLE `posts` DROP FOREIGN KEY `category_fk`;',
        ];
        $result = $table->dropConstraintSql($connection);
        $this->assertCount(2, $result);
        $this->assertEquals($expected, $result);
    }

    /**
     * Test generating a column that is a primary key.
     *
     * @return void
     */
    public function testColumnSqlPrimaryKey()
    {
        $driver = $this->_getMockedDriver();
        $schema = new MysqlSchema($driver);

        $table = new TableSchema('articles');
        $table->addColumn('id', [
                'type' => 'integer',
                'null' => false,
            ])
            ->addConstraint('primary', [
                'type' => 'primary',
                'columns' => ['id'],
            ]);
        $result = $schema->columnSql($table, 'id');
        $this->assertEquals($result, '`id` INTEGER NOT NULL AUTO_INCREMENT');

        $table = new TableSchema('articles');
        $table->addColumn('id', [
                'type' => 'biginteger',
                'null' => false,
            ])
            ->addConstraint('primary', [
                'type' => 'primary',
                'columns' => ['id'],
            ]);
        $result = $schema->columnSql($table, 'id');
        $this->assertEquals($result, '`id` BIGINT NOT NULL AUTO_INCREMENT');
    }

    /**
     * Integration test for converting a Schema\Table into MySQL table creates.
     *
     * @return void
     */
    public function testCreateSql()
    {
        $driver = $this->_getMockedDriver();
        $connection = $this->getMockBuilder('Cake\Database\Connection')
            ->disableOriginalConstructor()
            ->getMock();
        $connection->expects($this->any())->method('getDriver')
            ->will($this->returnValue($driver));

        $driver->getConnection()
            ->expects($this->any())
            ->method('getAttribute')
            ->will($this->returnValue('5.6.0'));

        $table = (new TableSchema('posts'))->addColumn('id', [
                'type' => 'integer',
                'null' => false,
            ])
            ->addColumn('title', [
                'type' => 'string',
                'null' => false,
                'comment' => 'The title',
            ])
            ->addColumn('body', [
                'type' => 'text',
                'comment' => '',
            ])
            ->addColumn('data', [
                'type' => 'json',
            ])
            ->addColumn('hash', [
                'type' => 'string',
                'fixed' => true,
                'length' => 40,
                'collate' => 'latin1_bin',
                'null' => false,
            ])
            ->addColumn('created', 'datetime')
            ->addConstraint('primary', [
                'type' => 'primary',
                'columns' => ['id'],
            ])
            ->setOptions([
                'engine' => 'InnoDB',
                'charset' => 'utf8',
                'collate' => 'utf8_general_ci',
            ]);

        $expected = <<<SQL
CREATE TABLE `posts` (
`id` INTEGER NOT NULL AUTO_INCREMENT,
`title` VARCHAR(255) NOT NULL COMMENT 'The title',
`body` TEXT,
`data` LONGTEXT,
`hash` CHAR(40) COLLATE latin1_bin NOT NULL,
`created` DATETIME,
PRIMARY KEY (`id`)
) ENGINE=InnoDB DEFAULT CHARSET=utf8 COLLATE=utf8_general_ci
SQL;
        $result = $table->createSql($connection);
        $this->assertCount(1, $result);
        $this->assertTextEquals($expected, $result[0]);
    }

    /**
     * Integration test for converting a Schema\Table with native JSON
     *
     * @return void
     */
    public function testCreateSqlJson()
    {
        $driver = $this->_getMockedDriver();
        $connection = $this->getMockBuilder('Cake\Database\Connection')
            ->disableOriginalConstructor()
            ->getMock();
        $connection->expects($this->any())
            ->method('getDriver')
            ->will($this->returnValue($driver));

        $driver->getConnection()
            ->expects($this->any())
            ->method('getAttribute')
            ->will($this->returnValue('5.7.0'));

        $table = (new TableSchema('posts'))->addColumn('id', [
                'type' => 'integer',
                'null' => false,
            ])
            ->addColumn('data', [
                'type' => 'json',
            ])
            ->addConstraint('primary', [
                'type' => 'primary',
                'columns' => ['id'],
            ])
            ->setOptions([
                'engine' => 'InnoDB',
                'charset' => 'utf8',
                'collate' => 'utf8_general_ci',
            ]);

        $expected = <<<SQL
CREATE TABLE `posts` (
`id` INTEGER NOT NULL AUTO_INCREMENT,
`data` JSON,
PRIMARY KEY (`id`)
) ENGINE=InnoDB DEFAULT CHARSET=utf8 COLLATE=utf8_general_ci
SQL;
        $result = $table->createSql($connection);
        $this->assertCount(1, $result);
        $this->assertTextEquals($expected, $result[0]);
    }

    /**
     * Tests creating temporary tables
     *
     * @return void
     */
    public function testCreateTemporary()
    {
        $driver = $this->_getMockedDriver();
        $connection = $this->getMockBuilder('Cake\Database\Connection')
            ->disableOriginalConstructor()
            ->getMock();
        $connection->expects($this->any())->method('getDriver')
            ->will($this->returnValue($driver));
        $table = (new TableSchema('schema_articles'))->addColumn('id', [
            'type' => 'integer',
            'null' => false,
        ]);
        $table->setTemporary(true);
        $sql = $table->createSql($connection);
        $this->assertStringContainsString('CREATE TEMPORARY TABLE', $sql[0]);
    }

    /**
     * Test primary key generation & auto-increment.
     *
     * @return void
     */
    public function testCreateSqlCompositeIntegerKey()
    {
        $driver = $this->_getMockedDriver();
        $connection = $this->getMockBuilder('Cake\Database\Connection')
            ->disableOriginalConstructor()
            ->getMock();
        $connection->expects($this->any())->method('getDriver')
            ->will($this->returnValue($driver));

        $table = (new TableSchema('articles_tags'))
            ->addColumn('article_id', [
                'type' => 'integer',
                'null' => false,
            ])
            ->addColumn('tag_id', [
                'type' => 'integer',
                'null' => false,
            ])
            ->addConstraint('primary', [
                'type' => 'primary',
                'columns' => ['article_id', 'tag_id'],
            ]);

        $expected = <<<SQL
CREATE TABLE `articles_tags` (
`article_id` INTEGER NOT NULL,
`tag_id` INTEGER NOT NULL,
PRIMARY KEY (`article_id`, `tag_id`)
)
SQL;
        $result = $table->createSql($connection);
        $this->assertCount(1, $result);
        $this->assertTextEquals($expected, $result[0]);

        $table = (new TableSchema('composite_key'))
            ->addColumn('id', [
                'type' => 'integer',
                'null' => false,
                'autoIncrement' => true,
            ])
            ->addColumn('account_id', [
                'type' => 'integer',
                'null' => false,
            ])
            ->addConstraint('primary', [
                'type' => 'primary',
                'columns' => ['id', 'account_id'],
            ]);

        $expected = <<<SQL
CREATE TABLE `composite_key` (
`id` INTEGER NOT NULL AUTO_INCREMENT,
`account_id` INTEGER NOT NULL,
PRIMARY KEY (`id`, `account_id`)
)
SQL;
        $result = $table->createSql($connection);
        $this->assertCount(1, $result);
        $this->assertTextEquals($expected, $result[0]);
    }

    /**
     * test dropSql
     *
     * @return void
     */
    public function testDropSql()
    {
        $driver = $this->_getMockedDriver();
        $connection = $this->getMockBuilder('Cake\Database\Connection')
            ->disableOriginalConstructor()
            ->getMock();
        $connection->expects($this->any())->method('getDriver')
            ->will($this->returnValue($driver));

        $table = new TableSchema('articles');
        $result = $table->dropSql($connection);
        $this->assertCount(1, $result);
        $this->assertSame('DROP TABLE `articles`', $result[0]);
    }

    /**
     * Test truncateSql()
     *
     * @return void
     */
    public function testTruncateSql()
    {
        $driver = $this->_getMockedDriver();
        $connection = $this->getMockBuilder('Cake\Database\Connection')
            ->disableOriginalConstructor()
            ->getMock();
        $connection->expects($this->any())->method('getDriver')
            ->will($this->returnValue($driver));

        $table = new TableSchema('articles');
        $result = $table->truncateSql($connection);
        $this->assertCount(1, $result);
        $this->assertSame('TRUNCATE TABLE `articles`', $result[0]);
    }

    /**
     * Test that constructing a schema dialect connects the driver.
     *
     * @return void
     */
    public function testConstructConnectsDriver()
    {
        $driver = $this->getMockBuilder('Cake\Database\Driver')->getMock();
        $driver->expects($this->once())
            ->method('connect');
        $schema = new MysqlSchema($driver);
    }

    /**
     * Tests json column parsing on Mysql 5.7+
     *
     * @return void
     */
    public function testDescribeJson()
    {
        $connection = ConnectionManager::get('test');
        $this->_createTables($connection);
        $this->skipIf(!$connection->getDriver()->supportsNativeJson(), 'Does not support native json');

        $schema = new SchemaCollection($connection);
        $result = $schema->describe('schema_json');
        $this->assertInstanceOf('Cake\Database\Schema\TableSchema', $result);
        $expected = [
            'type' => 'json',
            'null' => false,
            'default' => null,
            'length' => null,
            'precision' => null,
            'comment' => null,
        ];
        $this->assertEquals(
            $expected,
            $result->getColumn('data'),
            'Field definition does not match for data'
        );
    }

    /**
     * Get a schema instance with a mocked driver/pdo instances
     *
     * @return MysqlSchema
     */
    protected function _getMockedDriver()
    {
        $driver = new Mysql();
        $mock = $this->getMockBuilder(PDO::class)
            ->setMethods(['quote', 'quoteIdentifier', 'getAttribute'])
            ->disableOriginalConstructor()
            ->getMock();
        $mock->expects($this->any())
            ->method('quote')
            ->will($this->returnCallback(function ($value) {
                return "'$value'";
            }));
        $driver->setConnection($mock);

        return $driver;
    }
}<|MERGE_RESOLUTION|>--- conflicted
+++ resolved
@@ -671,11 +671,7 @@
             [
                 'value',
                 ['type' => 'decimal', 'length' => 11, 'unsigned' => true],
-<<<<<<< HEAD
-                '`value` DECIMAL(11,0) UNSIGNED',
-=======
                 '`value` DECIMAL(11) UNSIGNED'
->>>>>>> aa9e2c0e
             ],
             [
                 'value',
