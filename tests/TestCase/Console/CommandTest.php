<?php
declare(strict_types=1);

/**
 * CakePHP :  Rapid Development Framework (https://cakephp.org)
 * Copyright (c) Cake Software Foundation, Inc. (https://cakefoundation.org)
 *
 * Licensed under The MIT License
 * For full copyright and license information, please see the LICENSE.txt
 * Redistributions of files must retain the above copyright notice.
 *
 * @copyright     Copyright (c) Cake Software Foundation, Inc. (https://cakefoundation.org)
 * @link          https://cakephp.org CakePHP Project
 * @since         3.6.0
 * @license       https://opensource.org/licenses/mit-license.php MIT License
 */
namespace Cake\Test\TestCase\Console;

use Cake\Command\Command;
use Cake\Console\CommandInterface;
use Cake\Console\ConsoleIo;
use Cake\Console\ConsoleOptionParser;
use Cake\Console\Exception\StopException;
use Cake\Console\TestSuite\StubConsoleOutput;
use Cake\ORM\Locator\TableLocator;
use Cake\ORM\Table;
use Cake\TestSuite\TestCase;
use InvalidArgumentException;
use TestApp\Command\AbortCommand;
use TestApp\Command\AutoLoadModelCommand;
use TestApp\Command\DemoCommand;
use TestApp\Command\NonInteractiveCommand;

/**
 * Test case for Console\Command
 */
class CommandTest extends TestCase
{
    /**
     * test orm locator is setup
     */
    public function testConstructorSetsLocator(): void
    {
        $command = new Command();
        $result = $command->getTableLocator();
        $this->assertInstanceOf(TableLocator::class, $result);
    }

    /**
     * test loadModel is configured properly
     */
    public function testConstructorAutoLoadModel(): void
    {
        $command = new AutoLoadModelCommand();
        $this->assertInstanceOf(Table::class, $command->fetchTable());
    }

    /**
     * Test name
     */
    public function testSetName(): void
    {
        $command = new Command();
        $this->assertSame($command, $command->setName('routes show'));
        $this->assertSame('routes show', $command->getName());
        $this->assertSame('routes', $command->getRootName());
    }

    /**
     * Test invalid name
     */
    public function testSetNameInvalid(): void
    {
        $this->expectException(InvalidArgumentException::class);
        $this->expectExceptionMessage('The name \'routes_show\' is missing a space. Names should look like `cake routes`');

        $command = new Command();
        $command->setName('routes_show');
    }

    /**
     * Test invalid name
     */
    public function testSetNameInvalidLeadingSpace(): void
    {
        $this->expectException(InvalidArgumentException::class);

        $command = new Command();
        $command->setName(' routes_show');
    }

    /**
     * Test option parser fetching
     */
    public function testGetOptionParser(): void
    {
        $command = new Command();
        $command->setName('cake routes show');
        $parser = $command->getOptionParser();
        $this->assertInstanceOf(ConsoleOptionParser::class, $parser);
        $this->assertSame('routes show', $parser->getCommand());
    }

    /**
     * Test that initialize is called.
     */
    public function testRunCallsInitialize(): void
    {
        /** @var \Cake\Console\Command|\PHPUnit\Framework\MockObject\MockObject $command */
        $command = $this->getMockBuilder(Command::class)
            ->onlyMethods(['initialize'])
            ->getMock();
        $command->setName('cake example');
        $command->expects($this->once())->method('initialize');
        $command->run([], $this->getMockIo(new StubConsoleOutput()));
    }

    /**
     * Test run() outputs help
     */
    public function testRunOutputHelp(): void
    {
        $command = new Command();
        $command->setName('cake demo');
        $output = new StubConsoleOutput();

        $this->assertSame(
            CommandInterface::CODE_SUCCESS,
            $command->run(['-h'], $this->getMockIo($output))
        );
        $messages = implode("\n", $output->messages());
        $this->assertStringNotContainsString('Demo', $messages);
        $this->assertStringContainsString('cake demo [-h]', $messages);
    }

    /**
     * Test run() outputs help
     */
    public function testRunOutputHelpLongOption(): void
    {
        $command = new Command();
        $command->setName('cake demo');
        $output = new StubConsoleOutput();

        $this->assertSame(
            CommandInterface::CODE_SUCCESS,
            $command->run(['--help'], $this->getMockIo($output))
        );
        $messages = implode("\n", $output->messages());
        $this->assertStringNotContainsString('Demo', $messages);
        $this->assertStringContainsString('cake demo [-h]', $messages);
    }

    /**
     * Test run() sets output level
     */
    public function testRunVerboseOption(): void
    {
        $command = new DemoCommand();
        $command->setName('cake demo');
        $output = new StubConsoleOutput();

        $this->assertNull($command->run(['--verbose'], $this->getMockIo($output)));
        $messages = implode("\n", $output->messages());
        $this->assertStringContainsString('Verbose!', $messages);
        $this->assertStringContainsString('Demo Command!', $messages);
        $this->assertStringContainsString('Quiet!', $messages);
        $this->assertStringNotContainsString('cake demo [-h]', $messages);
    }

    /**
     * Test run() sets output level
     */
    public function testRunQuietOption(): void
    {
        $command = new DemoCommand();
        $command->setName('cake demo');
        $output = new StubConsoleOutput();

        $this->assertNull($command->run(['--quiet'], $this->getMockIo($output)));
        $messages = implode("\n", $output->messages());
        $this->assertStringContainsString('Quiet!', $messages);
        $this->assertStringNotContainsString('Verbose!', $messages);
        $this->assertStringNotContainsString('Demo Command!', $messages);
    }

    /**
     * Test run() sets option parser failure
     */
    public function testRunOptionParserFailure(): void
    {
        /** @var \Cake\Console\Command|\PHPUnit\Framework\MockObject\MockObject $command */
        $command = $this->getMockBuilder(Command::class)
            ->onlyMethods(['getOptionParser'])
            ->getMock();
        $parser = new ConsoleOptionParser('cake example');
        $parser->addArgument('name', ['required' => true]);

        $command->method('getOptionParser')->will($this->returnValue($parser));

        $output = new StubConsoleOutput();
        $result = $command->run([], $this->getMockIo($output));
        $this->assertSame(CommandInterface::CODE_ERROR, $result);

        $messages = implode("\n", $output->messages());
        $this->assertStringContainsString(
            'Error: Missing required argument. The `name` argument is required',
            $messages
        );
    }

    /**
     * Test abort()
     */
    public function testAbort(): void
    {
        $this->expectException(StopException::class);
        $this->expectExceptionCode(1);

        $command = new Command();
        $command->abort();
    }

    /**
     * Test abort()
     */
    public function testAbortCustomCode(): void
    {
        $this->expectException(StopException::class);
        $this->expectExceptionCode(99);

        $command = new Command();
        $command->abort(99);
    }

    /**
     * test executeCommand with a string class
     */
    public function testExecuteCommandString(): void
    {
        $output = new StubConsoleOutput();
        $command = new Command();
        $result = $command->executeCommand(DemoCommand::class, [], $this->getMockIo($output));
        $this->assertNull($result);
        $this->assertEquals(['Quiet!', 'Demo Command!'], $output->messages());
    }

    /**
     * test executeCommand with an invalid string class
     */
    public function testExecuteCommandStringInvalid(): void
    {
        $this->expectException(InvalidArgumentException::class);
        $this->expectExceptionMessage("Command class 'Nope' does not exist");

        $command = new Command();
        $command->executeCommand('Nope', [], $this->getMockIo(new StubConsoleOutput()));
    }

    /**
     * test executeCommand with arguments
     */
    public function testExecuteCommandArguments(): void
    {
        $output = new StubConsoleOutput();
        $command = new Command();
        $command->executeCommand(DemoCommand::class, ['Jane'], $this->getMockIo($output));
        $this->assertEquals(['Quiet!', 'Demo Command!', 'Jane'], $output->messages());
    }

    /**
     * test executeCommand with arguments
     */
    public function testExecuteCommandArgumentsOptions(): void
    {
        $output = new StubConsoleOutput();
        $command = new Command();
        $command->executeCommand(DemoCommand::class, ['--quiet', 'Jane'], $this->getMockIo($output));
        $this->assertEquals(['Quiet!'], $output->messages());
    }

    /**
     * test executeCommand with an instance
     */
    public function testExecuteCommandInstance(): void
    {
        $output = new StubConsoleOutput();
        $command = new Command();
        $result = $command->executeCommand(new DemoCommand(), [], $this->getMockIo($output));
        $this->assertNull($result);
        $this->assertEquals(['Quiet!', 'Demo Command!'], $output->messages());
    }

    /**
     * test executeCommand with an abort
     */
    public function testExecuteCommandAbort(): void
    {
        $output = new StubConsoleOutput();
        $command = new Command();
        $result = $command->executeCommand(AbortCommand::class, [], $this->getMockIo($output));
        $this->assertSame(127, $result);
        $this->assertEquals(['<error>Command aborted</error>'], $output->messages());
    }

    /**
<<<<<<< HEAD
=======
     * test executeCommand with an invalid instance
     */
    public function testExecuteCommandInstanceInvalid(): void
    {
        $this->expectException(InvalidArgumentException::class);
        $this->expectExceptionMessage("Command 'stdClass' is not a subclass");

        $command = new Command();
        $command->executeCommand(new \stdClass(), [], $this->getMockIo(new StubConsoleOutput()));
    }

    /**
>>>>>>> c6769884
     * Test that noninteractive commands use defaults where applicable.
     */
    public function testExecuteCommandNonInteractive(): void
    {
        $output = new StubConsoleOutput();
        $command = new Command();
        $command->executeCommand(NonInteractiveCommand::class, ['--quiet'], $this->getMockIo($output));
        $this->assertEquals(['Result: Default!'], $output->messages());
    }

    /**
     * @param \Cake\Console\ConsoleOutput $output
     * @return \Cake\Console\ConsoleIo|\PHPUnit\Framework\MockObject\MockObject
     */
    protected function getMockIo($output)
    {
        $io = $this->getMockBuilder(ConsoleIo::class)
            ->setConstructorArgs([$output, $output, null, null])
            ->addMethods(['in'])
            ->getMock();

        return $io;
    }
}<|MERGE_RESOLUTION|>--- conflicted
+++ resolved
@@ -304,21 +304,6 @@
     }
 
     /**
-<<<<<<< HEAD
-=======
-     * test executeCommand with an invalid instance
-     */
-    public function testExecuteCommandInstanceInvalid(): void
-    {
-        $this->expectException(InvalidArgumentException::class);
-        $this->expectExceptionMessage("Command 'stdClass' is not a subclass");
-
-        $command = new Command();
-        $command->executeCommand(new \stdClass(), [], $this->getMockIo(new StubConsoleOutput()));
-    }
-
-    /**
->>>>>>> c6769884
      * Test that noninteractive commands use defaults where applicable.
      */
     public function testExecuteCommandNonInteractive(): void
