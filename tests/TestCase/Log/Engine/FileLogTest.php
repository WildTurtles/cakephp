--- conflicted
+++ resolved
@@ -206,23 +206,4 @@
         $result = file_get_contents(LOGS . 'error.log');
         $this->assertMatchesRegularExpression('/^2[0-9]{3}-[0-9]+-[0-9]+T[0-9]+:[0-9]+:[0-9]+\+\d{2}:\d{2} warning: Test warning/', $result);
     }
-<<<<<<< HEAD
-=======
-
-    /**
-     * Test deprecated dateFormat option
-     */
-    public function testDeprecatedDateFormat(): void
-    {
-        $this->deprecated(function (): void {
-            $this->_deleteLogs(LOGS);
-
-            $log = new FileLog(['path' => LOGS, 'dateFormat' => 'c']);
-            $log->log('warning', 'Test warning');
-
-            $result = file_get_contents(LOGS . 'error.log');
-            $this->assertMatchesRegularExpression('/^2[0-9]{3}-[0-9]+-[0-9]+T[0-9]+:[0-9]+:[0-9]+\+\d{2}:\d{2} warning: Test warning/', $result);
-        });
-    }
->>>>>>> 68d84d47
 }