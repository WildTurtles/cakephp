<?php
/**
 * CakePHP(tm) <https://book.cakephp.org/3.0/en/development/testing.html>
 * Copyright (c) Cake Software Foundation, Inc. (https://cakefoundation.org)
 *
 * Licensed under The MIT License
 * Redistributions of files must retain the above copyright notice
 *
 * @copyright     Copyright (c) Cake Software Foundation, Inc. (https://cakefoundation.org)
 * @link          https://cakephp.org CakePHP(tm) Project
 * @since         1.2.0
 * @license       https://opensource.org/licenses/mit-license.php MIT License
 */
namespace Cake\Test\TestCase\Log;

use Cake\Core\Plugin;
use Cake\Log\Engine\FileLog;
use Cake\Log\Log;
use Cake\TestSuite\TestCase;

/**
 * LogTest class
 */
class LogTest extends TestCase
{

    public function setUp()
    {
        parent::setUp();
        Log::reset();
    }

    public function tearDown()
    {
        parent::tearDown();
        Log::reset();
    }

    /**
     * test importing loggers from app/libs and plugins.
     *
     * @return void
     */
    public function testImportingLoggers()
    {
        static::setAppNamespace();
        Plugin::load('TestPlugin');

        Log::setConfig('libtest', [
            'engine' => 'TestApp'
        ]);
        Log::setConfig('plugintest', [
            'engine' => 'TestPlugin.TestPlugin'
        ]);

        $result = Log::engine('libtest');
        $this->assertInstanceOf('TestApp\Log\Engine\TestAppLog', $result);
        $this->assertContains('libtest', Log::configured());

        $result = Log::engine('plugintest');
        $this->assertInstanceOf('TestPlugin\Log\Engine\TestPluginLog', $result);
        $this->assertContains('libtest', Log::configured());
        $this->assertContains('plugintest', Log::configured());

        Log::write(LOG_INFO, 'TestPluginLog is not a BaseLog descendant');

        Plugin::unload();
    }

    /**
     * test all the errors from failed logger imports
     *
     * @return void
     */
    public function testImportingLoggerFailure()
    {
<<<<<<< HEAD
        Log::setConfig('fail', []);
=======
        $this->expectException(\RuntimeException::class);
        Log::config('fail', []);
>>>>>>> 600e90dc
        Log::engine('fail');
    }

    /**
     * test config() with valid key name
     *
     * @return void
     */
    public function testValidKeyName()
    {
        Log::setConfig('valid', ['engine' => 'File']);
        $stream = Log::engine('valid');
        $this->assertInstanceOf('Cake\Log\Engine\FileLog', $stream);
    }

    /**
     * test that loggers have to implement the correct interface.
     *
     * @return void
     */
    public function testNotImplementingInterface()
    {
<<<<<<< HEAD
        Log::setConfig('fail', ['engine' => '\stdClass']);
=======
        $this->expectException(\RuntimeException::class);
        Log::config('fail', ['engine' => '\stdClass']);
>>>>>>> 600e90dc
        Log::engine('fail');
    }

    /**
     * explicit tests for drop()
     *
     * @return void
     */
    public function testDrop()
    {
        Log::setConfig('file', [
            'engine' => 'File',
            'path' => LOGS
        ]);
        $result = Log::configured();
        $this->assertContains('file', $result);

        $this->assertTrue(Log::drop('file'), 'Should be dropped');
        $this->assertFalse(Log::drop('file'), 'Already gone');

        $result = Log::configured();
        $this->assertNotContains('file', $result);
    }

    /**
     * test invalid level
     *
     * @return void
     */
    public function testInvalidLevel()
    {
<<<<<<< HEAD
        Log::setConfig('myengine', ['engine' => 'File']);
=======
        $this->expectException(\InvalidArgumentException::class);
        Log::config('myengine', ['engine' => 'File']);
>>>>>>> 600e90dc
        Log::write('invalid', 'This will not be logged');
    }

    /**
     * Provider for config() tests.
     *
     * @return array
     */
    public static function configProvider()
    {
        return [
            'Array of data using engine key.' => [[
                'engine' => 'File',
                'path' => TMP . 'tests',
            ]],
            'Array of data using classname key.' => [[
                'className' => 'File',
                'path' => TMP . 'tests',
            ]],
            'Direct instance' => [new FileLog(['path' => LOGS])],
        ];
    }

    /**
     * Test the various config call signatures.
     *
     * @dataProvider configProvider
     * @return void
     */
    public function testConfigVariants($settings)
    {
        Log::setConfig('test', $settings);
        $this->assertContains('test', Log::configured());
        $this->assertInstanceOf('Cake\Log\Engine\FileLog', Log::engine('test'));
        Log::drop('test');
    }

    /**
     * Test the various setConfig call signatures.
     *
     * @dataProvider configProvider
     * @return void
     */
    public function testSetConfigVariants($settings)
    {
        Log::setConfig('test', $settings);
        $this->assertContains('test', Log::configured());
        $this->assertInstanceOf('Cake\Log\Engine\FileLog', Log::engine('test'));
        Log::drop('test');
    }

    /**
     * Test that config() throws an exception when adding an
     * adapter with the wrong type.
     *
     * @return void
     */
    public function testConfigInjectErrorOnWrongType()
    {
<<<<<<< HEAD
        Log::setConfig('test', new \StdClass);
=======
        $this->expectException(\RuntimeException::class);
        Log::config('test', new \StdClass);
>>>>>>> 600e90dc
        Log::info('testing');
    }

    /**
     * Test that setConfig() throws an exception when adding an
     * adapter with the wrong type.
     *
     * @return void
     */
    public function testSetConfigInjectErrorOnWrongType()
    {
        $this->expectException(\RuntimeException::class);
        Log::setConfig('test', new \StdClass);
        Log::info('testing');
    }

    /**
     * Test that config() can read data back
     *
     * @return void
     */
    public function testConfigRead()
    {
        $config = [
            'engine' => 'File',
            'path' => LOGS
        ];
        Log::setConfig('tests', $config);

        $expected = $config;
        $expected['className'] = $config['engine'];
        unset($expected['engine']);
        $this->assertSame($expected, Log::getConfig('tests'));
    }

    /**
     * Ensure you cannot reconfigure a log adapter.
     *
     * @return void
     */
    public function testConfigErrorOnReconfigure()
    {
<<<<<<< HEAD
        Log::setConfig('tests', ['engine' => 'File', 'path' => TMP]);
        Log::setConfig('tests', ['engine' => 'Apc']);
=======
        $this->expectException(\BadMethodCallException::class);
        Log::config('tests', ['engine' => 'File', 'path' => TMP]);
        Log::config('tests', ['engine' => 'Apc']);
>>>>>>> 600e90dc
    }

    /**
     * testLogFileWriting method
     *
     * @return void
     */
    public function testLogFileWriting()
    {
        $this->_resetLogConfig();
        if (file_exists(LOGS . 'error.log')) {
            unlink(LOGS . 'error.log');
        }
        $result = Log::write(LOG_WARNING, 'Test warning');
        $this->assertTrue($result);
        $this->assertFileExists(LOGS . 'error.log');
        unlink(LOGS . 'error.log');

        Log::write(LOG_WARNING, 'Test warning 1');
        Log::write(LOG_WARNING, 'Test warning 2');
        $result = file_get_contents(LOGS . 'error.log');
        $this->assertRegExp('/^2[0-9]{3}-[0-9]+-[0-9]+ [0-9]+:[0-9]+:[0-9]+ Warning: Test warning 1/', $result);
        $this->assertRegExp('/2[0-9]{3}-[0-9]+-[0-9]+ [0-9]+:[0-9]+:[0-9]+ Warning: Test warning 2$/', $result);
        unlink(LOGS . 'error.log');
    }

    /**
     * test selective logging by level/type
     *
     * @return void
     */
    public function testSelectiveLoggingByLevel()
    {
        if (file_exists(LOGS . 'spam.log')) {
            unlink(LOGS . 'spam.log');
        }
        if (file_exists(LOGS . 'eggs.log')) {
            unlink(LOGS . 'eggs.log');
        }
        Log::setConfig('spam', [
            'engine' => 'File',
            'path' => LOGS,
            'levels' => 'debug',
            'file' => 'spam',
        ]);
        Log::setConfig('eggs', [
            'engine' => 'File',
            'path' => LOGS,
            'levels' => ['eggs', 'debug', 'error', 'warning'],
            'file' => 'eggs',
        ]);

        $testMessage = 'selective logging';
        Log::write('warning', $testMessage);

        $this->assertFileExists(LOGS . 'eggs.log');
        $this->assertFileNotExists(LOGS . 'spam.log');

        Log::write('debug', $testMessage);
        $this->assertFileExists(LOGS . 'spam.log');

        $contents = file_get_contents(LOGS . 'spam.log');
        $this->assertContains('Debug: ' . $testMessage, $contents);
        $contents = file_get_contents(LOGS . 'eggs.log');
        $this->assertContains('Debug: ' . $testMessage, $contents);

        if (file_exists(LOGS . 'spam.log')) {
            unlink(LOGS . 'spam.log');
        }
        if (file_exists(LOGS . 'eggs.log')) {
            unlink(LOGS . 'eggs.log');
        }
    }

    /**
     * test selective logging by level using the `types` attribute
     *
     * @return void
     */
    public function testSelectiveLoggingByLevelUsingTypes()
    {
        if (file_exists(LOGS . 'spam.log')) {
            unlink(LOGS . 'spam.log');
        }
        if (file_exists(LOGS . 'eggs.log')) {
            unlink(LOGS . 'eggs.log');
        }
        Log::setConfig('spam', [
            'engine' => 'File',
            'path' => LOGS,
            'types' => 'debug',
            'file' => 'spam',
        ]);
        Log::setConfig('eggs', [
            'engine' => 'File',
            'path' => LOGS,
            'types' => ['eggs', 'debug', 'error', 'warning'],
            'file' => 'eggs',
        ]);

        $testMessage = 'selective logging';
        Log::write('warning', $testMessage);

        $this->assertFileExists(LOGS . 'eggs.log');
        $this->assertFileNotExists(LOGS . 'spam.log');

        Log::write('debug', $testMessage);
        $this->assertFileExists(LOGS . 'spam.log');

        $contents = file_get_contents(LOGS . 'spam.log');
        $this->assertContains('Debug: ' . $testMessage, $contents);
        $contents = file_get_contents(LOGS . 'eggs.log');
        $this->assertContains('Debug: ' . $testMessage, $contents);

        if (file_exists(LOGS . 'spam.log')) {
            unlink(LOGS . 'spam.log');
        }
        if (file_exists(LOGS . 'eggs.log')) {
            unlink(LOGS . 'eggs.log');
        }
    }

    protected function _resetLogConfig()
    {
        Log::setConfig('debug', [
            'engine' => 'File',
            'path' => LOGS,
            'levels' => ['notice', 'info', 'debug'],
            'file' => 'debug',
        ]);
        Log::setConfig('error', [
            'engine' => 'File',
            'path' => LOGS,
            'levels' => ['warning', 'error', 'critical', 'alert', 'emergency'],
            'file' => 'error',
        ]);
    }

    protected function _deleteLogs()
    {
        if (file_exists(LOGS . 'shops.log')) {
            unlink(LOGS . 'shops.log');
        }
        if (file_exists(LOGS . 'error.log')) {
            unlink(LOGS . 'error.log');
        }
        if (file_exists(LOGS . 'debug.log')) {
            unlink(LOGS . 'debug.log');
        }
        if (file_exists(LOGS . 'bogus.log')) {
            unlink(LOGS . 'bogus.log');
        }
        if (file_exists(LOGS . 'spam.log')) {
            unlink(LOGS . 'spam.log');
        }
        if (file_exists(LOGS . 'eggs.log')) {
            unlink(LOGS . 'eggs.log');
        }
    }

    /**
     * test scoped logging
     *
     * @return void
     */
    public function testScopedLogging()
    {
        $this->_deleteLogs();
        $this->_resetLogConfig();
        Log::setConfig('shops', [
            'engine' => 'File',
            'path' => LOGS,
            'levels' => ['info', 'debug', 'warning'],
            'scopes' => ['transactions', 'orders'],
            'file' => 'shops',
        ]);

        Log::write('debug', 'debug message', 'transactions');
        $this->assertFileNotExists(LOGS . 'error.log');
        $this->assertFileExists(LOGS . 'shops.log');
        $this->assertFileExists(LOGS . 'debug.log');

        $this->_deleteLogs();

        Log::write('warning', 'warning message', 'orders');
        $this->assertFileExists(LOGS . 'error.log');
        $this->assertFileExists(LOGS . 'shops.log');
        $this->assertFileNotExists(LOGS . 'debug.log');

        $this->_deleteLogs();

        Log::write('error', 'error message', ['scope' => 'orders']);
        $this->assertFileExists(LOGS . 'error.log');
        $this->assertFileNotExists(LOGS . 'debug.log');
        $this->assertFileNotExists(LOGS . 'shops.log');

        $this->_deleteLogs();

        Log::drop('shops');
    }

    /**
     * Test scoped logging without the default loggers catching everything
     *
     * @return void
     */
    public function testScopedLoggingStrict()
    {
        $this->_deleteLogs();

        Log::setConfig('debug', [
            'engine' => 'File',
            'path' => LOGS,
            'levels' => ['notice', 'info', 'debug'],
            'file' => 'debug',
            'scopes' => false
        ]);
        Log::setConfig('shops', [
            'engine' => 'File',
            'path' => LOGS,
            'levels' => ['info', 'debug', 'warning'],
            'file' => 'shops',
            'scopes' => ['transactions', 'orders'],
        ]);

        Log::write('debug', 'debug message');
        $this->assertFileNotExists(LOGS . 'shops.log');
        $this->assertFileExists(LOGS . 'debug.log');

        $this->_deleteLogs();

        Log::write('debug', 'debug message', 'orders');
        $this->assertFileExists(LOGS . 'shops.log');
        $this->assertFileNotExists(LOGS . 'debug.log');

        $this->_deleteLogs();

        Log::drop('shops');
    }

    /**
     * test scoped logging with convenience methods
     */
    public function testConvenienceScopedLogging()
    {
        if (file_exists(LOGS . 'shops.log')) {
            unlink(LOGS . 'shops.log');
        }
        if (file_exists(LOGS . 'error.log')) {
            unlink(LOGS . 'error.log');
        }
        if (file_exists(LOGS . 'debug.log')) {
            unlink(LOGS . 'debug.log');
        }

        $this->_resetLogConfig();
        Log::setConfig('shops', [
            'engine' => 'File',
            'path' => LOGS,
            'levels' => ['info', 'debug', 'notice', 'warning'],
            'scopes' => ['transactions', 'orders'],
            'file' => 'shops',
        ]);

        Log::info('info message', 'transactions');
        $this->assertFileNotExists(LOGS . 'error.log');
        $this->assertFileExists(LOGS . 'shops.log');
        $this->assertFileExists(LOGS . 'debug.log');

        $this->_deleteLogs();

        Log::error('error message', 'orders');
        $this->assertFileExists(LOGS . 'error.log');
        $this->assertFileNotExists(LOGS . 'debug.log');
        $this->assertFileNotExists(LOGS . 'shops.log');

        $this->_deleteLogs();

        Log::warning('warning message', 'orders');
        $this->assertFileExists(LOGS . 'error.log');
        $this->assertFileExists(LOGS . 'shops.log');
        $this->assertFileNotExists(LOGS . 'debug.log');

        $this->_deleteLogs();

        Log::drop('shops');
    }

    /**
     * Test that scopes are exclusive and don't bleed.
     *
     * @return void
     */
    public function testScopedLoggingExclusive()
    {
        $this->_deleteLogs();

        Log::setConfig('shops', [
            'engine' => 'File',
            'path' => LOGS,
            'levels' => ['debug', 'notice', 'warning'],
            'scopes' => ['transactions', 'orders'],
            'file' => 'shops.log',
        ]);
        Log::setConfig('eggs', [
            'engine' => 'File',
            'path' => LOGS,
            'levels' => ['debug', 'notice', 'warning'],
            'scopes' => ['eggs'],
            'file' => 'eggs.log',
        ]);

        Log::write('debug', 'transactions message', 'transactions');
        $this->assertFileNotExists(LOGS . 'eggs.log');
        $this->assertFileExists(LOGS . 'shops.log');

        $this->_deleteLogs();

        Log::write('debug', 'eggs message', ['scope' => ['eggs']]);
        $this->assertFileExists(LOGS . 'eggs.log');
        $this->assertFileNotExists(LOGS . 'shops.log');
    }

    /**
     * testPassingScopeToEngine method
     */
    public function testPassingScopeToEngine()
    {
        static::setAppNamespace();

        Log::reset();

        Log::setConfig('scope_test', [
            'engine' => 'TestApp',
            'path' => LOGS,
            'levels' => ['notice', 'info', 'debug'],
            'scopes' => ['foo', 'bar'],
        ]);

        $engine = Log::engine('scope_test');
        $this->assertNull($engine->passedScope);

        Log::write('debug', 'test message', 'foo');
        $this->assertEquals(['scope' => ['foo']], $engine->passedScope);

        Log::write('debug', 'test message', ['foo', 'bar']);
        $this->assertEquals(['scope' => ['foo', 'bar']], $engine->passedScope);

        $result = Log::write('debug', 'test message');
        $this->assertFalse($result);
    }

    /**
     * test convenience methods
     */
    public function testConvenienceMethods()
    {
        $this->_deleteLogs();

        Log::setConfig('debug', [
            'engine' => 'File',
            'path' => LOGS,
            'levels' => ['notice', 'info', 'debug'],
            'file' => 'debug',
        ]);
        Log::setConfig('error', [
            'engine' => 'File',
            'path' => LOGS,
            'levels' => ['emergency', 'alert', 'critical', 'error', 'warning'],
            'file' => 'error',
        ]);

        $testMessage = 'emergency message';
        Log::emergency($testMessage);
        $contents = file_get_contents(LOGS . 'error.log');
        $this->assertRegExp('/(Emergency|Critical): ' . $testMessage . '/', $contents);
        $this->assertFileNotExists(LOGS . 'debug.log');
        $this->_deleteLogs();

        $testMessage = 'alert message';
        Log::alert($testMessage);
        $contents = file_get_contents(LOGS . 'error.log');
        $this->assertRegExp('/(Alert|Critical): ' . $testMessage . '/', $contents);
        $this->assertFileNotExists(LOGS . 'debug.log');
        $this->_deleteLogs();

        $testMessage = 'critical message';
        Log::critical($testMessage);
        $contents = file_get_contents(LOGS . 'error.log');
        $this->assertContains('Critical: ' . $testMessage, $contents);
        $this->assertFileNotExists(LOGS . 'debug.log');
        $this->_deleteLogs();

        $testMessage = 'error message';
        Log::error($testMessage);
        $contents = file_get_contents(LOGS . 'error.log');
        $this->assertContains('Error: ' . $testMessage, $contents);
        $this->assertFileNotExists(LOGS . 'debug.log');
        $this->_deleteLogs();

        $testMessage = 'warning message';
        Log::warning($testMessage);
        $contents = file_get_contents(LOGS . 'error.log');
        $this->assertContains('Warning: ' . $testMessage, $contents);
        $this->assertFileNotExists(LOGS . 'debug.log');
        $this->_deleteLogs();

        $testMessage = 'notice message';
        Log::notice($testMessage);
        $contents = file_get_contents(LOGS . 'debug.log');
        $this->assertRegExp('/(Notice|Debug): ' . $testMessage . '/', $contents);
        $this->assertFileNotExists(LOGS . 'error.log');
        $this->_deleteLogs();

        $testMessage = 'info message';
        Log::info($testMessage);
        $contents = file_get_contents(LOGS . 'debug.log');
        $this->assertRegExp('/(Info|Debug): ' . $testMessage . '/', $contents);
        $this->assertFileNotExists(LOGS . 'error.log');
        $this->_deleteLogs();

        $testMessage = 'debug message';
        Log::debug($testMessage);
        $contents = file_get_contents(LOGS . 'debug.log');
        $this->assertContains('Debug: ' . $testMessage, $contents);
        $this->assertFileNotExists(LOGS . 'error.log');
        $this->_deleteLogs();
    }

    /**
     * Test that write() returns false on an unhandled message.
     *
     * @return void
     */
    public function testWriteUnhandled()
    {
        Log::drop('error');
        Log::drop('debug');

        $result = Log::write('error', 'Bad stuff', 'impossible');
        $this->assertFalse($result);
    }

    /**
     * Tests using a callable for creating a Log engine
     *
     * @return void
     */
    public function testCreateLoggerWithCallable()
    {
        $instance = new FileLog;
        Log::setConfig('default', function ($alias) use ($instance) {
            $this->assertEquals('default', $alias);

            return $instance;
        });
        $this->assertSame($instance, Log::engine('default'));
    }
}<|MERGE_RESOLUTION|>--- conflicted
+++ resolved
@@ -74,12 +74,8 @@
      */
     public function testImportingLoggerFailure()
     {
-<<<<<<< HEAD
+        $this->expectException(\RuntimeException::class);
         Log::setConfig('fail', []);
-=======
-        $this->expectException(\RuntimeException::class);
-        Log::config('fail', []);
->>>>>>> 600e90dc
         Log::engine('fail');
     }
 
@@ -102,12 +98,8 @@
      */
     public function testNotImplementingInterface()
     {
-<<<<<<< HEAD
+        $this->expectException(\RuntimeException::class);
         Log::setConfig('fail', ['engine' => '\stdClass']);
-=======
-        $this->expectException(\RuntimeException::class);
-        Log::config('fail', ['engine' => '\stdClass']);
->>>>>>> 600e90dc
         Log::engine('fail');
     }
 
@@ -139,12 +131,8 @@
      */
     public function testInvalidLevel()
     {
-<<<<<<< HEAD
+        $this->expectException(\InvalidArgumentException::class);
         Log::setConfig('myengine', ['engine' => 'File']);
-=======
-        $this->expectException(\InvalidArgumentException::class);
-        Log::config('myengine', ['engine' => 'File']);
->>>>>>> 600e90dc
         Log::write('invalid', 'This will not be logged');
     }
 
@@ -204,12 +192,8 @@
      */
     public function testConfigInjectErrorOnWrongType()
     {
-<<<<<<< HEAD
+        $this->expectException(\RuntimeException::class);
         Log::setConfig('test', new \StdClass);
-=======
-        $this->expectException(\RuntimeException::class);
-        Log::config('test', new \StdClass);
->>>>>>> 600e90dc
         Log::info('testing');
     }
 
@@ -252,14 +236,9 @@
      */
     public function testConfigErrorOnReconfigure()
     {
-<<<<<<< HEAD
+        $this->expectException(\BadMethodCallException::class);
         Log::setConfig('tests', ['engine' => 'File', 'path' => TMP]);
         Log::setConfig('tests', ['engine' => 'Apc']);
-=======
-        $this->expectException(\BadMethodCallException::class);
-        Log::config('tests', ['engine' => 'File', 'path' => TMP]);
-        Log::config('tests', ['engine' => 'Apc']);
->>>>>>> 600e90dc
     }
 
     /**
