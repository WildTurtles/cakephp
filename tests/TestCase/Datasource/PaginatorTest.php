--- conflicted
+++ resolved
@@ -27,7 +27,8 @@
 
 class PaginatorTest extends TestCase
 {
-<<<<<<< HEAD
+    use PaginatorTestTrait;
+
     /**
      * fixtures property
      *
@@ -35,7 +36,7 @@
      */
     public $fixtures = [
         'core.Posts', 'core.Articles', 'core.ArticlesTags',
-        'core.Authors', 'core.AuthorsTags', 'core.Tags',
+        'core.Authors', 'core.AuthorsTags', 'core.Tags'
     ];
 
     /**
@@ -44,1200 +45,6 @@
      * @var bool
      */
     public $autoFixtures = false;
-
-    /**
-     * @var \Cake\Datasource\Paginator
-     */
-    public $Paginator;
-
-    /**
-     * setup
-     *
-     * @return void
-     */
-    public function setUp(): void
-    {
-        parent::setUp();
-
-        Configure::write('App.namespace', 'TestApp');
-
-        $this->Paginator = new Paginator();
-
-        $this->Post = $this->getMockRepository();
-    }
-
-    /**
-     * tearDown
-     *
-     * @return void
-     */
-    public function tearDown(): void
-    {
-        parent::tearDown();
-        $this->getTableLocator()->clear();
-    }
-
-    /**
-     * Test that non-numeric values are rejected for page, and limit
-     *
-     * @return void
-     */
-    public function testPageParamCasting()
-    {
-        $this->Post->expects($this->any())
-            ->method('getAlias')
-            ->will($this->returnValue('Posts'));
-
-        $query = $this->_getMockFindQuery();
-        $this->Post->expects($this->any())
-            ->method('find')
-            ->will($this->returnValue($query));
-
-        $params = ['page' => '1 " onclick="alert(\'xss\');">'];
-        $settings = ['limit' => 1, 'maxLimit' => 10];
-        $this->Paginator->paginate($this->Post, $params, $settings);
-        $pagingParams = $this->Paginator->getPagingParams();
-        $this->assertSame(1, $pagingParams['Posts']['page'], 'XSS exploit opened');
-    }
-
-    /**
-     * test that unknown keys in the default settings are
-     * passed to the find operations.
-     *
-     * @return void
-     */
-    public function testPaginateExtraParams()
-    {
-        $params = ['page' => '-1'];
-        $settings = [
-            'PaginatorPosts' => [
-                'contain' => ['PaginatorAuthor'],
-                'maxLimit' => 10,
-                'group' => 'PaginatorPosts.published',
-                'order' => ['PaginatorPosts.id' => 'ASC'],
-            ],
-        ];
-        $table = $this->_getMockPosts(['query']);
-        $query = $this->_getMockFindQuery();
-
-        $table->expects($this->once())
-            ->method('query')
-            ->will($this->returnValue($query));
-
-        $query->expects($this->once())
-            ->method('applyOptions')
-            ->with([
-                'contain' => ['PaginatorAuthor'],
-                'group' => 'PaginatorPosts.published',
-                'limit' => 10,
-                'order' => ['PaginatorPosts.id' => 'ASC'],
-                'page' => 1,
-                'whitelist' => ['limit', 'sort', 'page', 'direction'],
-                'scope' => null,
-                'sort' => 'PaginatorPosts.id',
-            ]);
-        $this->Paginator->paginate($table, $params, $settings);
-    }
-
-    /**
-     * Test to make sure options get sent to custom finder methods via paginate
-     *
-     * @return void
-     */
-    public function testPaginateCustomFinderOptions()
-    {
-        $this->loadFixtures('Posts');
-        $settings = [
-            'PaginatorPosts' => [
-                'finder' => ['author' => ['author_id' => 1]],
-            ],
-        ];
-        $table = $this->getTableLocator()->get('PaginatorPosts');
-
-        $expected = $table
-            ->find('author', [
-                'conditions' => [
-                    'PaginatorPosts.author_id' => 1,
-                ],
-            ])
-            ->count();
-        $result = $this->Paginator->paginate($table, [], $settings)->count();
-
-        $this->assertEquals($expected, $result);
-    }
-
-    /**
-     * Test that special paginate types are called and that the type param doesn't leak out into defaults or options.
-     *
-     * @return void
-     */
-    public function testPaginateCustomFinder()
-    {
-        $settings = [
-            'PaginatorPosts' => [
-                'finder' => 'popular',
-                'fields' => ['id', 'title'],
-                'maxLimit' => 10,
-            ],
-        ];
-
-        $table = $this->_getMockPosts(['findPopular']);
-        $query = $this->_getMockFindQuery();
-
-        $table->expects($this->any())
-            ->method('findPopular')
-            ->will($this->returnValue($query));
-
-        $this->Paginator->paginate($table, [], $settings);
-        $pagingParams = $this->Paginator->getPagingParams();
-        $this->assertSame('popular', $pagingParams['PaginatorPosts']['finder']);
-
-        $this->assertSame(1, $pagingParams['PaginatorPosts']['start']);
-        $this->assertSame(2, $pagingParams['PaginatorPosts']['end']);
-    }
-
-    /**
-     * Test that nested eager loaders don't trigger invalid SQL errors.
-     *
-     * @return void
-     */
-    public function testPaginateNestedEagerLoader()
-    {
-        $this->loadFixtures('Articles', 'Tags', 'Authors', 'ArticlesTags', 'AuthorsTags');
-        $articles = $this->getTableLocator()->get('Articles');
-        $articles->belongsToMany('Tags');
-        $tags = $this->getTableLocator()->get('Tags');
-        $tags->belongsToMany('Authors');
-        $articles->getEventManager()->on('Model.beforeFind', function ($event, $query) {
-            $query ->matching('Tags', function ($q) {
-                return $q->matching('Authors', function ($q) {
-                    return $q->where(['Authors.name' => 'larry']);
-                });
-            });
-        });
-        $results = $this->Paginator->paginate($articles);
-        $result = $results->first();
-        $this->assertInstanceOf(EntityInterface::class, $result);
-        $this->assertInstanceOf(EntityInterface::class, $result->_matchingData['Tags']);
-        $this->assertInstanceOf(EntityInterface::class, $result->_matchingData['Authors']);
-    }
-
-    /**
-     * test that flat default pagination parameters work.
-     *
-     * @return void
-     */
-    public function testDefaultPaginateParams()
-    {
-        $settings = [
-            'order' => ['PaginatorPosts.id' => 'DESC'],
-            'maxLimit' => 10,
-        ];
-
-        $table = $this->_getMockPosts(['query']);
-        $query = $this->_getMockFindQuery();
-
-        $table->expects($this->once())
-            ->method('query')
-            ->will($this->returnValue($query));
-
-        $query->expects($this->once())
-            ->method('applyOptions')
-            ->with([
-                'limit' => 10,
-                'page' => 1,
-                'order' => ['PaginatorPosts.id' => 'DESC'],
-                'whitelist' => ['limit', 'sort', 'page', 'direction'],
-                'scope' => null,
-                'sort' => 'PaginatorPosts.id',
-            ]);
-
-        $this->Paginator->paginate($table, [], $settings);
-    }
-
-    /**
-     * Tests that flat default pagination parameters work for multi order.
-     *
-     * @return void
-     */
-    public function testDefaultPaginateParamsMultiOrder()
-    {
-        $settings = [
-            'order' => ['PaginatorPosts.id' => 'DESC', 'PaginatorPosts.title' => 'ASC'],
-        ];
-
-        $table = $this->_getMockPosts(['query']);
-        $query = $this->_getMockFindQuery();
-
-        $table->expects($this->once())
-            ->method('query')
-            ->will($this->returnValue($query));
-
-        $query->expects($this->once())
-            ->method('applyOptions')
-            ->with([
-                'limit' => 20,
-                'page' => 1,
-                'order' => $settings['order'],
-                'whitelist' => ['limit', 'sort', 'page', 'direction'],
-                'scope' => null,
-                'sort' => null,
-            ]);
-
-        $this->Paginator->paginate($table, [], $settings);
-
-        $pagingParams = $this->Paginator->getPagingParams();
-        $this->assertNull($pagingParams['PaginatorPosts']['direction']);
-        $this->assertFalse($pagingParams['PaginatorPosts']['sortDefault']);
-        $this->assertFalse($pagingParams['PaginatorPosts']['directionDefault']);
-    }
-
-    /**
-     * test that default sort and default direction are injected into request
-     *
-     * @return void
-     */
-    public function testDefaultPaginateParamsIntoRequest()
-    {
-        $settings = [
-            'order' => ['PaginatorPosts.id' => 'DESC'],
-            'maxLimit' => 10,
-        ];
-
-        $table = $this->_getMockPosts(['query']);
-        $query = $this->_getMockFindQuery();
-
-        $table->expects($this->once())
-            ->method('query')
-            ->will($this->returnValue($query));
-
-        $query->expects($this->once())
-            ->method('applyOptions')
-            ->with([
-                'limit' => 10,
-                'page' => 1,
-                'order' => ['PaginatorPosts.id' => 'DESC'],
-                'whitelist' => ['limit', 'sort', 'page', 'direction'],
-                'scope' => null,
-                'sort' => 'PaginatorPosts.id',
-            ]);
-
-        $this->Paginator->paginate($table, [], $settings);
-        $pagingParams = $this->Paginator->getPagingParams();
-        $this->assertSame('PaginatorPosts.id', $pagingParams['PaginatorPosts']['sortDefault']);
-        $this->assertSame('DESC', $pagingParams['PaginatorPosts']['directionDefault']);
-    }
-
-    /**
-     * test that option merging prefers specific models
-     *
-     * @return void
-     */
-    public function testMergeOptionsModelSpecific()
-    {
-        $settings = [
-            'page' => 1,
-            'limit' => 20,
-            'maxLimit' => 100,
-            'Posts' => [
-                'page' => 1,
-                'limit' => 10,
-                'maxLimit' => 50,
-            ],
-            'whitelist' => ['limit', 'sort', 'page', 'direction'],
-        ];
-        $defaults = $this->Paginator->getDefaults('Silly', $settings);
-        $result = $this->Paginator->mergeOptions([], $defaults);
-        $this->assertEquals($settings, $result);
-
-        $defaults = $this->Paginator->getDefaults('Posts', $settings);
-        $result = $this->Paginator->mergeOptions([], $defaults);
-        $expected = ['page' => 1, 'limit' => 10, 'maxLimit' => 50, 'whitelist' => ['limit', 'sort', 'page', 'direction']];
-        $this->assertEquals($expected, $result);
-    }
-
-    /**
-     * test mergeOptions with custom scope
-     *
-     * @return void
-     */
-    public function testMergeOptionsCustomScope()
-    {
-        $params = [
-            'page' => 10,
-            'limit' => 10,
-            'scope' => [
-                'page' => 2,
-                'limit' => 5,
-            ],
-        ];
-
-        $settings = [
-            'page' => 1,
-            'limit' => 20,
-            'maxLimit' => 100,
-            'finder' => 'myCustomFind',
-        ];
-        $defaults = $this->Paginator->getDefaults('Post', $settings);
-        $result = $this->Paginator->mergeOptions($params, $defaults);
-        $expected = [
-            'page' => 10,
-            'limit' => 10,
-            'maxLimit' => 100,
-            'finder' => 'myCustomFind',
-            'whitelist' => ['limit', 'sort', 'page', 'direction'],
-        ];
-        $this->assertEquals($expected, $result);
-
-        $settings = [
-            'page' => 1,
-            'limit' => 20,
-            'maxLimit' => 100,
-            'finder' => 'myCustomFind',
-            'scope' => 'non-existent',
-        ];
-        $defaults = $this->Paginator->getDefaults('Post', $settings);
-        $result = $this->Paginator->mergeOptions($params, $defaults);
-        $expected = [
-            'page' => 1,
-            'limit' => 20,
-            'maxLimit' => 100,
-            'finder' => 'myCustomFind',
-            'whitelist' => ['limit', 'sort', 'page', 'direction'],
-            'scope' => 'non-existent',
-        ];
-        $this->assertEquals($expected, $result);
-
-        $settings = [
-            'page' => 1,
-            'limit' => 20,
-            'maxLimit' => 100,
-            'finder' => 'myCustomFind',
-            'scope' => 'scope',
-        ];
-        $defaults = $this->Paginator->getDefaults('Post', $settings);
-        $result = $this->Paginator->mergeOptions($params, $defaults);
-        $expected = [
-            'page' => 2,
-            'limit' => 5,
-            'maxLimit' => 100,
-            'finder' => 'myCustomFind',
-            'whitelist' => ['limit', 'sort', 'page', 'direction'],
-            'scope' => 'scope',
-        ];
-        $this->assertEquals($expected, $result);
-    }
-
-    /**
-     * test mergeOptions with customFind key
-     *
-     * @return void
-     */
-    public function testMergeOptionsCustomFindKey()
-    {
-        $params = [
-            'page' => 10,
-            'limit' => 10,
-        ];
-        $settings = [
-            'page' => 1,
-            'limit' => 20,
-            'maxLimit' => 100,
-            'finder' => 'myCustomFind',
-        ];
-        $defaults = $this->Paginator->getDefaults('Post', $settings);
-        $result = $this->Paginator->mergeOptions($params, $defaults);
-        $expected = [
-            'page' => 10,
-            'limit' => 10,
-            'maxLimit' => 100,
-            'finder' => 'myCustomFind',
-            'whitelist' => ['limit', 'sort', 'page', 'direction'],
-        ];
-        $this->assertEquals($expected, $result);
-    }
-
-    /**
-     * test merging options from the querystring.
-     *
-     * @return void
-     */
-    public function testMergeOptionsQueryString()
-    {
-        $params = [
-            'page' => 99,
-            'limit' => 75,
-        ];
-        $settings = [
-            'page' => 1,
-            'limit' => 20,
-            'maxLimit' => 100,
-        ];
-        $defaults = $this->Paginator->getDefaults('Post', $settings);
-        $result = $this->Paginator->mergeOptions($params, $defaults);
-        $expected = ['page' => 99, 'limit' => 75, 'maxLimit' => 100, 'whitelist' => ['limit', 'sort', 'page', 'direction']];
-        $this->assertEquals($expected, $result);
-    }
-
-    /**
-     * test that the default whitelist doesn't let people screw with things they should not be allowed to.
-     *
-     * @return void
-     */
-    public function testMergeOptionsDefaultWhiteList()
-    {
-        $params = [
-            'page' => 10,
-            'limit' => 10,
-            'fields' => ['bad.stuff'],
-            'recursive' => 1000,
-            'conditions' => ['bad.stuff'],
-            'contain' => ['bad'],
-        ];
-        $settings = [
-            'page' => 1,
-            'limit' => 20,
-            'maxLimit' => 100,
-        ];
-        $defaults = $this->Paginator->getDefaults('Post', $settings);
-        $result = $this->Paginator->mergeOptions($params, $defaults);
-        $expected = ['page' => 10, 'limit' => 10, 'maxLimit' => 100, 'whitelist' => ['limit', 'sort', 'page', 'direction']];
-        $this->assertEquals($expected, $result);
-    }
-
-    /**
-     * test that modifying the whitelist works.
-     *
-     * @return void
-     */
-    public function testMergeOptionsExtraWhitelist()
-    {
-        $params = [
-            'page' => 10,
-            'limit' => 10,
-            'fields' => ['bad.stuff'],
-            'recursive' => 1000,
-            'conditions' => ['bad.stuff'],
-            'contain' => ['bad'],
-        ];
-        $settings = [
-            'page' => 1,
-            'limit' => 20,
-            'maxLimit' => 100,
-        ];
-        $this->Paginator->setConfig('whitelist', ['fields']);
-        $defaults = $this->Paginator->getDefaults('Post', $settings);
-        $result = $this->Paginator->mergeOptions($params, $defaults);
-        $expected = [
-            'page' => 10, 'limit' => 10, 'maxLimit' => 100, 'fields' => ['bad.stuff'], 'whitelist' => ['limit', 'sort', 'page', 'direction', 'fields'],
-        ];
-        $this->assertEquals($expected, $result);
-    }
-
-    /**
-     * test mergeOptions with limit > maxLimit in code.
-     *
-     * @return void
-     */
-    public function testMergeOptionsMaxLimit()
-    {
-        $settings = [
-            'limit' => 200,
-            'paramType' => 'named',
-        ];
-        $defaults = $this->Paginator->getDefaults('Post', $settings);
-        $result = $this->Paginator->mergeOptions([], $defaults);
-        $expected = [
-            'page' => 1,
-            'limit' => 100,
-            'maxLimit' => 100,
-            'paramType' => 'named',
-            'whitelist' => ['limit', 'sort', 'page', 'direction'],
-        ];
-        $this->assertEquals($expected, $result);
-
-        $settings = [
-            'maxLimit' => 10,
-            'paramType' => 'named',
-        ];
-        $defaults = $this->Paginator->getDefaults('Post', $settings);
-        $result = $this->Paginator->mergeOptions([], $defaults);
-        $expected = [
-            'page' => 1,
-            'limit' => 10,
-            'maxLimit' => 10,
-            'paramType' => 'named',
-            'whitelist' => ['limit', 'sort', 'page', 'direction'],
-        ];
-        $this->assertEquals($expected, $result);
-    }
-
-    /**
-     * test getDefaults with limit > maxLimit in code.
-     *
-     * @return void
-     */
-    public function testGetDefaultMaxLimit()
-    {
-        $settings = [
-            'page' => 1,
-            'limit' => 2,
-            'maxLimit' => 10,
-            'order' => [
-                'Users.username' => 'asc',
-            ],
-        ];
-        $defaults = $this->Paginator->getDefaults('Post', $settings);
-        $result = $this->Paginator->mergeOptions([], $defaults);
-        $expected = [
-            'page' => 1,
-            'limit' => 2,
-            'maxLimit' => 10,
-            'order' => [
-                'Users.username' => 'asc',
-            ],
-            'whitelist' => ['limit', 'sort', 'page', 'direction'],
-        ];
-        $this->assertEquals($expected, $result);
-
-        $settings = [
-            'page' => 1,
-            'limit' => 100,
-            'maxLimit' => 10,
-            'order' => [
-                'Users.username' => 'asc',
-            ],
-        ];
-        $defaults = $this->Paginator->getDefaults('Post', $settings);
-        $result = $this->Paginator->mergeOptions([], $defaults);
-        $expected = [
-            'page' => 1,
-            'limit' => 10,
-            'maxLimit' => 10,
-            'order' => [
-                'Users.username' => 'asc',
-            ],
-            'whitelist' => ['limit', 'sort', 'page', 'direction'],
-        ];
-        $this->assertEquals($expected, $result);
-    }
-
-    /**
-     * Integration test to ensure that validateSort is being used by paginate()
-     *
-     * @return void
-     */
-    public function testValidateSortInvalid()
-    {
-        $table = $this->_getMockPosts(['query']);
-        $query = $this->_getMockFindQuery();
-
-        $table->expects($this->once())
-            ->method('query')
-            ->will($this->returnValue($query));
-
-        $query->expects($this->once())->method('applyOptions')
-            ->with([
-                'limit' => 20,
-                'page' => 1,
-                'order' => ['PaginatorPosts.id' => 'asc'],
-                'whitelist' => ['limit', 'sort', 'page', 'direction'],
-                'scope' => null,
-                'sort' => 'id',
-            ]);
-
-        $params = [
-            'page' => 1,
-            'sort' => 'id',
-            'direction' => 'herp',
-        ];
-        $this->Paginator->paginate($table, $params);
-        $pagingParams = $this->Paginator->getPagingParams();
-        $this->assertSame('id', $pagingParams['PaginatorPosts']['sort']);
-        $this->assertSame('asc', $pagingParams['PaginatorPosts']['direction']);
-    }
-
-    /**
-     * test that invalid directions are ignored.
-     *
-     * @return void
-     */
-    public function testValidateSortInvalidDirection()
-    {
-        $model = $this->getMockRepository();
-        $model->expects($this->any())
-            ->method('getAlias')
-            ->will($this->returnValue('model'));
-        $model->expects($this->any())
-            ->method('hasField')
-            ->will($this->returnValue(true));
-
-        $options = ['sort' => 'something', 'direction' => 'boogers'];
-        $result = $this->Paginator->validateSort($model, $options);
-
-        $this->assertSame('asc', $result['order']['model.something']);
-    }
-
-    /**
-     * Test that "sort" and "direction" in paging params is properly set based
-     * on initial value of "order" in paging settings.
-     *
-     * @return void
-     */
-    public function testValidaSortInitialSortAndDirection()
-    {
-        $table = $this->_getMockPosts(['query']);
-        $query = $this->_getMockFindQuery();
-
-        $table->expects($this->once())
-            ->method('query')
-            ->will($this->returnValue($query));
-
-        $query->expects($this->once())->method('applyOptions')
-            ->with([
-                'limit' => 20,
-                'page' => 1,
-                'order' => ['PaginatorPosts.id' => 'asc'],
-                'whitelist' => ['limit', 'sort', 'page', 'direction'],
-                'sort' => 'id',
-                'scope' => null,
-                'sortWhitelist' => ['id'],
-            ]);
-
-        $options = [
-            'order' => [
-                'id' => 'asc',
-            ],
-            'sortWhitelist' => ['id'],
-        ];
-        $this->Paginator->paginate($table, [], $options);
-        $pagingParams = $this->Paginator->getPagingParams();
-
-        $this->assertSame('id', $pagingParams['PaginatorPosts']['sort']);
-        $this->assertSame('asc', $pagingParams['PaginatorPosts']['direction']);
-    }
-
-    /**
-     * Test that "sort" and "direction" in paging params is properly set based
-     * on initial value of "order" in paging settings.
-     *
-     * @return void
-     */
-    public function testValidateSortAndDirectionAliased()
-    {
-        $table = $this->_getMockPosts(['query']);
-        $query = $this->_getMockFindQuery();
-
-        $table->expects($this->once())
-            ->method('query')
-            ->will($this->returnValue($query));
-
-        $query->expects($this->once())->method('applyOptions')
-            ->with([
-                'limit' => 20,
-                'page' => 1,
-                'order' => ['PaginatorPosts.title' => 'asc'],
-                'whitelist' => ['limit', 'sort', 'page', 'direction'],
-                'sort' => 'title',
-                'scope' => null,
-            ]);
-
-        $options = [
-            'order' => [
-                'Articles.title' => 'desc',
-            ],
-        ];
-        $queryParams = [
-            'page' => 1,
-            'sort' => 'title',
-            'direction' => 'asc',
-        ];
-
-        $this->Paginator->paginate($table, $queryParams, $options);
-        $pagingParams = $this->Paginator->getPagingParams();
-
-        $this->assertSame('title', $pagingParams['PaginatorPosts']['sort']);
-        $this->assertSame('asc', $pagingParams['PaginatorPosts']['direction']);
-
-        $this->assertSame('Articles.title', $pagingParams['PaginatorPosts']['sortDefault']);
-        $this->assertSame('desc', $pagingParams['PaginatorPosts']['directionDefault']);
-    }
-
-    /**
-     * testValidateSortRetainsOriginalSortValue
-     *
-     * @return void
-     * @see https://github.com/cakephp/cakephp/issues/11740
-     */
-    public function testValidateSortRetainsOriginalSortValue()
-    {
-        $table = $this->_getMockPosts(['query']);
-        $query = $this->_getMockFindQuery();
-
-        $table->expects($this->once())
-            ->method('query')
-            ->will($this->returnValue($query));
-
-        $query->expects($this->once())->method('applyOptions')
-            ->with([
-                'limit' => 20,
-                'page' => 1,
-                'order' => ['PaginatorPosts.id' => 'asc'],
-                'whitelist' => ['limit', 'sort', 'page', 'direction'],
-                'scope' => null,
-                'sortWhitelist' => ['id'],
-                'sort' => 'id',
-            ]);
-
-        $params = [
-            'page' => 1,
-            'sort' => 'id',
-            'direction' => 'herp',
-        ];
-        $options = [
-            'sortWhitelist' => ['id'],
-        ];
-        $this->Paginator->paginate($table, $params, $options);
-        $pagingParams = $this->Paginator->getPagingParams();
-        $this->assertSame('id', $pagingParams['PaginatorPosts']['sort']);
-    }
-
-    /**
-     * Test that a really large page number gets clamped to the max page size.
-     *
-     * @return void
-     */
-    public function testOutOfRangePageNumberGetsClamped()
-    {
-        $this->loadFixtures('Posts');
-        $params['page'] = 3000;
-
-        $table = $this->getTableLocator()->get('PaginatorPosts');
-        try {
-            $this->Paginator->paginate($table, $params);
-            $this->fail('No exception raised');
-        } catch (PageOutOfBoundsException $exception) {
-            $this->assertEquals(
-                'Page number 3000 could not be found.',
-                $exception->getMessage()
-            );
-
-            $this->assertSame(
-                [
-                    'requestedPage' => 3000,
-                    'pagingParams' => $this->Paginator->getPagingParams(),
-                ],
-                $exception->getAttributes()
-            );
-        }
-    }
-
-    /**
-     * Test that a really REALLY large page number gets clamped to the max page size.
-     *
-     * @return void
-     */
-    public function testOutOfVeryBigPageNumberGetsClamped()
-    {
-        $this->expectException(\Cake\Datasource\Exception\PageOutOfBoundsException::class);
-        $this->loadFixtures('Posts');
-        $params = [
-            'page' => '3000000000000000000000000',
-        ];
-
-        $table = $this->getTableLocator()->get('PaginatorPosts');
-        $this->Paginator->paginate($table, $params);
-    }
-
-    /**
-     * test that fields not in whitelist won't be part of order conditions.
-     *
-     * @return void
-     */
-    public function testValidateSortWhitelistFailure()
-    {
-        $model = $this->mockAliasHasFieldModel();
-
-        $options = [
-            'sort' => 'body',
-            'direction' => 'asc',
-            'sortWhitelist' => ['title', 'id'],
-        ];
-        $result = $this->Paginator->validateSort($model, $options);
-
-        $this->assertEquals([], $result['order']);
-    }
-
-    /**
-     * test that fields in the whitelist are not validated
-     *
-     * @return void
-     */
-    public function testValidateSortWhitelistTrusted()
-    {
-        $model = $this->mockAliasHasFieldModel();
-
-        $options = [
-            'sort' => 'body',
-            'direction' => 'asc',
-            'sortWhitelist' => ['body'],
-        ];
-        $result = $this->Paginator->validateSort($model, $options);
-
-        $expected = ['model.body' => 'asc'];
-        $this->assertEquals(
-            $expected,
-            $result['order'],
-            'Trusted fields in schema should be prefixed'
-        );
-    }
-
-    /**
-     * test that whitelist as empty array does not allow any sorting
-     *
-     * @return void
-     */
-    public function testValidateSortWhitelistEmpty()
-    {
-        $model = $this->mockAliasHasFieldModel();
-
-        $options = [
-            'order' => [
-                'body' => 'asc',
-                'foo.bar' => 'asc',
-            ],
-            'sort' => 'body',
-            'direction' => 'asc',
-            'sortWhitelist' => [],
-        ];
-        $result = $this->Paginator->validateSort($model, $options);
-
-        $this->assertSame([], $result['order'], 'No sort should be applied');
-    }
-
-    /**
-     * test that fields in the whitelist are not validated
-     *
-     * @return void
-     */
-    public function testValidateSortWhitelistNotInSchema()
-    {
-        $model = $this->getMockRepository();
-        $model->expects($this->any())
-            ->method('getAlias')
-            ->will($this->returnValue('model'));
-        $model->expects($this->once())->method('hasField')
-            ->will($this->returnValue(false));
-
-        $options = [
-            'sort' => 'score',
-            'direction' => 'asc',
-            'sortWhitelist' => ['score'],
-        ];
-        $result = $this->Paginator->validateSort($model, $options);
-
-        $expected = ['score' => 'asc'];
-        $this->assertEquals(
-            $expected,
-            $result['order'],
-            'Trusted fields not in schema should not be altered'
-        );
-    }
-
-    /**
-     * test that multiple fields in the whitelist are not validated and properly aliased.
-     *
-     * @return void
-     */
-    public function testValidateSortWhitelistMultiple()
-    {
-        $model = $this->mockAliasHasFieldModel();
-
-        $options = [
-            'order' => [
-                'body' => 'asc',
-                'foo.bar' => 'asc',
-            ],
-            'sortWhitelist' => ['body', 'foo.bar'],
-        ];
-        $result = $this->Paginator->validateSort($model, $options);
-
-        $expected = [
-            'model.body' => 'asc',
-            'foo.bar' => 'asc',
-        ];
-        $this->assertEquals($expected, $result['order']);
-    }
-
-    /**
-     * @return \Cake\Datasource\RepositoryInterface|\PHPUnit\Framework\MockObject\MockObject
-     */
-    protected function getMockRepository()
-    {
-        $model = $this->getMockBuilder(RepositoryInterface::class)
-            ->setMethods([
-                'getAlias', 'setAlias', 'setRegistryAlias', 'getRegistryAlias', 'hasField',
-                'find', 'get', 'query', 'updateAll', 'deleteAll', 'newEmptyEntity',
-                'exists', 'save', 'delete', 'newEntity', 'newEntities', 'patchEntity', 'patchEntities',
-            ])
-            ->getMock();
-
-        return $model;
-    }
-
-    /**
-     * @param string $modelAlias Model alias to use.
-     * @return \Cake\Datasource\RepositoryInterface|\PHPUnit\Framework\MockObject\MockObject
-     */
-    protected function mockAliasHasFieldModel($modelAlias = 'model')
-    {
-        $model = $this->getMockRepository();
-        $model->expects($this->any())
-            ->method('getAlias')
-            ->will($this->returnValue($modelAlias));
-        $model->expects($this->any())
-            ->method('hasField')
-            ->will($this->returnValue(true));
-
-        return $model;
-    }
-
-    /**
-     * test that multiple sort works.
-     *
-     * @return void
-     */
-    public function testValidateSortMultiple()
-    {
-        $model = $this->mockAliasHasFieldModel();
-
-        $options = [
-            'order' => [
-                'author_id' => 'asc',
-                'title' => 'asc',
-            ],
-        ];
-        $result = $this->Paginator->validateSort($model, $options);
-        $expected = [
-            'model.author_id' => 'asc',
-            'model.title' => 'asc',
-        ];
-
-        $this->assertEquals($expected, $result['order']);
-    }
-
-    /**
-     * test that multiple sort adds in query data.
-     *
-     * @return void
-     */
-    public function testValidateSortMultipleWithQuery()
-    {
-        $model = $this->mockAliasHasFieldModel();
-
-        $options = [
-            'sort' => 'created',
-            'direction' => 'desc',
-            'order' => [
-                'author_id' => 'asc',
-                'title' => 'asc',
-            ],
-        ];
-        $result = $this->Paginator->validateSort($model, $options);
-
-        $expected = [
-            'model.created' => 'desc',
-            'model.author_id' => 'asc',
-            'model.title' => 'asc',
-        ];
-        $this->assertEquals($expected, $result['order']);
-
-        $options = [
-            'sort' => 'title',
-            'direction' => 'desc',
-            'order' => [
-                'author_id' => 'asc',
-                'title' => 'asc',
-            ],
-        ];
-        $result = $this->Paginator->validateSort($model, $options);
-
-        $expected = [
-            'model.title' => 'desc',
-            'model.author_id' => 'asc',
-        ];
-        $this->assertEquals($expected, $result['order']);
-    }
-
-    /**
-     * Tests that sort query string and model prefixes default match on assoc merging.
-     *
-     * @return void
-     */
-    public function testValidateSortMultipleWithQueryAndAliasedDefault()
-    {
-        $model = $this->mockAliasHasFieldModel();
-
-        $options = [
-            'sort' => 'created',
-            'direction' => 'desc',
-            'order' => [
-                'model.created' => 'asc',
-            ],
-        ];
-        $result = $this->Paginator->validateSort($model, $options);
-
-        $expected = [
-            'sort' => 'created',
-            'order' => [
-                'model.created' => 'desc',
-            ],
-        ];
-        $this->assertEquals($expected, $result);
-    }
-
-    /**
-     * Tests that order strings can used by Paginator
-     *
-     * @return void
-     */
-    public function testValidateSortWithString()
-    {
-        $model = $this->mockAliasHasFieldModel();
-
-        $options = [
-            'order' => 'model.author_id DESC',
-        ];
-        $result = $this->Paginator->validateSort($model, $options);
-        $expected = 'model.author_id DESC';
-
-        $this->assertEquals($expected, $result['order']);
-    }
-
-    /**
-     * Test that no sort doesn't trigger an error.
-     *
-     * @return void
-     */
-    public function testValidateSortNoSort()
-    {
-        $model = $this->mockAliasHasFieldModel();
-
-        $options = [
-            'direction' => 'asc',
-            'sortWhitelist' => ['title', 'id'],
-        ];
-        $result = $this->Paginator->validateSort($model, $options);
-        $this->assertEquals([], $result['order']);
-    }
-
-    /**
-     * Test sorting with incorrect aliases on valid fields.
-     *
-     * @return void
-     */
-    public function testValidateSortInvalidAlias()
-    {
-        $model = $this->mockAliasHasFieldModel();
-
-        $options = ['sort' => 'Derp.id'];
-        $result = $this->Paginator->validateSort($model, $options);
-        $this->assertEquals([], $result['order']);
-    }
-
-    /**
-     * @return array
-     */
-    public function checkLimitProvider()
-    {
-        return [
-            'out of bounds' => [
-                ['limit' => 1000000, 'maxLimit' => 100],
-                100,
-            ],
-            'limit is nan' => [
-                ['limit' => 'sheep!', 'maxLimit' => 100],
-                1,
-            ],
-            'negative limit' => [
-                ['limit' => '-1', 'maxLimit' => 100],
-                1,
-            ],
-            'unset limit' => [
-                ['limit' => null, 'maxLimit' => 100],
-                1,
-            ],
-            'limit = 0' => [
-                ['limit' => 0, 'maxLimit' => 100],
-                1,
-            ],
-            'limit = 0 v2' => [
-                ['limit' => 0, 'maxLimit' => 0],
-                1,
-            ],
-            'limit = null' => [
-                ['limit' => null, 'maxLimit' => 0],
-                1,
-            ],
-            'bad input, results in 1' => [
-                ['limit' => null, 'maxLimit' => null],
-                1,
-            ],
-            'bad input, results in 1 v2' => [
-                ['limit' => false, 'maxLimit' => false],
-                1,
-            ],
-        ];
-    }
-
-    /**
-     * test that maxLimit is respected
-     *
-     * @dataProvider checkLimitProvider
-     * @return void
-     */
-    public function testCheckLimit($input, $expected)
-    {
-        $result = $this->Paginator->checkLimit($input);
-        $this->assertSame($expected, $result['limit']);
-    }
-=======
-    use PaginatorTestTrait;
->>>>>>> 33433b50
-
-    /**
-     * Don't load data for fixtures for all tests
-     *
-     * @var bool
-     */
-<<<<<<< HEAD
-    public function testPaginateMaxLimit()
-    {
-        $this->loadFixtures('Posts');
-        $table = $this->getTableLocator()->get('PaginatorPosts');
-
-        $settings = [
-            'maxLimit' => 100,
-        ];
-        $params = [
-            'limit' => '1000',
-        ];
-        $this->Paginator->paginate($table, $params, $settings);
-        $pagingParams = $this->Paginator->getPagingParams();
-        $this->assertEquals(100, $pagingParams['PaginatorPosts']['limit']);
-        $this->assertEquals(100, $pagingParams['PaginatorPosts']['perPage']);
-
-        $params = [
-            'limit' => '10',
-        ];
-        $this->Paginator->paginate($table, $params, $settings);
-        $pagingParams = $this->Paginator->getPagingParams();
-        $this->assertEquals(10, $pagingParams['PaginatorPosts']['limit']);
-        $this->assertEquals(10, $pagingParams['PaginatorPosts']['perPage']);
-    }
-=======
-    public $autoFixtures = false;
->>>>>>> 33433b50
 
     /**
      * test paginate() and custom find, to make sure the correct count is returned.
@@ -1338,43 +145,7 @@
     }
 
     /**
-<<<<<<< HEAD
-     * test paginate() and custom finders to ensure the count + find
-     * use the custom type.
-     *
-     * @return void
-     */
-    public function testPaginateCustomFindCount()
-    {
-        $settings = [
-            'finder' => 'published',
-            'limit' => 2,
-        ];
-        $table = $this->_getMockPosts(['query']);
-        $query = $this->_getMockFindQuery();
-
-        $table->expects($this->once())
-            ->method('query')
-            ->will($this->returnValue($query));
-
-        $query->expects($this->once())->method('applyOptions')
-            ->with([
-                'limit' => 2,
-                'page' => 1,
-                'order' => [],
-                'whitelist' => ['limit', 'sort', 'page', 'direction'],
-                'scope' => null,
-                'sort' => null,
-            ]);
-        $this->Paginator->paginate($table, [], $settings);
-    }
-
-    /**
-     * Tests that it is possible to pass an already made query object to
-     * paginate()
-=======
      * Test that special paginate types are called and that the type param doesn't leak out into defaults or options.
->>>>>>> 33433b50
      *
      * @return void
      */
@@ -1385,124 +156,12 @@
                 'finder' => 'published',
                 'fields' => ['id', 'title'],
                 'maxLimit' => 10,
-<<<<<<< HEAD
-                'group' => 'PaginatorPosts.published',
-                'order' => ['PaginatorPosts.id' => 'ASC'],
-            ],
-=======
             ]
->>>>>>> 33433b50
         ];
 
         $this->loadFixtures('Posts');
         $table = $this->getTableLocator()->get('PaginatorPosts');
-<<<<<<< HEAD
-        $query = $table->find()
-            ->where(['PaginatorPosts.author_id BETWEEN :start AND :end'])
-            ->bind(':start', 1)
-            ->bind(':end', 2);
-
-        $results = $this->Paginator->paginate($query, []);
-
-        $result = $results->toArray();
-        $this->assertCount(2, $result);
-        $this->assertSame('First Post', $result[0]->title);
-        $this->assertSame('Third Post', $result[1]->title);
-    }
-
-    /**
-     * Tests that passing a query object with a limit clause set will
-     * overwrite it with the passed defaults.
-     *
-     * @return void
-     */
-    public function testPaginateQueryWithLimit()
-    {
-        $params = ['page' => '-1'];
-        $settings = [
-            'PaginatorPosts' => [
-                'contain' => ['PaginatorAuthor'],
-                'maxLimit' => 10,
-                'limit' => 5,
-                'group' => 'PaginatorPosts.published',
-                'order' => ['PaginatorPosts.id' => 'ASC'],
-            ],
-        ];
-        $table = $this->_getMockPosts(['find']);
-        $query = $this->_getMockFindQuery($table);
-        $query->limit(2);
-        $table->expects($this->never())->method('find');
-        $query->expects($this->once())
-            ->method('applyOptions')
-            ->with([
-                'contain' => ['PaginatorAuthor'],
-                'group' => 'PaginatorPosts.published',
-                'limit' => 5,
-                'order' => ['PaginatorPosts.id' => 'ASC'],
-                'page' => 1,
-                'whitelist' => ['limit', 'sort', 'page', 'direction'],
-                'scope' => null,
-                'sort' => 'PaginatorPosts.id',
-            ]);
-        $this->Paginator->paginate($query, $params, $settings);
-    }
-
-    /**
-     * Helper method for making mocks.
-     *
-     * @param array $methods
-     * @return \Cake\ORM\Table|\PHPUnit\Framework\MockObject\MockObject
-     */
-    protected function _getMockPosts($methods = [])
-    {
-        return $this->getMockBuilder('TestApp\Model\Table\PaginatorPostsTable')
-            ->setMethods($methods)
-            ->setConstructorArgs([[
-                'connection' => ConnectionManager::get('test'),
-                'alias' => 'PaginatorPosts',
-                'schema' => [
-                    'id' => ['type' => 'integer'],
-                    'author_id' => ['type' => 'integer', 'null' => false],
-                    'title' => ['type' => 'string', 'null' => false],
-                    'body' => 'text',
-                    'published' => ['type' => 'string', 'length' => 1, 'default' => 'N'],
-                    '_constraints' => ['primary' => ['type' => 'primary', 'columns' => ['id']]],
-                ],
-            ]])
-            ->getMock();
-    }
-
-    /**
-     * Helper method for mocking queries.
-     *
-     * @param string|null $table
-     * @return \Cake\ORM\Query|\PHPUnit\Framework\MockObject\MockObject
-     */
-    protected function _getMockFindQuery($table = null)
-    {
-        /** @var \Cake\ORM\Query|\PHPUnit\Framework\MockObject\MockObject $query */
-        $query = $this->getMockBuilder('Cake\ORM\Query')
-            ->setMethods(['total', 'all', 'count', 'applyOptions'])
-            ->disableOriginalConstructor()
-            ->getMock();
-
-        $results = $this->getMockBuilder('Cake\ORM\ResultSet')
-            ->disableOriginalConstructor()
-            ->getMock();
-        $query->expects($this->any())
-            ->method('count')
-            ->will($this->returnValue(2));
-
-        $query->expects($this->any())
-            ->method('all')
-            ->will($this->returnValue($results));
-
-        $query->expects($this->any())
-            ->method('count')
-            ->will($this->returnValue(2));
-=======
         $table->updateAll(['published' => 'N'], ['id' => 2]);
->>>>>>> 33433b50
 
         $this->Paginator->paginate($table, [], $settings);
         $pagingParams = $this->Paginator->getPagingParams();
