<?php
/**
 * CakePHP(tm) Tests <http://book.cakephp.org/2.0/en/development/testing.html>
 * Copyright (c) Cake Software Foundation, Inc. (http://cakefoundation.org)
 *
 * Licensed under The MIT License
 * For full copyright and license information, please see the LICENSE.txt
 * Redistributions of files must retain the above copyright notice
 *
 * @copyright     Copyright (c) Cake Software Foundation, Inc. (http://cakefoundation.org)
 * @link          http://book.cakephp.org/2.0/en/development/testing.html CakePHP(tm) Tests
 * @since         3.0.0
 * @license       http://www.opensource.org/licenses/mit-license.php MIT License
 */
namespace Cake\Test\TestCase\View\Helper;

use Cake\Controller\Controller;
use Cake\Core\App;
use Cake\Core\Plugin;
use Cake\Network\Request;
use Cake\Network\Session;
use Cake\TestSuite\TestCase;
use Cake\View\Helper\FlashHelper;
use Cake\View\View;

/**
 * FlashHelperTest class
 *
 */
class FlashHelperTest extends TestCase
{

    /**
     * setUp method
     *
     * @return void
     */
    public function setUp()
    {
        parent::setUp();
        $this->View = new View();
        $session = new Session();
        $this->View->request = new Request(['session' => $session]);
        $this->Flash = new FlashHelper($this->View);

        $session->write([
            'Flash' => [
                'flash' => [
                    [
                        'key' => 'flash',
                        'message' => 'This is a calling',
                        'element' => 'Flash/default',
                        'params' => []
                    ]
                ],
                'notification' => [
                    [
                        'key' => 'notification',
                        'message' => 'This is a test of the emergency broadcasting system',
                        'element' => 'flash_helper',
                        'params' => [
                            'title' => 'Notice!',
                            'name' => 'Alert!'
                        ]
                    ]
                ],
                'classy' => [
                    [
                        'key' => 'classy',
                        'message' => 'Recorded',
                        'element' => 'flash_classy',
                        'params' => []
                    ]
                ],
                'stack' => [
                    [
                        'key' => 'flash',
                        'message' => 'This is a calling',
                        'element' => 'Flash/default',
                        'params' => []
                    ],
                    [
                        'key' => 'notification',
                        'message' => 'This is a test of the emergency broadcasting system',
                        'element' => 'flash_helper',
                        'params' => [
                            'title' => 'Notice!',
                            'name' => 'Alert!'
                        ]
                    ],
                    [
                        'key' => 'classy',
                        'message' => 'Recorded',
                        'element' => 'flash_classy',
                        'params' => []
                    ]
                ]
            ]
        ]);
    }

    /**
     * tearDown method
     *
     * @return void
     */
    public function tearDown()
    {
        parent::tearDown();
        unset($this->View, $this->Flash);
    }

    /**
     * testFlash method
     *
     * @return void
     */
    public function testFlash()
    {
        $result = $this->Flash->render();
        $expected = '<div class="message">This is a calling</div>';
        $this->assertContains($expected, $result);

        $expected = '<div id="classy-message">Recorded</div>';
        $result = $this->Flash->render('classy');
        $this->assertEquals($expected, $result);

        $result = $this->Flash->render('notification');
        $expected = [
            'div' => ['id' => 'notificationLayout'],
            '<h1', 'Alert!', '/h1',
            '<h3', 'Notice!', '/h3',
            '<p', 'This is a test of the emergency broadcasting system', '/p',
            '/div'
        ];
        $this->assertHtml($expected, $result);
        $this->assertNull($this->Flash->render('non-existent'));
    }

    /**
     * testFlashThrowsException
     *
     * @expectedException \UnexpectedValueException
     */
    public function testFlashThrowsException()
    {
        $this->View->request->session()->write('Flash.foo', 'bar');
        $this->Flash->render('foo');
    }

    /**
     * test setting the element from the attrs.
     *
     * @return void
     */
    public function testFlashElementInAttrs()
    {
        $result = $this->Flash->render('notification', [
            'element' => 'flash_helper',
            'params' => ['title' => 'Notice!', 'name' => 'Alert!']
        ]);

        $expected = [
            'div' => ['id' => 'notificationLayout'],
            '<h1', 'Alert!', '/h1',
            '<h3', 'Notice!', '/h3',
            '<p', 'This is a test of the emergency broadcasting system', '/p',
            '/div'
        ];
        $this->assertHtml($expected, $result);
    }

    /**
     * test using elements in plugins.
     *
     * @return void
     */
    public function testFlashWithPluginElement()
    {
        Plugin::load('TestPlugin');

        $result = $this->Flash->render('flash', ['element' => 'TestPlugin.Flash/plugin_element']);
        $expected = 'this is the plugin element';
        $this->assertEquals($expected, $result);
    }

    /**
     * test that when View theme is set, flash element from that theme (plugin) is used.
     *
     * @return void
     */
    public function testFlashWithTheme()
    {
        Plugin::load('TestTheme');

        $this->View->theme = 'TestTheme';
        $result = $this->Flash->render('flash');
        $expected = 'flash element from TestTheme';
        $this->assertContains($expected, $result);
    }

    /**
<<<<<<< HEAD
     * Test that when rendering a stack, messages are displayed in their
     * respective element, in the order they were added in the stack
     *
     * @return void
     */
    public function testFlashWithStack()
    {
        $result = $this->Flash->render('stack');
        $expected = [
            ['div' => ['class' => 'message']], 'This is a calling', '/div',
            ['div' => ['id' => 'notificationLayout']],
            '<h1', 'Alert!', '/h1',
            '<h3', 'Notice!', '/h3',
            '<p', 'This is a test of the emergency broadcasting system', '/p',
            '/div',
            ['div' => ['id' => 'classy-message']], 'Recorded', '/div'
        ];
        $this->assertHtml($expected, $result);
        $this->assertNull($this->View->request->session()->read('Flash.stack'));
=======
     * test that when View prefix is set, flash element from that prefix
     * is used if available.
     *
     * @return void
     */
    public function testFlashWithPrefix()
    {
        $this->View->request->params['prefix'] = 'Admin';
        $result = $this->Flash->render('flash');
        $expected = 'flash element from Admin prefix folder';
        $this->assertContains($expected, $result);
>>>>>>> 990eaa36
    }
}<|MERGE_RESOLUTION|>--- conflicted
+++ resolved
@@ -200,7 +200,6 @@
     }
 
     /**
-<<<<<<< HEAD
      * Test that when rendering a stack, messages are displayed in their
      * respective element, in the order they were added in the stack
      *
@@ -220,7 +219,9 @@
         ];
         $this->assertHtml($expected, $result);
         $this->assertNull($this->View->request->session()->read('Flash.stack'));
-=======
+    }
+
+    /**
      * test that when View prefix is set, flash element from that prefix
      * is used if available.
      *
@@ -232,6 +233,5 @@
         $result = $this->Flash->render('flash');
         $expected = 'flash element from Admin prefix folder';
         $this->assertContains($expected, $result);
->>>>>>> 990eaa36
     }
 }