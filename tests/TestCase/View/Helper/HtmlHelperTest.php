<?php
declare(strict_types=1);
/**
 * CakePHP(tm) : Rapid Development Framework (https://cakephp.org)
 * Copyright (c) Cake Software Foundation, Inc. (https://cakefoundation.org)
 *
 * Licensed under The MIT License
 * For full copyright and license information, please see the LICENSE.txt
 * Redistributions of files must retain the above copyright notice
 *
 * @copyright     Copyright (c) Cake Software Foundation, Inc. (https://cakefoundation.org)
 * @link          https://cakephp.org CakePHP(tm) Project
 * @since         1.2.0
 * @license       https://opensource.org/licenses/mit-license.php MIT License
 */
namespace Cake\Test\TestCase\View\Helper;

use Cake\Core\Configure;
use Cake\Core\Plugin;
use Cake\Filesystem\File;
use Cake\Http\ServerRequest;
use Cake\Routing\Router;
use Cake\TestSuite\TestCase;
use Cake\View\Helper\HtmlHelper;

/**
 * HtmlHelperTest class
 */
class HtmlHelperTest extends TestCase
{
    /**
     * Regexp for CDATA start block
     *
     * @var string
     */
    public $cDataStart = 'preg:/^\/\/<!\[CDATA\[[\n\r]*/';

    /**
     * Regexp for CDATA end block
     *
     * @var string
     */
    public $cDataEnd = 'preg:/[^\]]*\]\]\>[\s\r\n]*/';

    /**
     * Helper to be tested
     *
     * @var \Cake\View\Helper\HtmlHelper
     */
    public $Html;

    /**
     * Mocked view
     *
     * @var \Cake\View\View|\PHPUnit_Framework_MockObject_MockObject
     */
    public $View;

    /**
     * setUp method
     *
     * @return void
     */
    public function setUp()
    {
        parent::setUp();

        $request = new ServerRequest([
            'webroot' => '',
        ]);
        $this->View = $this->getMockBuilder('Cake\View\View')
            ->setMethods(['append'])
            ->setConstructorArgs([$request])
            ->getMock();
        $this->Html = new HtmlHelper($this->View);

        $this->loadPlugins(['TestTheme']);
        static::setAppNamespace();
        Configure::write('Asset.timestamp', false);

        Router::scope('/', function ($routes) {
            $routes->fallbacks();
        });
    }

    /**
     * tearDown method
     *
     * @return void
     */
    public function tearDown()
    {
        parent::tearDown();
<<<<<<< HEAD
        Router::reload();
        Plugin::unload();
=======
        Plugin::getCollection()->clear();
>>>>>>> 9f0d448d
        unset($this->Html, $this->View);
    }

    /**
     * testDocType method
     *
     * @return void
     */
    public function testDocType()
    {
        $result = $this->Html->docType();
        $expected = '<!DOCTYPE html>';
        $this->assertEquals($expected, $result);

        $result = $this->Html->docType('html4-strict');
        $expected = '<!DOCTYPE HTML PUBLIC "-//W3C//DTD HTML 4.01//EN" "http://www.w3.org/TR/html4/strict.dtd">';
        $this->assertEquals($expected, $result);

        $this->assertNull($this->Html->docType('non-existing-doctype'));
    }

    /**
     * testLink method
     *
     * @return void
     */
    public function testLink()
    {
        Router::connect('/:controller/:action/*');

        $this->View->setRequest($this->View->getRequest()->withAttribute('webroot', ''));

        $result = $this->Html->link('/home');
        $expected = ['a' => ['href' => '/home'], 'preg:/\/home/', '/a'];
        $this->assertHtml($expected, $result);

        $result = $this->Html->link(['action' => 'login', '<[You]>']);
        $expected = [
            'a' => ['href' => '/login/%3C%5BYou%5D%3E'],
            'preg:/\/login\/&lt;\[You\]&gt;/',
            '/a',
        ];
        $this->assertHtml($expected, $result);

        Router::reload();
        Router::connect('/:controller', ['action' => 'index']);
        Router::connect('/:controller/:action/*');

        $result = $this->Html->link('Posts', ['controller' => 'posts', 'action' => 'index', '_full' => true]);
        $expected = ['a' => ['href' => Router::fullBaseUrl() . '/posts'], 'Posts', '/a'];
        $this->assertHtml($expected, $result);

        $result = $this->Html->link('Home', '/home', ['confirm' => 'Are you sure you want to do this?']);
        $expected = [
            'a' => ['href' => '/home', 'onclick' => 'if (confirm(&quot;Are you sure you want to do this?&quot;)) { return true; } return false;'],
            'Home',
            '/a',
        ];
        $this->assertHtml($expected, $result);

        $this->Html->setTemplates(['confirmJs' => 'if (confirm({{confirmMessage}})) { window.location="/";};']);
        $result = $this->Html->link('Home', '/home', ['confirm' => 'Are you sure you want to do this?']);
        $expected = [
            'a' => ['href' => '/home', 'onclick' => 'preg:/if \(confirm\(&quot;Are you sure you want to do this\?&quot;\)\) \{ window\.location=&quot;\/&quot;;\};/'],
            'Home',
            '/a',
        ];

        $this->assertHtml($expected, $result);
        $this->Html->setTemplates(['confirmJs' => '{{confirm}}']);

        $result = $this->Html->link('Home', '/home', ['escape' => false, 'confirm' => 'Confirm\'s "nightmares"']);
        $expected = [
            'a' => ['href' => '/home', 'onclick' => 'if (confirm(&quot;Confirm&#039;s \&quot;nightmares\&quot;&quot;)) { return true; } return false;'],
            'Home',
            '/a',
        ];
        $this->assertHtml($expected, $result);

        $result = $this->Html->link('Home', '/home', ['onclick' => 'someFunction();']);
        $expected = [
            'a' => ['href' => '/home', 'onclick' => 'someFunction();'],
            'Home',
            '/a',
        ];
        $this->assertHtml($expected, $result);

        $result = $this->Html->link('Next >', '#');
        $expected = [
            'a' => ['href' => '#'],
            'Next &gt;',
            '/a',
        ];
        $this->assertHtml($expected, $result);

        $result = $this->Html->link('Next >', '#', ['escape' => true]);
        $expected = [
            'a' => ['href' => '#'],
            'Next &gt;',
            '/a',
        ];
        $this->assertHtml($expected, $result);

        $result = $this->Html->link('Next >', '#', ['escape' => 'utf-8']);
        $expected = [
            'a' => ['href' => '#'],
            'Next &gt;',
            '/a',
        ];
        $this->assertHtml($expected, $result);

        $result = $this->Html->link('Next >', '#', ['escape' => false]);
        $expected = [
            'a' => ['href' => '#'],
            'Next >',
            '/a',
        ];
        $this->assertHtml($expected, $result);

        $result = $this->Html->link('Next >', '#', [
            'title' => 'to escape &#8230; or not escape?',
            'escape' => false,
        ]);
        $expected = [
            'a' => ['href' => '#', 'title' => 'to escape &#8230; or not escape?'],
            'Next >',
            '/a',
        ];
        $this->assertHtml($expected, $result);

        $result = $this->Html->link('Next >', '#', [
            'title' => 'to escape &#8230; or not escape?',
            'escape' => true,
        ]);
        $expected = [
            'a' => ['href' => '#', 'title' => 'to escape &amp;#8230; or not escape?'],
            'Next &gt;',
            '/a',
        ];
        $this->assertHtml($expected, $result);

        $result = $this->Html->link('Next >', '#', [
            'title' => 'Next >',
            'escapeTitle' => false,
        ]);
        $expected = [
            'a' => ['href' => '#', 'title' => 'Next &gt;'],
            'Next >',
            '/a',
        ];
        $this->assertHtml($expected, $result);

        $result = $this->Html->link('Original size', [
            'controller' => 'images', 'action' => 'view', 3, '?' => ['height' => 100, 'width' => 200],
        ]);
        $expected = [
            'a' => ['href' => '/images/view/3?height=100&amp;width=200'],
            'Original size',
            '/a',
        ];
        $this->assertHtml($expected, $result);

        Configure::write('Asset.timestamp', false);

        $result = $this->Html->link($this->Html->image('test.gif'), '#', ['escape' => false]);
        $expected = [
            'a' => ['href' => '#'],
            'img' => ['src' => 'img/test.gif', 'alt' => ''],
            '/a',
        ];
        $this->assertHtml($expected, $result);

        $result = $this->Html->link($this->Html->image('test.gif'), '#', [
            'title' => 'hey "howdy"',
            'escapeTitle' => false,
        ]);
        $expected = [
            'a' => ['href' => '#', 'title' => 'hey &quot;howdy&quot;'],
            'img' => ['src' => 'img/test.gif', 'alt' => ''],
            '/a',
        ];
        $this->assertHtml($expected, $result);

        $result = $this->Html->image('test.gif', ['url' => '#']);
        $expected = [
            'a' => ['href' => '#'],
            'img' => ['src' => 'img/test.gif', 'alt' => ''],
            '/a',
        ];
        $this->assertHtml($expected, $result);

        $result = $this->Html->link($this->Html->image('../favicon.ico'), '#', ['escape' => false]);
        $expected = [
            'a' => ['href' => '#'],
            'img' => ['src' => 'img/../favicon.ico', 'alt' => ''],
            '/a',
        ];
        $this->assertHtml($expected, $result);

        $result = $this->Html->image('../favicon.ico', ['url' => '#']);
        $expected = [
            'a' => ['href' => '#'],
            'img' => ['src' => 'img/../favicon.ico', 'alt' => ''],
            '/a',
        ];
        $this->assertHtml($expected, $result);

        $result = $this->Html->link('http://www.example.org?param1=value1&param2=value2');
        $expected = ['a' => ['href' => 'http://www.example.org?param1=value1&amp;param2=value2'], 'http://www.example.org?param1=value1&amp;param2=value2', '/a'];
        $this->assertHtml($expected, $result);

        $result = $this->Html->link('alert', 'javascript:alert(\'cakephp\');');
        $expected = ['a' => ['href' => 'javascript:alert(&#039;cakephp&#039;);'], 'alert', '/a'];
        $this->assertHtml($expected, $result);

        $result = $this->Html->link('write me', 'mailto:example@cakephp.org');
        $expected = ['a' => ['href' => 'mailto:example@cakephp.org'], 'write me', '/a'];
        $this->assertHtml($expected, $result);

        $result = $this->Html->link('call me on 0123465-798', 'tel:0123465-798');
        $expected = ['a' => ['href' => 'tel:0123465-798'], 'call me on 0123465-798', '/a'];
        $this->assertHtml($expected, $result);

        $result = $this->Html->link('text me on 0123465-798', 'sms:0123465-798');
        $expected = ['a' => ['href' => 'sms:0123465-798'], 'text me on 0123465-798', '/a'];
        $this->assertHtml($expected, $result);

        $result = $this->Html->link('say hello to 0123465-798', 'sms:0123465-798?body=hello there');
        $expected = ['a' => ['href' => 'sms:0123465-798?body=hello there'], 'say hello to 0123465-798', '/a'];
        $this->assertHtml($expected, $result);

        $result = $this->Html->link('say hello to 0123465-798', 'sms:0123465-798?body=hello "cakephp"');
        $expected = ['a' => ['href' => 'sms:0123465-798?body=hello &quot;cakephp&quot;'], 'say hello to 0123465-798', '/a'];
        $this->assertHtml($expected, $result);

        $result = $this->Html->link('Home', '/', ['fullBase' => true]);
        $expected = ['a' => ['href' => 'http://localhost/'], 'Home', '/a'];
        $this->assertHtml($expected, $result);

        $result = $this->Html->link('Home', '/', ['fullBase' => false]);
        $expected = ['a' => ['href' => '/'], 'Home', '/a'];
        $this->assertHtml($expected, $result);
    }

    /**
     * testImageTag method
     *
     * @return void
     */
    public function testImageTag()
    {
        Router::connect('/:controller', ['action' => 'index']);
        Router::connect('/:controller/:action/*');

        $result = $this->Html->image('test.gif');
        $expected = ['img' => ['src' => 'img/test.gif', 'alt' => '']];
        $this->assertHtml($expected, $result);

        $result = $this->Html->image('http://google.com/logo.gif');
        $expected = ['img' => ['src' => 'http://google.com/logo.gif', 'alt' => '']];
        $this->assertHtml($expected, $result);

        $result = $this->Html->image('//google.com/logo.gif');
        $expected = ['img' => ['src' => '//google.com/logo.gif', 'alt' => '']];
        $this->assertHtml($expected, $result);

        $result = $this->Html->image(['controller' => 'test', 'action' => 'view', 1, '_ext' => 'gif']);
        $expected = ['img' => ['src' => '/test/view/1.gif', 'alt' => '']];
        $this->assertHtml($expected, $result);

        $result = $this->Html->image('/test/view/1.gif');
        $expected = ['img' => ['src' => '/test/view/1.gif', 'alt' => '']];
        $this->assertHtml($expected, $result);

        $result = $this->Html->image('cid:cakephp_logo');
        $expected = ['img' => ['src' => 'cid:cakephp_logo', 'alt' => '']];
        $this->assertHtml($expected, $result);

        $result = $this->Html->image('x:"><script>alert(1)</script>');
        $expected = ['img' => ['src' => 'x:&quot;&gt;&lt;script&gt;alert(1)&lt;/script&gt;', 'alt' => '']];
        $this->assertHtml($expected, $result);

        $result = $this->Html->image('//google.com/"><script>alert(1)</script>');
        $expected = ['img' => ['src' => '//google.com/&quot;&gt;&lt;script&gt;alert(1)&lt;/script&gt;', 'alt' => '']];
        $this->assertHtml($expected, $result);
    }

    /**
     * Ensure that data URIs don't get base paths set.
     *
     * @return void
     */
    public function testImageDataUriBaseDir()
    {
        $request = $this->View->getRequest()
            ->withAttribute('base', 'subdir')
            ->withAttribute('webroot', 'subdir/');
        $this->View->setRequest($request);
        Router::pushRequest($request);

        $data = 'data:image/png;base64,iVBORw0KGgoAAAANSUhEUgAAAAUAAAAFCAYAAACNbyblAAAAHElEQVQI12P4' .
            '/8/w38GIAXDIBKE0DHxgljNBAAO9TXL0Y4OHwAAAABJRU5ErkJggg==';
        $result = $this->Html->image($data);
        $expected = ['img' => ['src' => $data, 'alt' => '']];
        $this->assertHtml($expected, $result);

        $data = 'data:image/png;base64,<evil>';
        $result = $this->Html->image($data);
        $expected = ['img' => ['src' => h($data), 'alt' => '']];
        $this->assertHtml($expected, $result);
    }

    /**
     * Test image() with query strings.
     *
     * @return void
     */
    public function testImageQueryString()
    {
        $result = $this->Html->image('test.gif?one=two&three=four');
        $expected = ['img' => ['src' => 'img/test.gif?one=two&amp;three=four', 'alt' => '']];
        $this->assertHtml($expected, $result);

        $result = $this->Html->image([
            'controller' => 'images',
            'action' => 'display',
            'test',
            '?' => ['one' => 'two', 'three' => 'four'],
        ]);
        $expected = ['img' => ['src' => '/images/display/test?one=two&amp;three=four', 'alt' => '']];
        $this->assertHtml($expected, $result);
    }

    /**
     * Test that image works with pathPrefix.
     *
     * @return void
     */
    public function testImagePathPrefix()
    {
        $result = $this->Html->image('test.gif', ['pathPrefix' => '/my/custom/path/']);
        $expected = ['img' => ['src' => '/my/custom/path/test.gif', 'alt' => '']];
        $this->assertHtml($expected, $result);

        $result = $this->Html->image('test.gif', ['pathPrefix' => 'http://cakephp.org/assets/img/']);
        $expected = ['img' => ['src' => 'http://cakephp.org/assets/img/test.gif', 'alt' => '']];
        $this->assertHtml($expected, $result);

        $result = $this->Html->image('test.gif', ['pathPrefix' => '//cakephp.org/assets/img/']);
        $expected = ['img' => ['src' => '//cakephp.org/assets/img/test.gif', 'alt' => '']];
        $this->assertHtml($expected, $result);

        $previousConfig = Configure::read('App.imageBaseUrl');
        Configure::write('App.imageBaseUrl', '//cdn.cakephp.org/img/');
        $result = $this->Html->image('test.gif');
        $expected = ['img' => ['src' => '//cdn.cakephp.org/img/test.gif', 'alt' => '']];
        $this->assertHtml($expected, $result);
        Configure::write('App.imageBaseUrl', $previousConfig);
    }

    /**
     * Test that image() works with fullBase and a webroot not equal to /
     *
     * @return void
     */
    public function testImageWithFullBase()
    {
        $result = $this->Html->image('test.gif', ['fullBase' => true]);
        $here = $this->Html->Url->build('/', ['fullBase' => true]);
        $expected = ['img' => ['src' => $here . 'img/test.gif', 'alt' => '']];
        $this->assertHtml($expected, $result);

        $result = $this->Html->image('sub/test.gif', ['fullBase' => true]);
        $here = $this->Html->Url->build('/', ['fullBase' => true]);
        $expected = ['img' => ['src' => $here . 'img/sub/test.gif', 'alt' => '']];
        $this->assertHtml($expected, $result);

        $this->View->setRequest($this->View->getRequest()
            ->withAttribute('webroot', '/myproject/')
            ->withAttribute('base', '/myproject'));

        $result = $this->Html->image('sub/test.gif', ['fullBase' => true]);
        $here = $this->Html->Url->build('/', ['fullBase' => true]);
        $expected = ['img' => ['src' => $here . 'myproject/img/sub/test.gif', 'alt' => '']];
        $this->assertHtml($expected, $result);
    }

    /**
     * test image() with Asset.timestamp
     *
     * @return void
     */
    public function testImageWithTimestampping()
    {
        Configure::write('Asset.timestamp', 'force');

        $this->View->setRequest($this->View->getRequest()->withAttribute('webroot', '/'));
        $result = $this->Html->image('cake.icon.png');
        $expected = ['img' => ['src' => 'preg:/\/img\/cake\.icon\.png\?\d+/', 'alt' => '']];
        $this->assertHtml($expected, $result);

        Configure::write('debug', false);
        Configure::write('Asset.timestamp', 'force');

        $result = $this->Html->image('cake.icon.png');
        $expected = ['img' => ['src' => 'preg:/\/img\/cake\.icon\.png\?\d+/', 'alt' => '']];
        $this->assertHtml($expected, $result);

        $this->View->setRequest($this->View->getRequest()->withAttribute('webroot', '/testing/longer/'));
        $result = $this->Html->image('cake.icon.png');
        $expected = [
            'img' => ['src' => 'preg:/\/testing\/longer\/img\/cake\.icon\.png\?[0-9]+/', 'alt' => ''],
        ];
        $this->assertHtml($expected, $result);
    }

    /**
     * Tests creation of an image tag using a theme and asset timestamping
     *
     * @return void
     */
    public function testImageTagWithTheme()
    {
        $this->skipIf(!is_writable(WWW_ROOT), 'Cannot write to webroot.');

        $testfile = WWW_ROOT . 'test_theme/img/__cake_test_image.gif';
        $File = new File($testfile, true);

        Configure::write('Asset.timestamp', true);
        Configure::write('debug', true);

        $this->View->setRequest($this->View->getRequest()->withAttribute('webroot', '/'));
        $this->Html->Url->getView()->setTheme('TestTheme');
        $result = $this->Html->image('__cake_test_image.gif');
        $expected = [
            'img' => [
                'src' => 'preg:/\/test_theme\/img\/__cake_test_image\.gif\?\d+/',
                'alt' => '',
            ],
        ];
        $this->assertHtml($expected, $result);

        $this->View->setRequest($this->View->getRequest()->withAttribute('webroot', '/testing/'));
        $result = $this->Html->image('__cake_test_image.gif');
        $expected = [
        'img' => [
            'src' => 'preg:/\/testing\/test_theme\/img\/__cake_test_image\.gif\?\d+/',
            'alt' => '',
        ]];
        $this->assertHtml($expected, $result);
        $File->delete();
    }

    /**
     * test theme assets in main webroot path
     *
     * @return void
     */
    public function testThemeAssetsInMainWebrootPath()
    {
        Configure::write('App.wwwRoot', TEST_APP . 'webroot/');

        $this->Html->Url->getView()->setTheme('TestTheme');
        $result = $this->Html->css('webroot_test');
        $expected = [
            'link' => ['rel' => 'stylesheet', 'href' => 'preg:/.*test_theme\/css\/webroot_test\.css/'],
        ];
        $this->assertHtml($expected, $result);

        $this->Html->getView()->setTheme('TestTheme');
        $result = $this->Html->css('theme_webroot');
        $expected = [
            'link' => ['rel' => 'stylesheet', 'href' => 'preg:/.*test_theme\/css\/theme_webroot\.css/'],
        ];
        $this->assertHtml($expected, $result);
    }

    /**
     * testStyle method
     *
     * @return void
     */
    public function testStyle()
    {
        $result = $this->Html->style(['display' => 'none', 'margin' => '10px']);
        $this->assertEquals('display:none; margin:10px;', $result);

        $result = $this->Html->style(['display' => 'none', 'margin' => '10px'], false);
        $this->assertEquals("display:none;\nmargin:10px;", $result);
    }

    /**
     * testCssLink method
     *
     * @return void
     */
    public function testCssLink()
    {
        $result = $this->Html->css('screen');
        $expected = [
            'link' => ['rel' => 'stylesheet', 'href' => 'preg:/.*css\/screen\.css/'],
        ];
        $this->assertHtml($expected, $result);

        $result = $this->Html->css('screen.css', ['once' => false]);
        $this->assertHtml($expected, $result);

        $this->loadPlugins(['TestPlugin']);
        $result = $this->Html->css('TestPlugin.style', ['plugin' => false]);
        $expected['link']['href'] = 'preg:/.*css\/TestPlugin\.style\.css/';
        $this->assertHtml($expected, $result);
        Plugin::getCollection()->remove('TestPlugin');

        $result = $this->Html->css('my.css.library');
        $expected['link']['href'] = 'preg:/.*css\/my\.css\.library\.css/';
        $this->assertHtml($expected, $result);

        $result = $this->Html->css('screen.css?1234');
        $expected['link']['href'] = 'preg:/.*css\/screen\.css\?1234/';
        $this->assertHtml($expected, $result);

        $result = $this->Html->css('screen.css?with=param&other=param');
        $expected['link']['href'] = 'css/screen.css?with=param&amp;other=param';
        $this->assertHtml($expected, $result);

        $result = $this->Html->css('x:"><script>alert(1)</script>');
        $expected['link']['href'] = 'x:&quot;&gt;&lt;script&gt;alert(1)&lt;/script&gt;';
        $this->assertHtml($expected, $result);

        $result = $this->Html->css('http://whatever.com/screen.css?1234');
        $expected['link']['href'] = 'preg:/http:\/\/.*\/screen\.css\?1234/';
        $this->assertHtml($expected, $result);

        Configure::write('App.cssBaseUrl', '//cdn.cakephp.org/css/');
        $result = $this->Html->css('cake.generic');
        $expected['link']['href'] = '//cdn.cakephp.org/css/cake.generic.css';
        $this->assertHtml($expected, $result);

        $result = $this->Html->css('//example.com/css/cake.generic.css');
        $expected['link']['href'] = 'preg:/.*example\.com\/css\/cake\.generic\.css/';
        $this->assertHtml($expected, $result);

        $result = explode("\n", trim($this->Html->css(['cake', 'vendor.generic'])));
        $expected['link']['href'] = 'preg:/.*css\/cake\.css/';
        $this->assertHtml($expected, $result[0]);
        $expected['link']['href'] = 'preg:/.*css\/vendor\.generic\.css/';
        $this->assertHtml($expected, $result[1]);
        $this->assertCount(2, $result);

        $this->View->expects($this->at(0))
            ->method('append')
            ->with('css', $this->matchesRegularExpression('/css_in_head.css/'));

        $this->View->expects($this->at(1))
            ->method('append')
            ->with('css', $this->matchesRegularExpression('/more_css_in_head.css/'));

        $result = $this->Html->css('css_in_head', ['block' => true]);
        $this->assertNull($result);

        $result = $this->Html->css('more_css_in_head', ['block' => true]);
        $this->assertNull($result);

        $result = $this->Html->css('import-screen', ['rel' => 'import']);
        $expected = [
            '<style',
            'preg:/@import url\(.*css\/import-screen\.css\);/',
            '/style',
        ];
        $this->assertHtml($expected, $result);
    }

    /**
     * Test css() with once option.
     *
     * @return void
     */
    public function testCssLinkOnce()
    {
        $result = $this->Html->css('screen', ['once' => true]);
        $expected = [
            'link' => ['rel' => 'stylesheet', 'href' => 'preg:/.*css\/screen\.css/'],
        ];
        $this->assertHtml($expected, $result);

        // Default is once=true
        $result = $this->Html->css('screen');
        $this->assertEquals('', $result);

        $result = $this->Html->css('screen', ['once' => false]);
        $expected = [
            'link' => ['rel' => 'stylesheet', 'href' => 'preg:/.*css\/screen\.css/'],
        ];
        $this->assertHtml($expected, $result);
    }

    /**
     * testCssWithFullBase method
     *
     * @return void
     */
    public function testCssWithFullBase()
    {
        Configure::write('Asset.filter.css', false);
        $here = $this->Html->Url->build('/', ['fullBase' => true]);

        $result = $this->Html->css('screen', ['fullBase' => true]);
        $expected = [
            'link' => ['rel' => 'stylesheet', 'href' => $here . 'css/screen.css'],
        ];
        $this->assertHtml($expected, $result);
    }

    /**
     * testPluginCssLink method
     *
     * @return void
     */
    public function testPluginCssLink()
    {
        $this->loadPlugins(['TestPlugin']);

        $result = $this->Html->css('TestPlugin.test_plugin_asset');
        $expected = [
            'link' => ['rel' => 'stylesheet', 'href' => 'preg:/.*test_plugin\/css\/test_plugin_asset\.css/'],
        ];
        $this->assertHtml($expected, $result);

        $result = $this->Html->css('TestPlugin.test_plugin_asset.css', ['once' => false]);
        $this->assertHtml($expected, $result);

        $result = $this->Html->css('TestPlugin.my.css.library');
        $expected['link']['href'] = 'preg:/.*test_plugin\/css\/my\.css\.library\.css/';
        $this->assertHtml($expected, $result);

        $result = $this->Html->css('TestPlugin.test_plugin_asset.css?1234');
        $expected['link']['href'] = 'preg:/.*test_plugin\/css\/test_plugin_asset\.css\?1234/';
        $this->assertHtml($expected, $result);

        $result = explode("\n", trim($this->Html->css(
            ['TestPlugin.test_plugin_asset', 'TestPlugin.vendor.generic'],
            ['once' => false]
        )));
        $expected['link']['href'] = 'preg:/.*test_plugin\/css\/test_plugin_asset\.css/';
        $this->assertHtml($expected, $result[0]);
        $expected['link']['href'] = 'preg:/.*test_plugin\/css\/vendor\.generic\.css/';
        $this->assertHtml($expected, $result[1]);
        $this->assertCount(2, $result);

        Plugin::getCollection()->remove('TestPlugin');
    }

    /**
     * test use of css() and timestamping
     *
     * @return void
     */
    public function testCssTimestamping()
    {
        Configure::write('debug', true);
        Configure::write('Asset.timestamp', true);

        $expected = [
            'link' => ['rel' => 'stylesheet', 'href' => ''],
        ];

        $result = $this->Html->css('cake.generic', ['once' => false]);
        $expected['link']['href'] = 'preg:/.*css\/cake\.generic\.css\?[0-9]+/';
        $this->assertHtml($expected, $result);

        Configure::write('debug', false);

        $result = $this->Html->css('cake.generic', ['once' => false]);
        $expected['link']['href'] = 'preg:/.*css\/cake\.generic\.css/';
        $this->assertHtml($expected, $result);

        Configure::write('Asset.timestamp', 'force');

        $result = $this->Html->css('cake.generic', ['once' => false]);
        $expected['link']['href'] = 'preg:/.*css\/cake\.generic\.css\?[0-9]+/';
        $this->assertHtml($expected, $result);

        $this->View->setRequest($this->View->getRequest()->withAttribute('webroot', '/testing/'));
        $result = $this->Html->css('cake.generic', ['once' => false]);
        $expected['link']['href'] = 'preg:/\/testing\/css\/cake\.generic\.css\?[0-9]+/';
        $this->assertHtml($expected, $result);

        $this->View->setRequest($this->View->getRequest()->withAttribute('webroot', '/testing/longer/'));
        $result = $this->Html->css('cake.generic', ['once' => false]);
        $expected['link']['href'] = 'preg:/\/testing\/longer\/css\/cake\.generic\.css\?[0-9]+/';
        $this->assertHtml($expected, $result);
    }

    /**
     * test use of css() and timestamping with plugin syntax
     *
     * @return void
     */
    public function testPluginCssTimestamping()
    {
        $this->loadPlugins(['TestPlugin']);

        Configure::write('debug', true);
        Configure::write('Asset.timestamp', true);

        $expected = [
            'link' => ['rel' => 'stylesheet', 'href' => ''],
        ];

        $result = $this->Html->css('TestPlugin.test_plugin_asset', ['once' => false]);
        $expected['link']['href'] = 'preg:/.*test_plugin\/css\/test_plugin_asset\.css\?[0-9]+/';
        $this->assertHtml($expected, $result);

        Configure::write('debug', false);

        $result = $this->Html->css('TestPlugin.test_plugin_asset', ['once' => false]);
        $expected['link']['href'] = 'preg:/.*test_plugin\/css\/test_plugin_asset\.css/';
        $this->assertHtml($expected, $result);

        Configure::write('Asset.timestamp', 'force');

        $result = $this->Html->css('TestPlugin.test_plugin_asset', ['once' => false]);
        $expected['link']['href'] = 'preg:/.*test_plugin\/css\/test_plugin_asset\.css\?[0-9]+/';
        $this->assertHtml($expected, $result);

        $this->View->setRequest($this->View->getRequest()->withAttribute('webroot', '/testing/'));
        $result = $this->Html->css('TestPlugin.test_plugin_asset', ['once' => false]);
        $expected['link']['href'] = 'preg:/\/testing\/test_plugin\/css\/test_plugin_asset\.css\?[0-9]+/';
        $this->assertHtml($expected, $result);

        $this->View->setRequest($this->View->getRequest()->withAttribute('webroot', '/testing/longer/'));
        $result = $this->Html->css('TestPlugin.test_plugin_asset', ['once' => false]);
        $expected['link']['href'] = 'preg:/\/testing\/longer\/test_plugin\/css\/test_plugin_asset\.css\?[0-9]+/';
        $this->assertHtml($expected, $result);

        Plugin::getCollection()->remove('TestPlugin');
    }

    /**
     * Resource names must be treated differently for css() and script()
     *
     * @return void
     */
    public function testBufferedCssAndScriptWithIdenticalResourceName()
    {
        $this->View->expects($this->at(0))
            ->method('append')
            ->with('css', $this->stringContains('test.min.css'));
        $this->View->expects($this->at(1))
            ->method('append')
            ->with('script', $this->stringContains('test.min.js'));
        $this->Html->css('test.min', ['block' => true]);
        $this->Html->script('test.min', ['block' => true]);
    }

    /**
     * test timestamp enforcement for script tags.
     *
     * @return void
     */
    public function testScriptTimestamping()
    {
        $this->skipIf(!is_writable(WWW_ROOT . 'js'), 'webroot/js is not Writable, timestamp testing has been skipped.');
        Configure::write('debug', true);
        Configure::write('Asset.timestamp', true);

        touch(WWW_ROOT . 'js/__cake_js_test.js');
        $timestamp = substr((string)strtotime('now'), 0, 8);

        $result = $this->Html->script('__cake_js_test', ['once' => false]);
        $this->assertRegExp('/__cake_js_test.js\?' . $timestamp . '[0-9]{2}"/', $result, 'Timestamp value not found %s');

        Configure::write('debug', false);
        Configure::write('Asset.timestamp', 'force');
        $result = $this->Html->script('__cake_js_test', ['once' => false]);
        $this->assertRegExp('/__cake_js_test.js\?' . $timestamp . '[0-9]{2}"/', $result, 'Timestamp value not found %s');
        unlink(WWW_ROOT . 'js/__cake_js_test.js');
        Configure::write('Asset.timestamp', false);
    }

    /**
     * test timestamp enforcement for script tags with plugin syntax.
     *
     * @return void
     */
    public function testPluginScriptTimestamping()
    {
        $this->loadPlugins(['TestPlugin']);

        $pluginPath = Plugin::path('TestPlugin');
        $pluginJsPath = $pluginPath . 'webroot/js';
        $this->skipIf(!is_writable($pluginJsPath), $pluginJsPath . ' is not Writable, timestamp testing has been skipped.');

        Configure::write('debug', true);
        Configure::write('Asset.timestamp', true);

        touch($pluginJsPath . DS . '__cake_js_test.js');
        $timestamp = substr((string)strtotime('now'), 0, 8);

        $result = $this->Html->script('TestPlugin.__cake_js_test', ['once' => false]);
        $this->assertRegExp('/test_plugin\/js\/__cake_js_test.js\?' . $timestamp . '[0-9]{2}"/', $result, 'Timestamp value not found %s');

        Configure::write('debug', false);
        Configure::write('Asset.timestamp', 'force');
        $result = $this->Html->script('TestPlugin.__cake_js_test', ['once' => false]);
        $this->assertRegExp('/test_plugin\/js\/__cake_js_test.js\?' . $timestamp . '[0-9]{2}"/', $result, 'Timestamp value not found %s');
        unlink($pluginJsPath . DS . '__cake_js_test.js');
        Configure::write('Asset.timestamp', false);

        Plugin::getCollection()->remove('TestPlugin');
    }

    /**
     * test that scripts added with uses() are only ever included once.
     * test script tag generation
     *
     * @return void
     */
    public function testScript()
    {
        $result = $this->Html->script('foo');
        $expected = [
            'script' => ['src' => 'js/foo.js'],
        ];
        $this->assertHtml($expected, $result);

        $result = $this->Html->script(['foobar', 'bar']);
        $expected = [
            ['script' => ['src' => 'js/foobar.js']],
            '/script',
            ['script' => ['src' => 'js/bar.js']],
            '/script',
        ];
        $this->assertHtml($expected, $result);

        $result = $this->Html->script('jquery-1.3');
        $expected = [
            'script' => ['src' => 'js/jquery-1.3.js'],
        ];
        $this->assertHtml($expected, $result);

        $result = $this->Html->script('test.json');
        $expected = [
            'script' => ['src' => 'js/test.json.js'],
        ];
        $this->assertHtml($expected, $result);

        $result = $this->Html->script('http://example.com/test.json');
        $expected = [
            'script' => ['src' => 'http://example.com/test.json'],
        ];
        $this->assertHtml($expected, $result);

        $result = $this->Html->script('/plugin/js/jquery-1.3.2.js?someparam=foo');
        $expected = [
            'script' => ['src' => '/plugin/js/jquery-1.3.2.js?someparam=foo'],
        ];
        $this->assertHtml($expected, $result);

        $result = $this->Html->script('test.json.js?foo=bar');
        $expected = [
            'script' => ['src' => 'js/test.json.js?foo=bar'],
        ];
        $this->assertHtml($expected, $result);

        $result = $this->Html->script('test.json.js?foo=bar&other=test');
        $expected = [
            'script' => ['src' => 'js/test.json.js?foo=bar&amp;other=test'],
        ];
        $this->assertHtml($expected, $result);

        $result = $this->Html->script('x:"><script>alert(1)</script>');
        $expected = [
            'script' => ['src' => 'x:&quot;&gt;&lt;script&gt;alert(1)&lt;/script&gt;'],
        ];
        $this->assertHtml($expected, $result);

        $result = $this->Html->script('foo2', ['pathPrefix' => '/my/custom/path/']);
        $expected = [
            'script' => ['src' => '/my/custom/path/foo2.js'],
        ];
        $this->assertHtml($expected, $result);

        $result = $this->Html->script('foo3', ['pathPrefix' => 'http://cakephp.org/assets/js/']);
        $expected = [
            'script' => ['src' => 'http://cakephp.org/assets/js/foo3.js'],
        ];
        $this->assertHtml($expected, $result);

        $previousConfig = Configure::read('App.jsBaseUrl');
        Configure::write('App.jsBaseUrl', '//cdn.cakephp.org/js/');
        $result = $this->Html->script('foo4');
        $expected = [
            'script' => ['src' => '//cdn.cakephp.org/js/foo4.js'],
        ];
        $this->assertHtml($expected, $result);
        Configure::write('App.jsBaseUrl', $previousConfig);

        $result = $this->Html->script('foo');
        $this->assertNull($result, 'Script returned upon duplicate inclusion %s');

        $result = $this->Html->script(['foo', 'bar', 'baz']);
        $this->assertNotRegExp('/foo.js/', $result);

        $result = $this->Html->script('foo', ['once' => false]);
        $this->assertNotNull($result);

        $result = $this->Html->script('jquery-1.3.2', ['defer' => true, 'encoding' => 'utf-8']);
        $expected = [
            'script' => ['src' => 'js/jquery-1.3.2.js', 'defer' => 'defer', 'encoding' => 'utf-8'],
        ];
        $this->assertHtml($expected, $result);
    }

    /**
     * test that plugin scripts added with uses() are only ever included once.
     * test script tag generation with plugin syntax
     *
     * @return void
     */
    public function testPluginScript()
    {
        $this->loadPlugins(['TestPlugin']);

        $result = $this->Html->script('TestPlugin.foo');
        $expected = [
            'script' => ['src' => 'test_plugin/js/foo.js'],
        ];
        $this->assertHtml($expected, $result);

        $result = $this->Html->script(['TestPlugin.foobar', 'TestPlugin.bar']);
        $expected = [
            ['script' => ['src' => 'test_plugin/js/foobar.js']],
            '/script',
            ['script' => ['src' => 'test_plugin/js/bar.js']],
            '/script',
        ];
        $this->assertHtml($expected, $result);

        $result = $this->Html->script('TestPlugin.jquery-1.3');
        $expected = [
            'script' => ['src' => 'test_plugin/js/jquery-1.3.js'],
        ];
        $this->assertHtml($expected, $result);

        $result = $this->Html->script('TestPlugin.test.json');
        $expected = [
            'script' => ['src' => 'test_plugin/js/test.json.js'],
        ];
        $this->assertHtml($expected, $result);

        $result = $this->Html->script('TestPlugin./jquery-1.3.2.js?someparam=foo');
        $expected = [
            'script' => ['src' => 'test_plugin/jquery-1.3.2.js?someparam=foo'],
        ];
        $this->assertHtml($expected, $result);

        $result = $this->Html->script('TestPlugin.test.json.js?foo=bar');
        $expected = [
            'script' => ['src' => 'test_plugin/js/test.json.js?foo=bar'],
        ];
        $this->assertHtml($expected, $result);

        $result = $this->Html->script('TestPlugin.foo');
        $this->assertNull($result, 'Script returned upon duplicate inclusion %s');

        $result = $this->Html->script(['TestPlugin.foo', 'TestPlugin.bar', 'TestPlugin.baz']);
        $this->assertNotRegExp('/test_plugin\/js\/foo.js/', $result);

        $result = $this->Html->script('TestPlugin.foo', ['once' => false]);
        $this->assertNotNull($result);

        $result = $this->Html->script('TestPlugin.jquery-1.3.2', ['defer' => true, 'encoding' => 'utf-8']);
        $expected = [
            'script' => ['src' => 'test_plugin/js/jquery-1.3.2.js', 'defer' => 'defer', 'encoding' => 'utf-8'],
        ];
        $this->assertHtml($expected, $result);

        Plugin::getCollection()->remove('TestPlugin');
    }

    /**
     * test that script() works with blocks.
     *
     * @return void
     */
    public function testScriptWithBlocks()
    {
        $this->View->expects($this->at(0))
            ->method('append')
            ->with('script', $this->matchesRegularExpression('/script_in_head.js/'));

        $this->View->expects($this->at(1))
            ->method('append')
            ->with('headScripts', $this->matchesRegularExpression('/second_script.js/'));

        $result = $this->Html->script('script_in_head', ['block' => true]);
        $this->assertNull($result);

        $result = $this->Html->script('second_script', ['block' => 'headScripts']);
        $this->assertNull($result);
    }

    /**
     * testScriptWithFullBase method
     *
     * @return void
     */
    public function testScriptWithFullBase()
    {
        $here = $this->Html->Url->build('/', ['fullBase' => true]);

        $result = $this->Html->script('foo', ['fullBase' => true]);
        $expected = [
            'script' => ['src' => $here . 'js/foo.js'],
        ];
        $this->assertHtml($expected, $result);

        $result = $this->Html->script(['foobar', 'bar'], ['fullBase' => true]);
        $expected = [
            ['script' => ['src' => $here . 'js/foobar.js']],
            '/script',
            ['script' => ['src' => $here . 'js/bar.js']],
            '/script',
        ];
        $this->assertHtml($expected, $result);
    }

    /**
     * test a script file in the webroot/theme dir.
     *
     * @return void
     */
    public function testScriptInTheme()
    {
        $this->skipIf(!is_writable(WWW_ROOT), 'Cannot write to webroot.');

        $testfile = WWW_ROOT . '/test_theme/js/__test_js.js';
        $File = new File($testfile, true);

        $this->View->setRequest($this->View->getRequest()->withAttribute('webroot', '/'));
        $this->Html->Url->getView()->setTheme('TestTheme');
        $result = $this->Html->script('__test_js.js');
        $expected = [
            'script' => ['src' => '/test_theme/js/__test_js.js'],
        ];
        $this->assertHtml($expected, $result);
        $File->delete();
    }

    /**
     * test Script block generation
     *
     * @return void
     */
    public function testScriptBlock()
    {
        $result = $this->Html->scriptBlock('window.foo = 2;');
        $expected = [
            '<script',
            'window.foo = 2;',
            '/script',
        ];
        $this->assertHtml($expected, $result);

        $result = $this->Html->scriptBlock('window.foo = 2;', ['type' => 'text/x-handlebars-template']);
        $expected = [
            'script' => ['type' => 'text/x-handlebars-template'],
            'window.foo = 2;',
            '/script',
        ];
        $this->assertHtml($expected, $result);

        $result = $this->Html->scriptBlock('window.foo = 2;', ['safe' => false]);
        $expected = [
            '<script',
            'window.foo = 2;',
            '/script',
        ];
        $this->assertHtml($expected, $result);

        $result = $this->Html->scriptBlock('window.foo = 2;', ['safe' => true]);
        $expected = [
            '<script',
            $this->cDataStart,
            'window.foo = 2;',
            $this->cDataEnd,
            '/script',
        ];
        $this->assertHtml($expected, $result);

        $this->View->expects($this->at(0))
            ->method('append')
            ->with('script', $this->matchesRegularExpression('/window\.foo\s\=\s2;/'));

        $this->View->expects($this->at(1))
            ->method('append')
            ->with('scriptTop', $this->stringContains('alert('));

        $result = $this->Html->scriptBlock('window.foo = 2;', ['block' => true]);
        $this->assertNull($result);

        $result = $this->Html->scriptBlock('alert("hi")', ['block' => 'scriptTop']);
        $this->assertNull($result);

        $result = $this->Html->scriptBlock('window.foo = 2;', ['safe' => false, 'encoding' => 'utf-8']);
        $expected = [
            'script' => ['encoding' => 'utf-8'],
            'window.foo = 2;',
            '/script',
        ];
        $this->assertHtml($expected, $result);
    }

    /**
     * test script tag output buffering when using scriptStart() and scriptEnd();
     *
     * @return void
     */
    public function testScriptStartAndScriptEnd()
    {
        $result = $this->Html->scriptStart();
        $this->assertNull($result);
        echo 'this is some javascript';

        $result = $this->Html->scriptEnd();
        $expected = [
            '<script',
            'this is some javascript',
            '/script',
        ];
        $this->assertHtml($expected, $result);

        $result = $this->Html->scriptStart(['safe' => false]);
        $this->assertNull($result);
        echo 'this is some javascript';

        $result = $this->Html->scriptEnd();
        $expected = [
            '<script',
            'this is some javascript',
            '/script',
        ];
        $this->assertHtml($expected, $result);

        $result = $this->Html->scriptStart(['safe' => true]);
        $this->assertNull($result);
        echo 'this is some javascript';

        $result = $this->Html->scriptEnd();
        $expected = [
            '<script',
            $this->cDataStart,
            'this is some javascript',
            $this->cDataEnd,
            '/script',
        ];
        $this->assertHtml($expected, $result);

        $result = $this->Html->scriptStart(['safe' => true, 'type' => 'text/x-handlebars-template']);
        $this->assertNull($result);
        echo 'this is some template';

        $result = $this->Html->scriptEnd();
        $expected = [
            'script' => ['type' => 'text/x-handlebars-template'],
            $this->cDataStart,
            'this is some template',
            $this->cDataEnd,
            '/script',
        ];
        $this->assertHtml($expected, $result);

        $this->View->expects($this->once())
            ->method('append');
        $result = $this->Html->scriptStart(['safe' => false, 'block' => true]);
        $this->assertNull($result);
        echo 'this is some javascript';

        $result = $this->Html->scriptEnd();
        $this->assertNull($result);
    }

    /**
     * testCharsetTag method
     *
     * @return void
     */
    public function testCharsetTag()
    {
        Configure::write('App.encoding', null);
        $result = $this->Html->charset();
        $expected = ['meta' => ['charset' => 'utf-8']];
        $this->assertHtml($expected, $result);

        Configure::write('App.encoding', 'ISO-8859-1');
        $result = $this->Html->charset();
        $expected = ['meta' => ['charset' => 'iso-8859-1']];
        $this->assertHtml($expected, $result);

        $result = $this->Html->charset('UTF-7');
        $expected = ['meta' => ['charset' => 'UTF-7']];
        $this->assertHtml($expected, $result);
    }

    /**
     * testNestedList method
     *
     * @return void
     */
    public function testNestedList()
    {
        $list = [
            'Item 1',
            'Item 2' => [
                'Item 2.1',
            ],
            'Item 3',
            'Item 4' => [
                'Item 4.1',
                'Item 4.2',
                'Item 4.3' => [
                    'Item 4.3.1',
                    'Item 4.3.2',
                ],
            ],
            'Item 5' => [
                'Item 5.1',
                'Item 5.2',
            ],
        ];

        $result = $this->Html->nestedList($list);
        $expected = [
            '<ul',
            '<li', 'Item 1', '/li',
            '<li', 'Item 2',
            '<ul', '<li', 'Item 2.1', '/li', '/ul',
            '/li',
            '<li', 'Item 3', '/li',
            '<li', 'Item 4',
            '<ul',
            '<li', 'Item 4.1', '/li',
            '<li', 'Item 4.2', '/li',
            '<li', 'Item 4.3',
            '<ul',
            '<li', 'Item 4.3.1', '/li',
            '<li', 'Item 4.3.2', '/li',
            '/ul',
            '/li',
            '/ul',
            '/li',
            '<li', 'Item 5',
            '<ul',
            '<li', 'Item 5.1', '/li',
            '<li', 'Item 5.2', '/li',
            '/ul',
            '/li',
            '/ul',
        ];
        $this->assertHtml($expected, $result);

        $result = $this->Html->nestedList($list);
        $this->assertHtml($expected, $result);

        $result = $this->Html->nestedList($list, ['tag' => 'ol']);
        $expected = [
            '<ol',
            '<li', 'Item 1', '/li',
            '<li', 'Item 2',
            '<ol', '<li', 'Item 2.1', '/li', '/ol',
            '/li',
            '<li', 'Item 3', '/li',
            '<li', 'Item 4',
            '<ol',
            '<li', 'Item 4.1', '/li',
            '<li', 'Item 4.2', '/li',
            '<li', 'Item 4.3',
            '<ol',
            '<li', 'Item 4.3.1', '/li',
            '<li', 'Item 4.3.2', '/li',
            '/ol',
            '/li',
            '/ol',
            '/li',
            '<li', 'Item 5',
            '<ol',
            '<li', 'Item 5.1', '/li',
            '<li', 'Item 5.2', '/li',
            '/ol',
            '/li',
            '/ol',
        ];
        $this->assertHtml($expected, $result);

        $result = $this->Html->nestedList($list, ['tag' => 'ol']);
        $this->assertHtml($expected, $result);

        $result = $this->Html->nestedList($list, ['class' => 'list']);
        $expected = [
            ['ul' => ['class' => 'list']],
            '<li', 'Item 1', '/li',
            '<li', 'Item 2',
            ['ul' => ['class' => 'list']], '<li', 'Item 2.1', '/li', '/ul',
            '/li',
            '<li', 'Item 3', '/li',
            '<li', 'Item 4',
            ['ul' => ['class' => 'list']],
            '<li', 'Item 4.1', '/li',
            '<li', 'Item 4.2', '/li',
            '<li', 'Item 4.3',
            ['ul' => ['class' => 'list']],
            '<li', 'Item 4.3.1', '/li',
            '<li', 'Item 4.3.2', '/li',
            '/ul',
            '/li',
            '/ul',
            '/li',
            '<li', 'Item 5',
            ['ul' => ['class' => 'list']],
            '<li', 'Item 5.1', '/li',
            '<li', 'Item 5.2', '/li',
            '/ul',
            '/li',
            '/ul',
        ];
        $this->assertHtml($expected, $result);

        $result = $this->Html->nestedList($list, [], ['class' => 'item']);
        $expected = [
            '<ul',
            ['li' => ['class' => 'item']], 'Item 1', '/li',
            ['li' => ['class' => 'item']], 'Item 2',
            '<ul', ['li' => ['class' => 'item']], 'Item 2.1', '/li', '/ul',
            '/li',
            ['li' => ['class' => 'item']], 'Item 3', '/li',
            ['li' => ['class' => 'item']], 'Item 4',
            '<ul',
            ['li' => ['class' => 'item']], 'Item 4.1', '/li',
            ['li' => ['class' => 'item']], 'Item 4.2', '/li',
            ['li' => ['class' => 'item']], 'Item 4.3',
            '<ul',
            ['li' => ['class' => 'item']], 'Item 4.3.1', '/li',
            ['li' => ['class' => 'item']], 'Item 4.3.2', '/li',
            '/ul',
            '/li',
            '/ul',
            '/li',
            ['li' => ['class' => 'item']], 'Item 5',
            '<ul',
            ['li' => ['class' => 'item']], 'Item 5.1', '/li',
            ['li' => ['class' => 'item']], 'Item 5.2', '/li',
            '/ul',
            '/li',
            '/ul',
        ];
        $this->assertHtml($expected, $result);

        $result = $this->Html->nestedList($list, [], ['even' => 'even', 'odd' => 'odd']);
        $expected = [
            '<ul',
            ['li' => ['class' => 'odd']], 'Item 1', '/li',
            ['li' => ['class' => 'even']], 'Item 2',
            '<ul', ['li' => ['class' => 'odd']], 'Item 2.1', '/li', '/ul',
            '/li',
            ['li' => ['class' => 'odd']], 'Item 3', '/li',
            ['li' => ['class' => 'even']], 'Item 4',
            '<ul',
            ['li' => ['class' => 'odd']], 'Item 4.1', '/li',
            ['li' => ['class' => 'even']], 'Item 4.2', '/li',
            ['li' => ['class' => 'odd']], 'Item 4.3',
            '<ul',
            ['li' => ['class' => 'odd']], 'Item 4.3.1', '/li',
            ['li' => ['class' => 'even']], 'Item 4.3.2', '/li',
            '/ul',
            '/li',
            '/ul',
            '/li',
            ['li' => ['class' => 'odd']], 'Item 5',
            '<ul',
            ['li' => ['class' => 'odd']], 'Item 5.1', '/li',
            ['li' => ['class' => 'even']], 'Item 5.2', '/li',
            '/ul',
            '/li',
            '/ul',
        ];
        $this->assertHtml($expected, $result);

        $result = $this->Html->nestedList($list, ['class' => 'list'], ['class' => 'item']);
        $expected = [
            ['ul' => ['class' => 'list']],
            ['li' => ['class' => 'item']], 'Item 1', '/li',
            ['li' => ['class' => 'item']], 'Item 2',
            ['ul' => ['class' => 'list']], ['li' => ['class' => 'item']], 'Item 2.1', '/li', '/ul',
            '/li',
            ['li' => ['class' => 'item']], 'Item 3', '/li',
            ['li' => ['class' => 'item']], 'Item 4',
            ['ul' => ['class' => 'list']],
            ['li' => ['class' => 'item']], 'Item 4.1', '/li',
            ['li' => ['class' => 'item']], 'Item 4.2', '/li',
            ['li' => ['class' => 'item']], 'Item 4.3',
            ['ul' => ['class' => 'list']],
            ['li' => ['class' => 'item']], 'Item 4.3.1', '/li',
            ['li' => ['class' => 'item']], 'Item 4.3.2', '/li',
            '/ul',
            '/li',
            '/ul',
            '/li',
            ['li' => ['class' => 'item']], 'Item 5',
            ['ul' => ['class' => 'list']],
            ['li' => ['class' => 'item']], 'Item 5.1', '/li',
            ['li' => ['class' => 'item']], 'Item 5.2', '/li',
            '/ul',
            '/li',
            '/ul',
        ];
        $this->assertHtml($expected, $result);
    }

    /**
     * testMeta method
     *
     * @return void
     */
    public function testMeta()
    {
        Router::connect('/:controller', ['action' => 'index']);

        $result = $this->Html->meta('this is an rss feed', ['controller' => 'posts', '_ext' => 'rss']);
        $expected = ['link' => ['href' => 'preg:/.*\/posts\.rss/', 'type' => 'application/rss+xml', 'rel' => 'alternate', 'title' => 'this is an rss feed']];
        $this->assertHtml($expected, $result);

        $result = $this->Html->meta('rss', ['controller' => 'posts', '_ext' => 'rss'], ['title' => 'this is an rss feed']);
        $expected = ['link' => ['href' => 'preg:/.*\/posts\.rss/', 'type' => 'application/rss+xml', 'rel' => 'alternate', 'title' => 'this is an rss feed']];
        $this->assertHtml($expected, $result);

        $result = $this->Html->meta('atom', ['controller' => 'posts', '_ext' => 'xml']);
        $expected = ['link' => ['href' => 'preg:/.*\/posts\.xml/', 'type' => 'application/atom+xml', 'title' => 'atom']];
        $this->assertHtml($expected, $result);

        $result = $this->Html->meta('non-existing');
        $expected = ['<meta'];
        $this->assertHtml($expected, $result);

        $result = $this->Html->meta('non-existing', 'some content');
        $expected = ['meta' => ['name' => 'non-existing', 'content' => 'some content']];
        $this->assertHtml($expected, $result);

        $result = $this->Html->meta('non-existing', '/posts.xpp', ['type' => 'atom']);
        $expected = ['link' => ['href' => 'preg:/.*\/posts\.xpp/', 'type' => 'application/atom+xml', 'title' => 'non-existing']];
        $this->assertHtml($expected, $result);

        $result = $this->Html->meta('atom', ['controller' => 'posts', '_ext' => 'xml'], ['link' => '/articles.rss']);
        $expected = ['link' => ['href' => 'preg:/.*\/articles\.rss/', 'type' => 'application/atom+xml', 'title' => 'atom']];
        $this->assertHtml($expected, $result);

        $result = $this->Html->meta('keywords', 'these, are, some, meta, keywords');
        $expected = ['meta' => ['name' => 'keywords', 'content' => 'these, are, some, meta, keywords']];
        $this->assertHtml($expected, $result);

        $result = $this->Html->meta('description', 'this is the meta description');
        $expected = ['meta' => ['name' => 'description', 'content' => 'this is the meta description']];
        $this->assertHtml($expected, $result);

        $result = $this->Html->meta('robots', 'ALL');
        $expected = ['meta' => ['name' => 'robots', 'content' => 'ALL']];
        $this->assertHtml($expected, $result);

        $result = $this->Html->meta('viewport', 'width=device-width');
        $expected = [
            'meta' => ['name' => 'viewport', 'content' => 'width=device-width'],
        ];
        $this->assertHtml($expected, $result);

        $result = $this->Html->meta(['property' => 'og:site_name', 'content' => 'CakePHP']);
        $expected = [
            'meta' => ['property' => 'og:site_name', 'content' => 'CakePHP'],
        ];
        $this->assertHtml($expected, $result);

        $result = $this->Html->meta(['link' => 'http://example.com/manifest', 'rel' => 'manifest']);
        $expected = [
            'link' => ['href' => 'http://example.com/manifest', 'rel' => 'manifest'],
        ];
        $this->assertHtml($expected, $result);
    }

    /**
     * @return array
     */
    public function dataMetaLinksProvider()
    {
        return [
            ['canonical', ['controller' => 'posts', 'action' => 'show'], '/posts/show'],
            ['first', ['controller' => 'posts', 'action' => 'index'], '/posts'],
            ['last', ['controller' => 'posts', 'action' => 'index', '?' => ['page' => 10]], '/posts?page=10'],
            ['prev', ['controller' => 'posts', 'action' => 'index', '?' => ['page' => 4]], '/posts?page=4'],
            ['next', ['controller' => 'posts', 'action' => 'index', '?' => ['page' => 6]], '/posts?page=6'],
        ];
    }

    /**
     * test canonical and pagination meta links
     *
     * @param string $type
     * @param array $url
     * @param string $expectedUrl
     * @dataProvider dataMetaLinksProvider
     */
    public function testMetaLinks($type, array $url, $expectedUrl)
    {
        $result = $this->Html->meta($type, $url);
        $expected = ['link' => ['href' => $expectedUrl, 'rel' => $type]];
        $this->assertHtml($expected, $result);
    }

    /**
     * Test generating favicon's with meta()
     *
     * @return void
     */
    public function testMetaIcon()
    {
        $result = $this->Html->meta('icon', 'favicon.ico');
        $expected = [
            'link' => ['href' => 'preg:/.*favicon\.ico/', 'type' => 'image/x-icon', 'rel' => 'icon'],
            ['link' => ['href' => 'preg:/.*favicon\.ico/', 'type' => 'image/x-icon', 'rel' => 'shortcut icon']],
        ];
        $this->assertHtml($expected, $result);

        $result = $this->Html->meta('icon');
        $expected = [
            'link' => ['href' => 'preg:/.*favicon\.ico/', 'type' => 'image/x-icon', 'rel' => 'icon'],
            ['link' => ['href' => 'preg:/.*favicon\.ico/', 'type' => 'image/x-icon', 'rel' => 'shortcut icon']],
        ];
        $this->assertHtml($expected, $result);

        $result = $this->Html->meta('icon', '/favicon.png?one=two&three=four');
        $url = '/favicon.png?one=two&amp;three=four';
        $expected = [
            'link' => [
                'href' => $url,
                'type' => 'image/x-icon',
                'rel' => 'icon',
            ],
            [
                'link' => [
                    'href' => $url,
                    'type' => 'image/x-icon',
                    'rel' => 'shortcut icon',
                ],
            ],
        ];
        $this->assertHtml($expected, $result);

        $result = $this->Html->meta('icon', 'x:"><script>alert(1)</script>');
        $url = 'x:&quot;&gt;&lt;script&gt;alert(1)&lt;/script&gt;';
        $expected = [
            'link' => [
                'href' => $url,
                'type' => 'image/x-icon',
                'rel' => 'icon',
            ],
            [
                'link' => [
                    'href' => $url,
                    'type' => 'image/x-icon',
                    'rel' => 'shortcut icon',
                ],
            ],
        ];
        $this->assertHtml($expected, $result);

        $this->View->setRequest($this->View->getRequest()->withAttribute('webroot', '/testing/'));
        $result = $this->Html->meta('icon');
        $expected = [
            'link' => ['href' => '/testing/favicon.ico', 'type' => 'image/x-icon', 'rel' => 'icon'],
            ['link' => ['href' => '/testing/favicon.ico', 'type' => 'image/x-icon', 'rel' => 'shortcut icon']],
        ];
        $this->assertHtml($expected, $result);
    }

    /**
     * Test generating favicon's with meta() with theme
     *
     * @return void
     */
    public function testMetaIconWithTheme()
    {
        $this->Html->Url->getView()->setTheme('TestTheme');

        $result = $this->Html->meta('icon', 'favicon.ico');
        $expected = [
            'link' => ['href' => 'preg:/.*test_theme\/favicon\.ico/', 'type' => 'image/x-icon', 'rel' => 'icon'],
            ['link' => ['href' => 'preg:/.*test_theme\/favicon\.ico/', 'type' => 'image/x-icon', 'rel' => 'shortcut icon']],
        ];
        $this->assertHtml($expected, $result);

        $result = $this->Html->meta('icon');
        $expected = [
            'link' => ['href' => 'preg:/.*test_theme\/favicon\.ico/', 'type' => 'image/x-icon', 'rel' => 'icon'],
            ['link' => ['href' => 'preg:/.*test_theme\/favicon\.ico/', 'type' => 'image/x-icon', 'rel' => 'shortcut icon']],
        ];
        $this->assertHtml($expected, $result);

        $this->View->setRequest($this->View->getRequest()->withAttribute('webroot', '/testing/'));
        $result = $this->Html->meta('icon');
        $expected = [
            'link' => ['href' => '/testing/test_theme/favicon.ico', 'type' => 'image/x-icon', 'rel' => 'icon'],
            ['link' => ['href' => '/testing/test_theme/favicon.ico', 'type' => 'image/x-icon', 'rel' => 'shortcut icon']],
        ];
        $this->assertHtml($expected, $result);
    }

    /**
     * Test the inline and block options for meta()
     *
     * @return void
     */
    public function testMetaWithBlocks()
    {
        $this->View->expects($this->at(0))
            ->method('append')
            ->with('meta', $this->stringContains('robots'));

        $this->View->expects($this->at(1))
            ->method('append')
            ->with('metaTags', $this->stringContains('favicon.ico'));

        $result = $this->Html->meta('robots', 'ALL', ['block' => true]);
        $this->assertNull($result);

        $result = $this->Html->meta('icon', 'favicon.ico', ['block' => 'metaTags']);
        $this->assertNull($result);
    }

    /**
     * Test meta() with custom tag and block argument
     */
    public function testMetaCustomWithBlock()
    {
        $this->View->expects($this->at(0))
            ->method('append')
            ->with('meta', $this->stringContains('og:site_name'));
        $this->View->expects($this->at(1))
            ->method('append')
            ->with('meta', $this->stringContains('og:description'));

        $result = $this->Html->meta(['property' => 'og:site_name', 'content' => 'CakePHP', 'block' => true]);
        $this->assertNull($result, 'compact style should work');

        $result = $this->Html->meta(['property' => 'og:description', 'content' => 'CakePHP'], null, ['block' => true]);
        $this->assertNull($result, 'backwards compat style should work.');
    }

    /**
     * testTableHeaders method
     *
     * @return void
     */
    public function testTableHeaders()
    {
        $result = $this->Html->tableHeaders(['ID', 'Name', 'Date']);
        $expected = ['<tr', '<th', 'ID', '/th', '<th', 'Name', '/th', '<th', 'Date', '/th', '/tr'];
        $this->assertHtml($expected, $result);

        $result = $this->Html->tableHeaders(['ID', ['Name' => ['class' => 'highlight']], 'Date']);
        $expected = ['<tr', '<th', 'ID', '/th', '<th class="highlight"', 'Name', '/th', '<th', 'Date', '/th', '/tr'];
        $this->assertHtml($expected, $result);

        $result = $this->Html->tableHeaders(['ID', ['Name' => ['class' => 'highlight', 'width' => '120px']], 'Date']);
        $expected = ['<tr', '<th', 'ID', '/th', '<th class="highlight" width="120px"', 'Name', '/th', '<th', 'Date', '/th', '/tr'];
        $this->assertHtml($expected, $result);

        $result = $this->Html->tableHeaders(['ID', ['Name' => []], 'Date']);
        $expected = ['<tr', '<th', 'ID', '/th', '<th', 'Name', '/th', '<th', 'Date', '/th', '/tr'];
        $this->assertHtml($expected, $result);
    }

    /**
     * testTableCells method
     *
     * @return void
     */
    public function testTableCells()
    {
        $tr = [
            'td content 1',
            ['td content 2', ['width' => '100px']],
            ['td content 3', ['width' => '100px']],
        ];
        $result = $this->Html->tableCells($tr);
        $expected = [
            '<tr',
            '<td', 'td content 1', '/td',
            ['td' => ['width' => '100px']], 'td content 2', '/td',
            ['td' => ['width' => 'preg:/100px/']], 'td content 3', '/td',
            '/tr',
        ];
        $this->assertHtml($expected, $result);

        $tr = ['td content 1', 'td content 2', 'td content 3'];
        $result = $this->Html->tableCells($tr, null, null, true);
        $expected = [
            '<tr',
            ['td' => ['class' => 'column-1']], 'td content 1', '/td',
            ['td' => ['class' => 'column-2']], 'td content 2', '/td',
            ['td' => ['class' => 'column-3']], 'td content 3', '/td',
            '/tr',
        ];
        $this->assertHtml($expected, $result);

        $tr = ['td content 1', 'td content 2', 'td content 3'];
        $result = $this->Html->tableCells($tr, true);
        $expected = [
            '<tr',
            ['td' => ['class' => 'column-1']], 'td content 1', '/td',
            ['td' => ['class' => 'column-2']], 'td content 2', '/td',
            ['td' => ['class' => 'column-3']], 'td content 3', '/td',
            '/tr',
        ];
        $this->assertHtml($expected, $result);

        $tr = [
            ['td content 1', 'td content 2', 'td content 3'],
            ['td content 1', 'td content 2', 'td content 3'],
            ['td content 1', 'td content 2', 'td content 3'],
        ];
        $result = $this->Html->tableCells($tr, ['class' => 'odd'], ['class' => 'even']);
        $expected = "<tr class=\"even\"><td>td content 1</td> <td>td content 2</td> <td>td content 3</td></tr>\n<tr class=\"odd\"><td>td content 1</td> <td>td content 2</td> <td>td content 3</td></tr>\n<tr class=\"even\"><td>td content 1</td> <td>td content 2</td> <td>td content 3</td></tr>";
        $this->assertEquals($expected, $result);

        $tr = [
            ['td content 1', 'td content 2', 'td content 3'],
            ['td content 1', 'td content 2', 'td content 3'],
            ['td content 1', 'td content 2', 'td content 3'],
            ['td content 1', 'td content 2', 'td content 3'],
        ];
        $result = $this->Html->tableCells($tr, ['class' => 'odd'], ['class' => 'even']);
        $expected = "<tr class=\"odd\"><td>td content 1</td> <td>td content 2</td> <td>td content 3</td></tr>\n<tr class=\"even\"><td>td content 1</td> <td>td content 2</td> <td>td content 3</td></tr>\n<tr class=\"odd\"><td>td content 1</td> <td>td content 2</td> <td>td content 3</td></tr>\n<tr class=\"even\"><td>td content 1</td> <td>td content 2</td> <td>td content 3</td></tr>";
        $this->assertEquals($expected, $result);

        $tr = [
            ['td content 1', 'td content 2', 'td content 3'],
            ['td content 1', 'td content 2', 'td content 3'],
            ['td content 1', 'td content 2', 'td content 3'],
        ];
        $this->Html->tableCells($tr, ['class' => 'odd'], ['class' => 'even']);
        $result = $this->Html->tableCells($tr, ['class' => 'odd'], ['class' => 'even'], false, false);
        $expected = "<tr class=\"odd\"><td>td content 1</td> <td>td content 2</td> <td>td content 3</td></tr>\n<tr class=\"even\"><td>td content 1</td> <td>td content 2</td> <td>td content 3</td></tr>\n<tr class=\"odd\"><td>td content 1</td> <td>td content 2</td> <td>td content 3</td></tr>";
        $this->assertEquals($expected, $result);

        $tr = [
            'td content 1',
            'td content 2',
            ['td content 3', ['class' => 'foo']],
        ];
        $result = $this->Html->tableCells($tr, null, null, true);
        $expected = [
            '<tr',
            ['td' => ['class' => 'column-1']], 'td content 1', '/td',
            ['td' => ['class' => 'column-2']], 'td content 2', '/td',
            ['td' => ['class' => 'foo column-3']], 'td content 3', '/td',
            '/tr',
        ];
        $this->assertHtml($expected, $result);
    }

    /**
     * testTag method
     *
     * @return void
     */
    public function testTag()
    {
        $result = $this->Html->tag('div', 'text');
        $this->assertHtml(['<div', 'text', '/div'], $result);

        $result = $this->Html->tag('div', '<text>', ['class' => 'class-name', 'escape' => true]);
        $expected = ['div' => ['class' => 'class-name'], '&lt;text&gt;', '/div'];
        $this->assertHtml($expected, $result);
    }

    /**
     * testDiv method
     *
     * @return void
     */
    public function testDiv()
    {
        $result = $this->Html->div('class-name');
        $expected = ['div' => ['class' => 'class-name']];
        $this->assertHtml($expected, $result);

        $result = $this->Html->div('class-name', 'text');
        $expected = ['div' => ['class' => 'class-name'], 'text', '/div'];
        $this->assertHtml($expected, $result);

        $result = $this->Html->div('class-name', '<text>', ['escape' => true]);
        $expected = ['div' => ['class' => 'class-name'], '&lt;text&gt;', '/div'];
        $this->assertHtml($expected, $result);

        $evilKey = "><script>alert(1)</script>";
        $options = [$evilKey => 'some value'];
        $result = $this->Html->div('class-name', '', $options);
        $expected = '<div &gt;&lt;script&gt;alert(1)&lt;/script&gt;="some value" class="class-name"></div>';
        $this->assertEquals($expected, $result);
    }

    /**
     * testPara method
     *
     * @return void
     */
    public function testPara()
    {
        $result = $this->Html->para('class-name', '');
        $expected = ['p' => ['class' => 'class-name']];
        $this->assertHtml($expected, $result);

        $result = $this->Html->para('class-name', 'text');
        $expected = ['p' => ['class' => 'class-name'], 'text', '/p'];
        $this->assertHtml($expected, $result);

        $result = $this->Html->para('class-name', '<text>', ['escape' => true]);
        $expected = ['p' => ['class' => 'class-name'], '&lt;text&gt;', '/p'];
        $this->assertHtml($expected, $result);

        $result = $this->Html->para('class-name', 'text"', ['escape' => false]);
        $expected = ['p' => ['class' => 'class-name'], 'text"', '/p'];
        $this->assertHtml($expected, $result);
    }

    /**
     * testMedia method
     *
     * @return void
     */
    public function testMedia()
    {
        $result = $this->Html->media('video.webm');
        $expected = ['video' => ['src' => 'files/video.webm'], '/video'];
        $this->assertHtml($expected, $result);

        $result = $this->Html->media('video.webm', [
            'text' => 'Your browser does not support the HTML5 Video element.',
        ]);
        $expected = ['video' => ['src' => 'files/video.webm'], 'Your browser does not support the HTML5 Video element.', '/video'];
        $this->assertHtml($expected, $result);

        $result = $this->Html->media('video.webm', ['autoload', 'muted' => 'muted']);
        $expected = [
            'video' => [
                'src' => 'files/video.webm',
                'autoload' => 'autoload',
                'muted' => 'muted',
            ],
            '/video',
        ];
        $this->assertHtml($expected, $result);

        $result = $this->Html->media(
            ['video.webm', ['src' => 'video.ogv', 'type' => "video/ogg; codecs='theora, vorbis'"]],
            ['pathPrefix' => 'videos/', 'poster' => 'poster.jpg', 'text' => 'Your browser does not support the HTML5 Video element.']
        );
        $expected = [
            'video' => ['poster' => Configure::read('App.imageBaseUrl') . 'poster.jpg'],
                ['source' => ['src' => 'videos/video.webm', 'type' => 'video/webm']],
                ['source' => ['src' => 'videos/video.ogv', 'type' => 'video/ogg; codecs=&#039;theora, vorbis&#039;']],
                'Your browser does not support the HTML5 Video element.',
            '/video',
        ];
        $this->assertHtml($expected, $result);

        $result = $this->Html->media('video.ogv', ['tag' => 'video']);
        $expected = ['video' => ['src' => 'files/video.ogv'], '/video'];
        $this->assertHtml($expected, $result);

        $result = $this->Html->media('audio.mp3');
        $expected = ['audio' => ['src' => 'files/audio.mp3'], '/audio'];
        $this->assertHtml($expected, $result);

        $result = $this->Html->media(
            [['src' => 'video.mov', 'type' => 'video/mp4'], 'video.webm']
        );
        $expected = [
            '<video',
                ['source' => ['src' => 'files/video.mov', 'type' => 'video/mp4']],
                ['source' => ['src' => 'files/video.webm', 'type' => 'video/webm']],
            '/video',
        ];
        $this->assertHtml($expected, $result);

        $result = $this->Html->media(null, ['src' => 'video.webm']);
        $expected = [
            'video' => ['src' => 'files/video.webm'],
            '/video',
        ];
        $this->assertHtml($expected, $result);
    }

    /**
     * Tests that CSS and Javascript files of the same name don't conflict with the 'once' test
     *
     * @return void
     */
    public function testCssAndScriptWithSameName()
    {
        $result = $this->Html->css('foo');
        $expected = [
            'link' => ['rel' => 'stylesheet', 'href' => 'preg:/.*css\/foo\.css/'],
        ];
        $this->assertHtml($expected, $result);

        $result = $this->Html->script('foo');
        $expected = [
            'script' => ['src' => 'js/foo.js'],
        ];
        $this->assertHtml($expected, $result);
    }
}<|MERGE_RESOLUTION|>--- conflicted
+++ resolved
@@ -91,12 +91,8 @@
     public function tearDown()
     {
         parent::tearDown();
-<<<<<<< HEAD
         Router::reload();
-        Plugin::unload();
-=======
         Plugin::getCollection()->clear();
->>>>>>> 9f0d448d
         unset($this->Html, $this->View);
     }
 
