<?php
declare(strict_types=1);
/**
 * CakePHP(tm) : Rapid Development Framework (https://cakephp.org)
 * Copyright (c) Cake Software Foundation, Inc. (https://cakefoundation.org)
 *
 * Licensed under The MIT License
 * For full copyright and license information, please see the LICENSE.txt
 * Redistributions of files must retain the above copyright notice
 *
 * @copyright     Copyright (c) Cake Software Foundation, Inc. (https://cakefoundation.org)
 * @link          https://cakephp.org CakePHP(tm) Project
 * @since         1.2.0
 * @license       https://opensource.org/licenses/mit-license.php MIT License
 */
namespace Cake\Test\TestCase\View;

use Cake\Cache\Cache;
use Cake\Controller\Controller;
use Cake\Core\App;
use Cake\Core\Configure;
use Cake\Core\Plugin;
use Cake\Event\EventInterface;
use Cake\Http\ServerRequest;
use Cake\TestSuite\TestCase;
use Cake\View\View;
use TestApp\Controller\ThemePostsController;
use TestApp\Controller\ViewPostsController;
use TestApp\View\Helper\TestBeforeAfterHelper;
use TestApp\View\Object\TestObjectWithoutToString;
use TestApp\View\Object\TestObjectWithToString;
use TestApp\View\TestView;
use TestApp\View\TestViewEventListenerInterface;

/**
 * ViewTest class
 */
class ViewTest extends TestCase
{
    /**
     * Fixtures used in this test.
     *
     * @var array
     */
    public $fixtures = ['core.Posts', 'core.Users'];

    /**
     * @var \Cake\View\View
     */
    public $View;

    /**
     * @var \TestApp\Controller\ViewPostsController
     */
    public $PostsController;

    /**
     * @var \TestApp\Controller\ThemePostsController
     */
    public $ThemePostsController;

    /**
     * setUp method
     *
     * @return void
     */
    public function setUp()
    {
        parent::setUp();

        $request = new ServerRequest();
        $this->Controller = new Controller($request);
        $this->PostsController = new ViewPostsController($request);
        $this->PostsController->index();
        $this->View = $this->PostsController->createView();
        $this->View->setTemplatePath('Posts');

        $themeRequest = new ServerRequest(['url' => 'posts/index']);
        $this->ThemeController = new Controller($themeRequest);
        $this->ThemePostsController = new ThemePostsController($themeRequest);
        $this->ThemePostsController->index();
        $this->ThemeView = $this->ThemePostsController->createView();
        $this->ThemeView->setTemplatePath('Posts');

        $this->loadPlugins(['TestPlugin', 'PluginJs', 'TestTheme', 'Company/TestPluginThree']);
        Configure::write('debug', true);
    }

    /**
     * tearDown method
     *
     * @return void
     */
    public function tearDown()
    {
        parent::tearDown();
        $this->clearPlugins();
        unset($this->View);
        unset($this->PostsController);
        unset($this->Controller);
        unset($this->ThemeView);
        unset($this->ThemePostsController);
        unset($this->ThemeController);
    }

    /**
     * Test getViewFileName method
     *
     * @return void
     */
    public function testGetTemplate()
    {
        $viewOptions = [
            'plugin' => null,
            'name' => 'Pages',
            'viewPath' => 'Pages',
        ];

        $ThemeView = new TestView(null, null, null, $viewOptions);
        $ThemeView->setTheme('TestTheme');
        $expected = TEST_APP . 'templates' . DS . 'Pages' . DS . 'home.php';
        $result = $ThemeView->getViewFileName('home');
        $this->assertPathEquals($expected, $result);

        $expected = Plugin::path('TestTheme') . 'templates' . DS . 'Posts' . DS . 'index.php';
        $result = $ThemeView->getViewFileName('/Posts/index');
        $this->assertPathEquals($expected, $result);

        $expected = Plugin::path('TestTheme') . 'templates' . DS . 'layout' . DS . 'default.php';
        $result = $ThemeView->getLayoutFileName();
        $this->assertPathEquals($expected, $result);

        $ThemeView->setLayoutPath('rss');
        $expected = TEST_APP . 'templates' . DS . 'layout' . DS . 'rss' . DS . 'default.php';
        $result = $ThemeView->getLayoutFileName();
        $this->assertPathEquals($expected, $result);

        $ThemeView->setLayoutPath('email' . DS . 'html');
        $expected = TEST_APP . 'templates' . DS . 'layout' . DS . 'email' . DS . 'html' . DS . 'default.php';
        $result = $ThemeView->getLayoutFileName();
        $this->assertPathEquals($expected, $result);

        $ThemeView = new TestView(null, null, null, $viewOptions);

        $ThemeView->setTheme('Company/TestPluginThree');
        $expected = Plugin::path('Company/TestPluginThree') . 'templates' . DS . 'layout' . DS . 'default.php';
        $result = $ThemeView->getLayoutFileName();
        $this->assertPathEquals($expected, $result);
    }

    /**
     * Test getLayoutFileName method on plugin
     *
     * @return void
     */
    public function testPluginGetTemplate()
    {
        $viewOptions = ['plugin' => 'TestPlugin',
            'name' => 'TestPlugin',
            'viewPath' => 'Tests',
            'view' => 'index',
        ];

        $View = new TestView(null, null, null, $viewOptions);

        $expected = Plugin::path('TestPlugin') . 'templates' . DS . 'Tests' . DS . 'index.php';
        $result = $View->getViewFileName('index');
        $this->assertEquals($expected, $result);

        $expected = Plugin::path('TestPlugin') . 'templates' . DS . 'layout' . DS . 'default.php';
        $result = $View->getLayoutFileName();
        $this->assertEquals($expected, $result);
    }

    /**
     * Test that plugin files with absolute file paths are scoped
     * to the plugin and do now allow any file path.
     *
     * @return void
     */
    public function testPluginGetTemplateAbsoluteFail()
    {
        $this->expectException(\Cake\View\Exception\MissingTemplateException::class);
        $viewOptions = [
            'plugin' => null,
            'name' => 'Pages',
            'viewPath' => 'Pages',
        ];

        $view = new TestView(null, null, null, $viewOptions);
        $expected = TEST_APP . 'Plugin' . DS . 'Company' . DS . 'TestPluginThree' . DS . 'templates' . DS . 'Pages' . DS . 'index.php';
        $result = $view->getViewFileName('Company/TestPluginThree./Pages/index');
        $this->assertPathEquals($expected, $result);

        $view->getViewFileName('Company/TestPluginThree./etc/passwd');
    }

    /**
     * Test getViewFileName method on plugin
     *
     * @return void
     */
    public function testPluginThemedGetTemplate()
    {
        $viewOptions = ['plugin' => 'TestPlugin',
            'name' => 'TestPlugin',
            'viewPath' => 'Tests',
            'view' => 'index',
            'theme' => 'TestTheme',
        ];

        $ThemeView = new TestView(null, null, null, $viewOptions);
        $themePath = Plugin::path('TestTheme') . 'templates' . DS;

        $expected = $themePath . 'plugin' . DS . 'TestPlugin' . DS . 'Tests' . DS . 'index.php';
        $result = $ThemeView->getViewFileName('index');
        $this->assertPathEquals($expected, $result);

        $expected = $themePath . 'plugin' . DS . 'TestPlugin' . DS . 'layout' . DS . 'plugin_default.php';
        $result = $ThemeView->getLayoutFileName('plugin_default');
        $this->assertPathEquals($expected, $result);

        $expected = $themePath . 'layout' . DS . 'default.php';
        $result = $ThemeView->getLayoutFileName('default');
        $this->assertPathEquals($expected, $result);
    }

    /**
     * Test that plugin/$plugin_name is only appended to the paths it should be.
     *
     * @return void
     */
    public function testPathPluginGeneration()
    {
        $viewOptions = ['plugin' => 'TestPlugin',
            'name' => 'TestPlugin',
            'viewPath' => 'Tests',
            'view' => 'index',
        ];

        $View = new TestView(null, null, null, $viewOptions);
        $paths = $View->paths();
        $expected = array_merge(App::path('Template'), App::core('Template'));
        $this->assertEquals($expected, $paths);

        $paths = $View->paths('TestPlugin');
        $pluginPath = Plugin::path('TestPlugin');
        $expected = [
            TEST_APP . 'templates' . DS . 'plugin' . DS . 'TestPlugin' . DS,
            $pluginPath . 'templates' . DS,
            TEST_APP . 'templates' . DS,
            CORE_PATH . 'templates' . DS,
        ];
        $this->assertPathEquals($expected, $paths);
    }

    /**
     * Test that themed plugin paths are generated correctly.
     *
     * @return void
     */
    public function testPathThemedPluginGeneration()
    {
        $viewOptions = ['plugin' => 'TestPlugin',
            'name' => 'TestPlugin',
            'viewPath' => 'Tests',
            'view' => 'index',
            'theme' => 'TestTheme',
        ];

        $View = new TestView(null, null, null, $viewOptions);
        $paths = $View->paths('TestPlugin');
        $pluginPath = Plugin::path('TestPlugin');
        $themePath = Plugin::path('TestTheme');
        $expected = [
            $themePath . 'templates' . DS . 'plugin' . DS . 'TestPlugin' . DS,
            $themePath . 'templates' . DS,
            TEST_APP . 'templates' . DS . 'plugin' . DS . 'TestPlugin' . DS,
            $pluginPath . 'templates' . DS,
            TEST_APP . 'templates' . DS,
            CORE_PATH . 'templates' . DS,
        ];
        $this->assertPathEquals($expected, $paths);
    }

    /**
     * Test that multiple paths can be used in App.paths.templates.
     *
     * @return void
     */
    public function testMultipleAppPaths()
    {
        $viewOptions = ['plugin' => 'TestPlugin',
            'name' => 'TestPlugin',
            'viewPath' => 'Tests',
            'view' => 'index',
            'theme' => 'TestTheme',
        ];

        $paths = Configure::read('App.paths.templates');
        $paths[] = Plugin::path('TestPlugin') . 'templates' . DS;
        Configure::write('App.paths.templates', $paths);

        $View = new TestView(null, null, null, $viewOptions);
        $paths = $View->paths('TestPlugin');
        $pluginPath = Plugin::path('TestPlugin');
        $themePath = Plugin::path('TestTheme');
        $expected = [
            $themePath . 'templates' . DS . 'plugin' . DS . 'TestPlugin' . DS,
            $themePath . 'templates' . DS,
            TEST_APP . 'templates' . DS . 'plugin' . DS . 'TestPlugin' . DS,
            $pluginPath . 'templates' . DS . 'plugin' . DS . 'TestPlugin' . DS,
            $pluginPath . 'templates' . DS,
            TEST_APP . 'templates' . DS,
            TEST_APP . 'Plugin' . DS . 'TestPlugin' . DS . 'templates' . DS,
            CORE_PATH . 'templates' . DS,
        ];
        $this->assertPathEquals($expected, $paths);
    }

    /**
     * Test that CamelCase'd plugins still find their view files.
     *
     * @return void
     */
    public function testCamelCasePluginGetTemplate()
    {
        $viewOptions = ['plugin' => 'TestPlugin',
            'name' => 'TestPlugin',
            'viewPath' => 'Tests',
            'view' => 'index',
        ];

        $View = new TestView(null, null, null, $viewOptions);

        $pluginPath = Plugin::path('TestPlugin');
        $expected = TEST_APP . 'Plugin' . DS . 'TestPlugin' . DS . 'templates' . DS .
            'Tests' . DS . 'index.php';
        $result = $View->getViewFileName('index');
        $this->assertPathEquals($expected, $result);

        $expected = $pluginPath . 'templates' . DS . 'layout' . DS . 'default.php';
        $result = $View->getLayoutFileName();
        $this->assertPathEquals($expected, $result);
    }

    /**
     * Test getViewFileName method
     *
     * @return void
     */
    public function testGetViewFileNames()
    {
        $viewOptions = [
            'plugin' => null,
            'name' => 'Pages',
            'viewPath' => 'Pages',
        ];
        $request = $this->getMockBuilder('Cake\Http\ServerRequest')->getMock();
        $response = $this->getMockBuilder('Cake\Http\Response')->getMock();

        $View = new TestView(null, null, null, $viewOptions);

        $expected = TEST_APP . 'templates' . DS . 'Pages' . DS . 'home.php';
        $result = $View->getViewFileName('home');
        $this->assertPathEquals($expected, $result);

        $expected = TEST_APP . 'templates' . DS . 'Posts' . DS . 'index.php';
        $result = $View->getViewFileName('/Posts/index');
        $this->assertPathEquals($expected, $result);

        $expected = TEST_APP . 'templates' . DS . 'Posts' . DS . 'index.php';
        $result = $View->getViewFileName('../Posts/index');
        $this->assertPathEquals($expected, $result);

        $expected = TEST_APP . 'templates' . DS . 'Pages' . DS . 'page.home.php';
        $result = $View->getViewFileName('page.home');
        $this->assertPathEquals($expected, $result, 'Should not ruin files with dots.');

        $expected = TEST_APP . 'templates' . DS . 'Pages' . DS . 'home.php';
        $result = $View->getViewFileName('TestPlugin.home');
        $this->assertPathEquals($expected, $result, 'Plugin is missing the view, cascade to app.');

        $View->setTemplatePath('Tests');
        $expected = TEST_APP . 'Plugin' . DS . 'TestPlugin' . DS . 'templates' . DS .
            'Tests' . DS . 'index.php';
        $result = $View->getViewFileName('TestPlugin.index');
        $this->assertPathEquals($expected, $result);
    }

    /**
     * Test that getViewFileName() protects against malicious directory traversal.
     *
     * @return void
     */
    public function testGetViewFileNameDirectoryTraversal()
    {
        $this->expectException(\InvalidArgumentException::class);
        $viewOptions = [
            'plugin' => null,
            'name' => 'Pages',
            'viewPath' => 'Pages',
        ];
        $request = $this->getMockBuilder('Cake\Http\ServerRequest')->getMock();
        $response = $this->getMockBuilder('Cake\Http\Response')->getMock();

        $view = new TestView(null, null, null, $viewOptions);
        $view->ext('.php');
        $view->getViewFileName('../../../bootstrap');
    }

    /**
     * Test getViewFileName doesn't re-apply existing subdirectories
     *
     * @return void
     */
    public function testGetViewFileNameSubDir()
    {
        $viewOptions = [
            'plugin' => null,
            'name' => 'Posts',
            'viewPath' => 'Posts/json',
            'layoutPath' => 'json',
        ];
        $view = new TestView(null, null, null, $viewOptions);

        $expected = TEST_APP . 'templates' . DS . 'Posts' . DS . 'json' . DS . 'index.php';
        $result = $view->getViewFileName('index');
        $this->assertPathEquals($expected, $result);

        $view->setSubDir('json');
        $result = $view->getViewFileName('index');
        $expected = TEST_APP . 'templates' . DS . 'Posts' . DS . 'json' . DS . 'index.php';
        $this->assertPathEquals($expected, $result);
    }

    /**
     * Test getViewFileName applies subdirectories on equal length names
     *
     * @return void
     */
    public function testGetViewFileNameSubDirLength()
    {
        $viewOptions = [
            'plugin' => null,
            'name' => 'Jobs',
            'viewPath' => 'Jobs',
            'layoutPath' => 'json',
        ];
        $view = new TestView(null, null, null, $viewOptions);

        $view->setSubDir('json');
        $result = $view->getViewFileName('index');
        $expected = TEST_APP . 'templates' . DS . 'Jobs' . DS . 'json' . DS . 'index.php';
        $this->assertPathEquals($expected, $result);
    }

    /**
     * Test getting layout filenames
     *
     * @return void
     */
    public function testGetLayoutFileName()
    {
        $viewOptions = ['plugin' => null,
            'name' => 'Pages',
            'viewPath' => 'Pages',
            'action' => 'display',
        ];

        $View = new TestView(null, null, null, $viewOptions);

        $expected = TEST_APP . 'templates' . DS . 'layout' . DS . 'default.php';
        $result = $View->getLayoutFileName();
        $this->assertPathEquals($expected, $result);

        $View->setLayoutPath('rss');
        $expected = TEST_APP . 'templates' . DS . 'layout' . DS . 'rss' . DS . 'default.php';
        $result = $View->getLayoutFileName();
        $this->assertPathEquals($expected, $result);

        $View->setLayoutPath('email' . DS . 'html');
        $expected = TEST_APP . 'templates' . DS . 'layout' . DS . 'email' . DS . 'html' . DS . 'default.php';
        $result = $View->getLayoutFileName();
        $this->assertPathEquals($expected, $result);
    }

    /**
     * Test getting layout filenames for plugins.
     *
     * @return void
     */
    public function testGetLayoutFileNamePlugin()
    {
        $viewOptions = ['plugin' => null,
            'name' => 'Pages',
            'viewPath' => 'Pages',
            'action' => 'display',
        ];

        $View = new TestView(null, null, null, $viewOptions);

        $expected = TEST_APP . 'Plugin' . DS . 'TestPlugin' . DS . 'templates' . DS .
            'layout' . DS . 'default.php';
        $result = $View->getLayoutFileName('TestPlugin.default');
        $this->assertPathEquals($expected, $result);

        $View->setRequest($View->getRequest()->withParam('plugin', 'TestPlugin'));
        $expected = TEST_APP . 'Plugin' . DS . 'TestPlugin' . DS . 'templates' . DS .
            'layout' . DS . 'default.php';
        $result = $View->getLayoutFileName('default');
        $this->assertPathEquals($expected, $result);
    }

    /**
     * Test getting layout filenames for prefix
     *
     * @return void
     */
    public function testGetLayoutFileNamePrefix()
    {
        $View = new TestView();

        // Prefix specific layout
        $View->setRequest($View->getRequest()->withParam('prefix', 'foo_prefix'));
        $expected = TEST_APP . 'templates' . DS .
            'FooPrefix' . DS . 'layout' . DS . 'default.php';
        $result = $View->getLayoutFileName();
        $this->assertPathEquals($expected, $result);

        $View->setRequest($View->getRequest()->withParam('prefix', 'FooPrefix'));
        $result = $View->getLayoutFileName();
        $this->assertPathEquals($expected, $result);

        // Nested prefix layout
        $View->setRequest($View->getRequest()->withParam('prefix', 'foo_prefix/bar_prefix'));
        $expected = TEST_APP . 'templates' . DS .
            'FooPrefix' . DS . 'BarPrefix' . DS . 'layout' . DS . 'default.php';
        $result = $View->getLayoutFileName();
        $this->assertPathEquals($expected, $result);

        $expected = TEST_APP . 'templates' . DS .
            'FooPrefix' . DS . 'layout' . DS . 'nested_prefix_cascade.php';
        $result = $View->getLayoutFileName('nested_prefix_cascade');
        $this->assertPathEquals($expected, $result);

        // Fallback to app's layout
        $View->setRequest($View->getRequest()->withParam('prefix', 'Admin'));
        $expected = TEST_APP . 'templates' . DS .
            'layout' . DS . 'default.php';
        $result = $View->getLayoutFileName();
        $this->assertPathEquals($expected, $result);
    }

    /**
     * Test that getLayoutFileName() protects against malicious directory traversal.
     *
     * @return void
     */
    public function testGetLayoutFileNameDirectoryTraversal()
    {
        $this->expectException(\InvalidArgumentException::class);
        $viewOptions = [
            'plugin' => null,
            'name' => 'Pages',
            'viewPath' => 'Pages',
        ];
        $request = $this->getMockBuilder('Cake\Http\ServerRequest')->getMock();
        $response = $this->getMockBuilder('Cake\Http\Response')->getMock();

        $view = new TestView(null, null, null, $viewOptions);
        $view->ext('.php');
        $view->getLayoutFileName('../../../bootstrap');
    }

    /**
     * Test for missing views
     *
     * @return void
     */
    public function testMissingTemplate()
    {
        $this->expectException(\Cake\View\Exception\MissingTemplateException::class);
        $this->expectExceptionMessage("Template file 'does_not_exist' could not be found");
        $this->expectExceptionMessage('The following paths were searched');
        $this->expectExceptionMessage('- ' . ROOT . DS . 'templates');
        $viewOptions = ['plugin' => null,
            'name' => 'Pages',
            'viewPath' => 'Pages',
        ];
        $request = $this->getMockBuilder('Cake\Http\ServerRequest')->getMock();
        $response = $this->getMockBuilder('Cake\Http\Response')->getMock();

        $View = new TestView($request, $response, null, $viewOptions);
        $View->getViewFileName('does_not_exist');
    }

    /**
     * Test for missing layouts
     *
     * @return void
     */
    public function testMissingLayout()
    {
        $this->expectException(\Cake\View\Exception\MissingLayoutException::class);
        $this->expectExceptionMessage("Layout file 'whatever' could not be found");
        $this->expectExceptionMessage('The following paths were searched');
        $this->expectExceptionMessage('- ' . ROOT . DS . 'templates' . DS . 'layout');
        $viewOptions = ['plugin' => null,
            'name' => 'Pages',
            'viewPath' => 'Pages',
            'layout' => 'whatever',
        ];
        $View = new TestView(null, null, null, $viewOptions);
        $View->getLayoutFileName();
    }

    /**
     * Test viewVars method
     *
     * @return void
     */
    public function testViewVars()
    {
        $this->assertEquals(['testData', 'test2', 'test3'], $this->View->getVars());
    }

    /**
     * Test elementExists method
     *
     * @return void
     */
    public function testElementExists()
    {
        $result = $this->View->elementExists('test_element');
        $this->assertTrue($result);

        $result = $this->View->elementExists('TestPlugin.plugin_element');
        $this->assertTrue($result);

        $result = $this->View->elementExists('non_existent_element');
        $this->assertFalse($result);

        $result = $this->View->elementExists('TestPlugin.element');
        $this->assertFalse($result);

        $this->View->setRequest($this->View->getRequest()->withParam('plugin', 'TestPlugin'));
        $result = $this->View->elementExists('plugin_element');
        $this->assertTrue($result);
    }

    /**
     * Test element method
     *
     * @return void
     */
    public function testElement()
    {
        $result = $this->View->element('test_element');
        $this->assertEquals('this is the test element', $result);

        $result = $this->View->element('TestPlugin.plugin_element');
        $this->assertEquals("Element in the TestPlugin\n", $result);

        $this->View->setRequest($this->View->getRequest()->withParam('plugin', 'TestPlugin'));
        $result = $this->View->element('plugin_element');
        $this->assertEquals("Element in the TestPlugin\n", $result);

        $result = $this->View->element('plugin_element', [], ['plugin' => false]);
        $this->assertEquals("Plugin element overridden in app\n", $result);
    }

    /**
     * Test element method with a prefix
     *
     * @return void
     */
    public function testPrefixElement()
    {
        $this->View->setRequest($this->View->getRequest()->withParam('prefix', 'Admin'));
        $result = $this->View->element('prefix_element');
        $this->assertEquals('this is a prefixed test element', $result);

        $result = $this->View->element('TestPlugin.plugin_element');
        $this->assertEquals('this is the plugin prefixed element using params[plugin]', $result);

        $this->View->setRequest($this->View->getRequest()->withParam('plugin', 'TestPlugin'));
        $result = $this->View->element('test_plugin_element');
        $this->assertEquals('this is the test set using View::$plugin plugin prefixed element', $result);

        $this->View->setRequest($this->View->getRequest()->withParam('prefix', 'FooPrefix/BarPrefix'));
        $result = $this->View->element('prefix_element');
        $this->assertEquals('this is a nested prefixed test element', $result);

        $result = $this->View->element('prefix_element_in_parent');
        $this->assertEquals('this is a nested prefixed test element in first level element', $result);
    }

    /**
     * Test loading missing view element
     *
     * @return void
     */
    public function testElementMissing()
    {
        $this->expectException(\Cake\View\Exception\MissingElementException::class);
        $this->expectExceptionMessage("Element file 'non_existent_element' could not be found");

        $this->View->element('non_existent_element');
    }

    /**
     * Test loading non-existent plugin view element
     *
     * @return void
     */
    public function testElementMissingPluginElement()
    {
        $this->expectException(\Cake\View\Exception\MissingElementException::class);
        $this->expectExceptionMessage("Element file 'TestPlugin.nope' could not be found");

        $this->View->element('TestPlugin.nope');
    }

    /**
     * Test that elements can have callbacks
     *
     * @return void
     */
    public function testElementCallbacks()
    {
        $count = 0;
        $callback = function (EventInterface $event, $file) use (&$count) {
            $count++;
        };
        $events = $this->View->getEventManager();
        $events->on('View.beforeRender', $callback);
        $events->on('View.afterRender', $callback);

        $this->View->element('test_element', [], ['callbacks' => true]);
        $this->assertEquals(2, $count);
    }

    /**
     * Test that additional element viewVars don't get overwritten with helpers.
     *
     * @return void
     */
    public function testElementParamsDontOverwriteHelpers()
    {
        $Controller = new ViewPostsController();

        $View = $Controller->createView();
        $result = $View->element('type_check', ['form' => 'string'], ['callbacks' => true]);
        $this->assertEquals('string', $result);

        $View->set('form', 'string');
        $result = $View->element('type_check', [], ['callbacks' => true]);
        $this->assertEquals('string', $result);
    }

    /**
     * Test elementCacheHelperNoCache method
     *
     * @return void
     */
    public function testElementCacheHelperNoCache()
    {
        $Controller = new ViewPostsController();
        $View = $Controller->createView();
        $result = $View->element('test_element', ['ram' => 'val', 'test' => ['foo', 'bar']]);
        $this->assertEquals('this is the test element', $result);
    }

    /**
     * Test elementCache method
     *
     * @return void
     */
    public function testElementCache()
    {
        Cache::drop('test_view');
        Cache::setConfig('test_view', [
            'engine' => 'File',
            'duration' => '+1 day',
            'path' => CACHE . 'views/',
            'prefix' => '',
        ]);
        Cache::clear('test_view');

        $View = $this->PostsController->createView();
        $View->setElementCache('test_view');

        $result = $View->element('test_element', [], ['cache' => true]);
        $expected = 'this is the test element';
        $this->assertEquals($expected, $result);

        $result = Cache::read('element__test_element', 'test_view');
        $this->assertEquals($expected, $result);

        $result = $View->element('test_element', ['param' => 'one', 'foo' => 'two'], ['cache' => true]);
        $this->assertEquals($expected, $result);

        $result = Cache::read('element__test_element_param_foo', 'test_view');
        $this->assertEquals($expected, $result);

        $View->element('test_element', [
            'param' => 'one',
            'foo' => 'two',
        ], [
            'cache' => ['key' => 'custom_key'],
        ]);
        $result = Cache::read('element_custom_key', 'test_view');
        $this->assertEquals($expected, $result);

        $View->setElementCache('default');
        $View->element('test_element', [
            'param' => 'one',
            'foo' => 'two',
        ], [
            'cache' => ['config' => 'test_view'],
        ]);
        $result = Cache::read('element__test_element_param_foo', 'test_view');
        $this->assertEquals($expected, $result);

        Cache::clear('test_view');
        Cache::drop('test_view');
    }

    /**
     * Test element events
     *
     * @return void
     */
    public function testViewEvent()
    {
        $View = $this->PostsController->createView();
        $View->setTemplatePath($this->PostsController->getName());
        $View->enableAutoLayout(false);
        $listener = new TestViewEventListenerInterface();

        $View->getEventManager()->on($listener);

        $View->render('index');
        $this->assertEquals(View::TYPE_TEMPLATE, $listener->beforeRenderViewType);
        $this->assertEquals(View::TYPE_TEMPLATE, $listener->afterRenderViewType);

        $this->assertEquals($View->getCurrentType(), View::TYPE_TEMPLATE);
        $View->element('test_element', [], ['callbacks' => true]);
        $this->assertEquals($View->getCurrentType(), View::TYPE_TEMPLATE);

        $this->assertEquals(View::TYPE_ELEMENT, $listener->beforeRenderViewType);
        $this->assertEquals(View::TYPE_ELEMENT, $listener->afterRenderViewType);
    }

    /**
     * Test loading helper using loadHelper().
     *
     * @return void
     */
    public function testLoadHelper()
    {
        $View = new View();

        $View->loadHelper('Html', ['foo' => 'bar']);
        $this->assertInstanceOf('Cake\View\Helper\HtmlHelper', $View->Html);

        $config = $View->Html->getConfig();
        $this->assertEquals('bar', $config['foo']);
    }

    /**
     * Test loading helper when duplicate.
     *
     * @return void
     */
    public function testLoadHelperDuplicate()
    {
        $View = new View();

        $this->assertNotEmpty($View->loadHelper('Html', ['foo' => 'bar']));
        try {
            $View->loadHelper('Html', ['test' => 'value']);
            $this->fail('No exception');
        } catch (\RuntimeException $e) {
            $this->assertContains('The "Html" alias has already been loaded', $e->getMessage());
        }
    }

    /**
     * Test loadHelpers method
     *
     * @return void
     */
    public function testLoadHelpers()
    {
        $View = new View(null, null, null, [
            'helpers' => ['Html' => ['foo' => 'bar'], 'Form' => ['foo' => 'baz']],
        ]);

        $result = $View->loadHelpers();
        $this->assertSame($View, $result);

        $this->assertInstanceOf('Cake\View\Helper\HtmlHelper', $View->Html, 'Object type is wrong.');
        $this->assertInstanceOf('Cake\View\Helper\FormHelper', $View->Form, 'Object type is wrong.');

        $config = $View->Html->getConfig();
        $this->assertEquals('bar', $config['foo']);

        $config = $View->Form->getConfig();
        $this->assertEquals('baz', $config['foo']);
    }

    /**
     * Test lazy loading helpers
     *
     * @return void
     */
    public function testLazyLoadHelpers()
    {
        $View = new View();

        $this->assertInstanceOf('Cake\View\Helper\HtmlHelper', $View->Html, 'Object type is wrong.');
        $this->assertInstanceOf('Cake\View\Helper\FormHelper', $View->Form, 'Object type is wrong.');
    }

    /**
     * Test manipulating class properties in initialize()
     *
     * @return void
     */
    public function testInitialize()
    {
        $View = new TestView();
        $config = $View->Html->getConfig();
        $this->assertEquals('myval', $config['mykey']);
    }

    /**
     * Test the correct triggering of helper callbacks
     *
     * @return void
     */
    public function testHelperCallbackTriggering()
    {
        $View = $this->PostsController->createView();
        $View->setTemplatePath($this->PostsController->getName());

        $manager = $this->getMockBuilder('Cake\Event\EventManager')->getMock();
        $View->setEventManager($manager);

        $manager->expects($this->at(0))->method('dispatch')
            ->with(
                $this->logicalAnd(
                    $this->isInstanceOf('Cake\Event\Event'),
                    $this->attributeEqualTo('_name', 'View.beforeRender'),
                    $this->attributeEqualTo('_subject', $View)
                )
            );

        $manager->expects($this->at(1))->method('dispatch')
            ->with(
                $this->logicalAnd(
                    $this->isInstanceOf('Cake\Event\Event'),
                    $this->attributeEqualTo('_name', 'View.beforeRenderFile'),
                    $this->attributeEqualTo('_subject', $View)
                )
            );

        $manager->expects($this->at(2))->method('dispatch')
            ->with(
                $this->logicalAnd(
                    $this->isInstanceOf('Cake\Event\Event'),
                    $this->attributeEqualTo('_name', 'View.afterRenderFile'),
                    $this->attributeEqualTo('_subject', $View)
                )
            );

        $manager->expects($this->at(3))->method('dispatch')
            ->with(
                $this->logicalAnd(
                    $this->isInstanceOf('Cake\Event\Event'),
                    $this->attributeEqualTo('_name', 'View.afterRender'),
                    $this->attributeEqualTo('_subject', $View)
                )
            );

        $manager->expects($this->at(4))->method('dispatch')
            ->with(
                $this->logicalAnd(
                    $this->isInstanceOf('Cake\Event\Event'),
                    $this->attributeEqualTo('_name', 'View.beforeLayout'),
                    $this->attributeEqualTo('_subject', $View)
                )
            );

        $manager->expects($this->at(5))->method('dispatch')
            ->with(
                $this->logicalAnd(
                    $this->isInstanceOf('Cake\Event\Event'),
                    $this->attributeEqualTo('_name', 'View.beforeRenderFile'),
                    $this->attributeEqualTo('_subject', $View)
                )
            );

        $manager->expects($this->at(6))->method('dispatch')
            ->with(
                $this->logicalAnd(
                    $this->isInstanceOf('Cake\Event\Event'),
                    $this->attributeEqualTo('_name', 'View.afterRenderFile'),
                    $this->attributeEqualTo('_subject', $View)
                )
            );

        $manager->expects($this->at(7))->method('dispatch')
            ->with(
                $this->logicalAnd(
                    $this->isInstanceOf('Cake\Event\Event'),
                    $this->attributeEqualTo('_name', 'View.afterLayout'),
                    $this->attributeEqualTo('_subject', $View)
                )
            );

        $View->render('index');
    }

    /**
     * Test beforeLayout method
     *
     * @return void
     */
    public function testBeforeLayout()
    {
        $this->PostsController->viewBuilder()->setHelpers([
            'TestBeforeAfter' => ['className' => TestBeforeAfterHelper::class],
            'Html',
        ]);
        $View = $this->PostsController->createView();
        $View->setTemplatePath($this->PostsController->getName());
        $View->render('index');
        $this->assertEquals('Valuation', $View->helpers()->TestBeforeAfter->property);
    }

    /**
     * Test afterLayout method
     *
     * @return void
     */
    public function testAfterLayout()
    {
        $this->PostsController->viewBuilder()->setHelpers([
            'TestBeforeAfter' => ['className' => TestBeforeAfterHelper::class],
            'Html',
        ]);
        $this->PostsController->set('variable', 'values');

        $View = $this->PostsController->createView();
        $View->setTemplatePath($this->PostsController->getName());

        $content = 'This is my view output';
        $result = $View->renderLayout($content, 'default');
        $this->assertRegExp('/modified in the afterlife/', $result);
        $this->assertRegExp('/This is my view output/', $result);
    }

    /**
     * Test renderLoadHelper method
     *
     * @return void
     */
    public function testRenderLoadHelper()
    {
        $this->PostsController->viewBuilder()->setHelpers(['Form', 'Number']);
        $View = $this->PostsController->createView(TestView::class);
        $View->setTemplatePath($this->PostsController->getName());

        $result = $View->render('index', false);
        $this->assertEquals('posts index', $result);

        $attached = $View->helpers()->loaded();
        // HtmlHelper is loaded in TestView::initialize()
        $this->assertEquals(['Html', 'Form', 'Number'], $attached);

        $this->PostsController->viewBuilder()->setHelpers(
            ['Html', 'Form', 'Number', 'TestPlugin.PluggedHelper']
        );
        $View = $this->PostsController->createView(TestView::class);
        $View->setTemplatePath($this->PostsController->getName());

        $result = $View->render('index', false);
        $this->assertEquals('posts index', $result);

        $attached = $View->helpers()->loaded();
        $expected = ['Html', 'Form', 'Number', 'PluggedHelper'];
        $this->assertEquals($expected, $attached, 'Attached helpers are wrong.');
    }

    /**
     * Test render method
     *
     * @return void
     */
    public function testRender()
    {
        $View = $this->PostsController->createView(TestView::class);
        $View->setTemplatePath($this->PostsController->getName());
        $result = $View->render('index');

        $this->assertRegExp("/<meta charset=\"utf-8\"\/>\s*<title>/", $result);
        $this->assertRegExp("/<div id=\"content\">\s*posts index\s*<\/div>/", $result);
        $this->assertRegExp("/<div id=\"content\">\s*posts index\s*<\/div>/", $result);

        $View = $this->PostsController->createView(TestView::class);
        $result = $View->render(false, 'ajax2');

        $this->assertRegExp('/Ajax\!/', $result);

        $this->PostsController->viewBuilder()->setHelpers(['Html']);
        $this->PostsController->setRequest(
            $this->PostsController->getRequest()->withParam('action', 'index')
        );
        Configure::write('Cache.check', true);

        $View = $this->PostsController->createView(TestView::class);
        $View->setTemplatePath($this->PostsController->getName());
        $result = $View->render('index');

        $this->assertRegExp("/<meta charset=\"utf-8\"\/>\s*<title>/", $result);
        $this->assertRegExp("/<div id=\"content\">\s*posts index\s*<\/div>/", $result);
    }

    /**
     * Test that View::$view works
     *
     * @return void
     */
    public function testRenderUsingViewProperty()
    {
        $View = $this->PostsController->createView(TestView::class);
        $View->setTemplatePath($this->PostsController->getName());
        $View->setTemplate('cache_form');

        $this->assertEquals('cache_form', $View->getTemplate());
        $result = $View->render();
        $this->assertRegExp('/Add User/', $result);
    }

    /**
     * Test that layout set from view file takes precedence over layout set
     * as argument to render().
     *
     * @return void
     */
    public function testRenderUsingLayoutArgument()
    {
        $error = new \PDOException();
        $error->queryString = 'this is sql string';
        $message = 'it works';

        $View = $this->PostsController->createView(TestView::class);
        $View->set(compact('error', 'message'));
        $View->setTemplatePath('Error');

        $result = $View->render('pdo_error', 'error');
        $this->assertRegExp('/this is sql string/', $result);
        $this->assertRegExp('/it works/', $result);
    }

    /**
     * Test render()ing a file in a subdir from a custom viewPath
     * in a plugin.
     *
     * @return void
     */
    public function testGetViewFileNameSubdirWithPluginAndViewPath()
    {
        $this->PostsController->setPlugin('TestPlugin');
        $this->PostsController->setName('Posts');
        /** @var \TestApp\View\TestView $View */
        $View = $this->PostsController->createView(TestView::class);
        $View->setTemplatePath('element');

        $pluginPath = TEST_APP . 'Plugin' . DS . 'TestPlugin' . DS;
        $result = $View->getViewFileName('sub_dir/sub_element');
        $expected = $pluginPath . 'templates' . DS . 'element' . DS . 'sub_dir' . DS . 'sub_element.php';
        $this->assertPathEquals($expected, $result);
    }

    /**
     * Test that view vars can replace the local helper variables
     * and not overwrite the $this->Helper references
     *
     * @return void
     */
    public function testViewVarOverwritingLocalHelperVar()
    {
        $Controller = new ViewPostsController();
        $Controller->set('html', 'I am some test html');
        $View = $Controller->createView();
        $View->setTemplatePath($Controller->getName());
        $result = $View->render('helper_overwrite', false);

        $this->assertRegExp('/I am some test html/', $result);
        $this->assertRegExp('/Test link/', $result);
    }

    /**
     * Test getViewFileName method
     *
     * @return void
     */
    public function testViewFileName()
    {
        /** @var \TestApp\View\TestView $View */
        $View = $this->PostsController->createView(TestView::class);
        $View->setTemplatePath('Posts');

        $result = $View->getViewFileName('index');
        $this->assertRegExp('/Posts(\/|\\\)index.php/', $result);

        $result = $View->getViewFileName('TestPlugin.index');
        $this->assertRegExp('/Posts(\/|\\\)index.php/', $result);

        $result = $View->getViewFileName('/Pages/home');
        $this->assertRegExp('/Pages(\/|\\\)home.php/', $result);

        $result = $View->getViewFileName('../element/test_element');
        $this->assertRegExp('/element(\/|\\\)test_element.php/', $result);

        $expected = TEST_APP . 'templates' . DS . 'Posts' . DS . 'index.php';
        $result = $View->getViewFileName('../Posts/index');
        $this->assertPathEquals($expected, $result);
    }

    /**
     * Test creating a block with capturing output.
     *
     * @return void
     */
    public function testBlockCaptureOverwrite()
    {
        $result = $this->View->start('test');
        $this->assertSame($this->View, $result);

        echo 'Block content';
        $result = $this->View->end();
        $this->assertSame($this->View, $result);

        $this->View->start('test');
        echo 'New content';
        $this->View->end();

        $result = $this->View->fetch('test');
        $this->assertEquals('New content', $result);
    }

    /**
     * Test that blocks can be fetched inside a block with the same name
     *
     * @return void
     */
    public function testBlockExtend()
    {
        $this->View->start('test');
        echo 'Block content';
        $this->View->end();

        $this->View->start('test');
        echo $this->View->fetch('test');
        echo 'New content';
        $this->View->end();

        $result = $this->View->fetch('test');
        $this->assertEquals('Block contentNew content', $result);
    }

    /**
     * Test creating a block with capturing output.
     *
     * @return void
     */
    public function testBlockCapture()
    {
        $this->View->start('test');
        echo 'Block content';
        $this->View->end();

        $result = $this->View->fetch('test');
        $this->assertEquals('Block content', $result);
    }

    /**
     * Test appending to a block with capturing output.
     *
     * @return void
     */
    public function testBlockAppendCapture()
    {
        $this->View->start('test');
        echo 'Content ';
        $this->View->end();

        $result = $this->View->append('test');
        $this->assertSame($this->View, $result);

        echo 'appended';
        $this->View->end();

        $result = $this->View->fetch('test');
        $this->assertEquals('Content appended', $result);
    }

    /**
     * Test setting a block's content.
     *
     * @return void
     */
    public function testBlockSet()
    {
        $result = $this->View->assign('test', 'Block content');
        $this->assertSame($this->View, $result);

        $result = $this->View->fetch('test');
        $this->assertEquals('Block content', $result);
    }

    /**
     * Test resetting a block's content.
     *
     * @return void
     */
    public function testBlockReset()
    {
        $this->View->assign('test', '');
        $result = $this->View->fetch('test', 'This should not be returned');
        $this->assertSame('', $result);
    }

    /**
     * Test resetting a block's content with reset.
     *
     * @return void
     */
    public function testBlockResetFunc()
    {
        $this->View->assign('test', 'Block content');
        $result = $this->View->fetch('test', 'This should not be returned');
        $this->assertSame('Block content', $result);

        $result = $this->View->reset('test');
        $this->assertSame($this->View, $result);

        $result = $this->View->fetch('test', 'This should not be returned');
        $this->assertSame('', $result);
    }

    /**
     * Test checking a block's existence.
     *
     * @return void
     */
    public function testBlockExist()
    {
        $this->assertFalse($this->View->exists('test'));
        $this->View->assign('test', 'Block content');
        $this->assertTrue($this->View->exists('test'));
    }

    /**
     * Test setting a block's content to null
     *
     * @return void
     */
    public function testBlockSetNull()
    {
        $this->View->assign('testWithNull', null);
        $result = $this->View->fetch('testWithNull');
        $this->assertSame('', $result);
    }

    /**
     * Test setting a block's content to an object with __toString magic method
     *
     * @return void
     */
    public function testBlockSetObjectWithToString()
    {
        $objectWithToString = new TestObjectWithToString();
        $this->View->assign('testWithObjectWithToString', $objectWithToString);
        $result = $this->View->fetch('testWithObjectWithToString');
        $this->assertSame("I'm ObjectWithToString", $result);
    }

    /**
     * Test setting a block's content to an object without __toString magic method
     *
     * This should produce a "Object of class TestObjectWithoutToString could not be converted to string" error
     * which gets thrown as a \PHPUnit\Framework\Error\Error Exception by PHPUnit.
     *
     * @return void
     */
    public function testBlockSetObjectWithoutToString()
    {
        $this->expectException(\PHPUnit\Framework\Error\Error::class);
        $objectWithToString = new TestObjectWithoutToString();
        $this->View->assign('testWithObjectWithoutToString', $objectWithToString);
    }

    /**
     * Test setting a block's content to a decimal
     *
     * @return void
     */
    public function testBlockSetDecimal()
    {
        $this->View->assign('testWithDecimal', 1.23456789);
        $result = $this->View->fetch('testWithDecimal');
        $this->assertEquals('1.23456789', $result);
    }

    /**
     * Data provider for block related tests.
     *
     * @return array
     */
    public static function blockValueProvider()
    {
        return [
            'string' => ['A string value'],
            'decimal' => [1.23456],
            'object with __toString' => [new TestObjectWithToString()],
        ];
    }

    /**
     * Test appending to a block with append.
     *
     * @param mixed $value Value
     * @return void
     * @dataProvider blockValueProvider
     */
    public function testBlockAppend($value)
    {
        $this->View->assign('testBlock', 'Block');
        $this->View->append('testBlock', $value);

        $result = $this->View->fetch('testBlock');
        $this->assertSame('Block' . $value, $result);
    }

    /**
     * Test appending an object without __toString magic method to a block with append.
     *
     * This should produce a "Object of class TestObjectWithoutToString could not be converted to string" error
     * which gets thrown as a \PHPUnit\Framework\Error\Error     Exception by PHPUnit.
     *
     * @return void
     */
    public function testBlockAppendObjectWithoutToString()
    {
        $this->expectException(\PHPUnit\Framework\Error\Error::class);
        $object = new TestObjectWithoutToString();
        $this->View->assign('testBlock', 'Block ');
        $this->View->append('testBlock', $object);
    }

    /**
     * Test prepending to a block with prepend.
     *
     * @param mixed $value Value
     * @return void
     * @dataProvider blockValueProvider
     */
    public function testBlockPrepend($value)
    {
        $this->View->assign('test', 'Block');
        $result = $this->View->prepend('test', $value);
        $this->assertSame($this->View, $result);

        $result = $this->View->fetch('test');
        $this->assertEquals($value . 'Block', $result);
    }

    /**
     * Test prepending an object without __toString magic method to a block with prepend.
     *
     * This should produce a "Object of class TestObjectWithoutToString could not be converted to string" error
     * which gets thrown as a \PHPUnit\Framework\Error\Error Exception by PHPUnit.
     *
     * @return void
     */
    public function testBlockPrependObjectWithoutToString()
    {
        $this->expectException(\PHPUnit\Framework\Error\Error::class);
        $object = new TestObjectWithoutToString();
        $this->View->assign('test', 'Block ');
        $this->View->prepend('test', $object);
    }

    /**
     * You should be able to append to undefined blocks.
     *
     * @return void
     */
    public function testBlockAppendUndefined()
    {
        $result = $this->View->append('test', 'Unknown');
        $this->assertSame($this->View, $result);

        $result = $this->View->fetch('test');
        $this->assertEquals('Unknown', $result);
    }

    /**
     * You should be able to prepend to undefined blocks.
     *
     * @return void
     */
    public function testBlockPrependUndefined()
    {
        $this->View->prepend('test', 'Unknown');
        $result = $this->View->fetch('test');
        $this->assertEquals('Unknown', $result);
    }

    /**
     * Test getting block names
     *
     * @return void
     */
    public function testBlocks()
    {
        $this->View->append('test', 'one');
        $this->View->assign('test1', 'one');

        $this->assertEquals(['test', 'test1'], $this->View->blocks());
    }

    /**
     * Test that blocks can be nested.
     *
     * @return void
     */
    public function testNestedBlocks()
    {
        $this->View->start('first');
        echo 'In first ';
        $this->View->start('second');
        echo 'In second';
        $this->View->end();
        echo 'In first';
        $this->View->end();

        $this->assertEquals('In first In first', $this->View->fetch('first'));
        $this->assertEquals('In second', $this->View->fetch('second'));
    }

    /**
     * Test that starting the same block twice throws an exception
     *
     * @return void
     */
    public function testStartBlocksTwice()
    {
        try {
            $this->View->start('first');
            $this->View->start('first');
            $this->fail('No exception');
        } catch (\Cake\Core\Exception\Exception $e) {
            ob_end_clean();
            $this->assertTrue(true);
        }
    }

    /**
     * Test that an exception gets thrown when you leave a block open at the end
     * of a view.
     *
     * @return void
     */
    public function testExceptionOnOpenBlock()
    {
        try {
            $this->View->render('open_block');
            $this->fail('No exception');
        } catch (\LogicException $e) {
            ob_end_clean();
            $this->assertContains('The "no_close" block was left open', $e->getMessage());
        }
    }

    /**
     * Test nested extended views.
     *
     * @return void
     */
    public function testExtendNested()
    {
        $this->View->setLayout(false);
        $content = $this->View->render('nested_extends');
        $expected = <<<TEXT
This is the second parent.
This is the first parent.
This is the first template.
Sidebar Content.
TEXT;
        $this->assertEquals($expected, $content);
    }

    /**
     * Make sure that extending the current view with itself causes an exception
     *
     * @return void
     */
    public function testExtendSelf()
    {
        try {
            $this->View->setLayout(false);
            $this->View->render('extend_self');
            $this->fail('No exception');
        } catch (\LogicException $e) {
            ob_end_clean();
            $this->assertContains('cannot have views extend themselves', $e->getMessage());
        }
    }

    /**
     * Make sure that extending in a loop causes an exception
     *
     * @return void
     */
    public function testExtendLoop()
    {
        try {
            $this->View->setLayout(false);
            $this->View->render('extend_loop');
            $this->fail('No exception');
        } catch (\LogicException $e) {
            ob_end_clean();
            $this->assertContains('cannot have views extend in a loop', $e->getMessage());
        }
    }

    /**
     * Test extend() in an element and a view.
     *
     * @return void
     */
    public function testExtendElement()
    {
        $this->View->setLayout(false);
        $content = $this->View->render('extend_element');
        $expected = <<<TEXT
Parent View.
View content.
Parent Element.
Element content.

TEXT;
        $this->assertEquals($expected, $content);
    }

    /**
     * Test extend() in an element and a view.
     *
     * @return void
     */
    public function testExtendPrefixElement()
    {
        $this->View->setRequest($this->View->getRequest()->withParam('prefix', 'Admin'));
        $this->View->setLayout(false);
        $content = $this->View->render('extend_element');
        $expected = <<<TEXT
Parent View.
View content.
Parent Element.
Prefix Element content.

TEXT;
        $this->assertEquals($expected, $content);
    }

    /**
     * Extending an element which doesn't exist should throw a missing view exception
     *
     * @return void
     */
    public function testExtendMissingElement()
    {
        try {
            $this->View->setLayout(false);
            $this->View->render('extend_missing_element');
            $this->fail('No exception');
        } catch (\LogicException $e) {
            ob_end_clean();
            ob_end_clean();
            $this->assertContains('element', $e->getMessage());
        }
    }

    /**
     * Test extend() preceded by an element()
     *
     * @return void
     */
    public function testExtendWithElementBeforeExtend()
    {
        $this->View->setLayout(false);
        $result = $this->View->render('extend_with_element');
        $expected = <<<TEXT
Parent View.
this is the test elementThe view

TEXT;
        $this->assertEquals($expected, $result);
    }

    /**
     * Test extend() preceded by an element()
     *
     * @return void
     */
    public function testExtendWithPrefixElementBeforeExtend()
    {
        $this->View->setRequest($this->View->getRequest()->withParam('prefix', 'Admin'));
        $this->View->setLayout(false);
        $result = $this->View->render('extend_with_element');
        $expected = <<<TEXT
Parent View.
this is the test prefix elementThe view

TEXT;
        $this->assertEquals($expected, $result);
    }

    /**
     * Test memory leaks that existed in _paths at one point.
     *
     * @return void
     */
    public function testMemoryLeakInPaths()
    {
        $this->skipIf((bool)env('CODECOVERAGE'), 'Running coverage this causes this tests to fail sometimes.');
        $this->ThemeController->setName('Posts');

        $View = $this->ThemeController->createView();
        $View->setTemplatePath('Posts');
        $View->setLayout('whatever');
        $View->setTheme('TestTheme');
        $View->element('test_element');

        $start = memory_get_usage();
        for ($i = 0; $i < 10; $i++) {
            $View->element('test_element');
        }
        $end = memory_get_usage();
        $this->assertLessThanOrEqual($start + 15000, $end);
    }

    /**
     * Tests that a view block uses default value when not assigned and uses assigned value when it is
     *
     * @return void
     */
    public function testBlockDefaultValue()
    {
        $default = 'Default';
        $result = $this->View->fetch('title', $default);
        $this->assertEquals($default, $result);

        $expected = 'My Title';
        $this->View->assign('title', $expected);
        $result = $this->View->fetch('title', $default);
        $this->assertEquals($expected, $result);
    }

    /**
     * Tests that a view variable uses default value when not assigned and uses assigned value when it is
     *
     * @return void
     */
    public function testViewVarDefaultValue()
    {
        $default = 'Default';
        $result = $this->View->get('title', $default);
        $this->assertEquals($default, $result);

        $expected = 'Back to the Future';
        $this->View->set('title', $expected);
        $result = $this->View->get('title', $default);
        $this->assertEquals($expected, $result);
    }

    /**
     * Test the helpers() method.
     *
     * @return void
     */
    public function testHelpers()
    {
        $this->assertInstanceOf('Cake\View\HelperRegistry', $this->View->helpers());

        $result = $this->View->helpers();
        $this->assertSame($result, $this->View->helpers());
    }

    /**
     * Test getTemplatePath() and setTemplatePath().
     *
     * @return void
     */
    public function testGetSetTemplatePath()
    {
        $result = $this->View->setTemplatePath('foo');
        $this->assertSame($this->View, $result);

        $templatePath = $this->View->getTemplatePath();
        $this->assertSame($templatePath, 'foo');
    }

    /**
     * Test getLayoutPath() and setLayoutPath().
     *
     * @return void
     */
    public function testGetSetLayoutPath()
    {
        $result = $this->View->setLayoutPath('foo');
        $this->assertSame($this->View, $result);

        $layoutPath = $this->View->getLayoutPath();
        $this->assertSame($layoutPath, 'foo');
    }

    /**
     * Test isAutoLayoutEnabled() and enableAutoLayout().
     *
     * @return void
     */
    public function testAutoLayout()
    {
        $result = $this->View->enableAutoLayout(false);
        $this->assertSame($this->View, $result);

        $autoLayout = $this->View->isAutoLayoutEnabled();
        $this->assertSame($autoLayout, false);

        $this->View->enableAutoLayout();
        $autoLayout = $this->View->isAutoLayoutEnabled();
        $this->assertSame($autoLayout, true);
    }

    /**
     * testDisableAutoLayout
     *
     * @return void
     */
    public function testDisableAutoLayout()
    {
        $this->assertTrue($this->View->isAutoLayoutEnabled());

        $result = $this->View->disableAutoLayout();
        $this->assertSame($this->View, $result);

        $autoLayout = $this->View->isAutoLayoutEnabled();
        $this->assertFalse($this->View->isAutoLayoutEnabled());
    }

    /**
     * Test getTheme() and setTheme().
     *
     * @return void
     */
    public function testGetSetTheme()
    {
        $result = $this->View->setTheme('foo');
        $this->assertSame($this->View, $result);

        $theme = $this->View->getTheme();
        $this->assertSame($theme, 'foo');
    }

    /**
     * Test getTemplate() and setTemplate().
     *
     * @return void
     */
    public function testGetSetTemplate()
    {
        $result = $this->View->setTemplate('foo');
        $this->assertSame($this->View, $result);

        $template = $this->View->getTemplate();
        $this->assertSame($template, 'foo');
    }

    /**
     * Test setLayout() and getLayout().
     *
     * @return void
     */
    public function testGetSetLayout()
    {
        $result = $this->View->setLayout('foo');
        $this->assertSame($this->View, $result);

        $layout = $this->View->getLayout();
        $this->assertSame($layout, 'foo');
    }
<<<<<<< HEAD
=======

    /**
     * Test getName() and getPlugin().
     *
     * @return void
     */
    public function testGetNamePlugin()
    {
        $this->assertSame('Posts', $this->View->getName());
        $this->assertNull($this->View->getPlugin());

        $this->assertSame($this->View, $this->View->setPlugin('TestPlugin'));
        $this->assertSame('TestPlugin', $this->View->getPlugin());
    }

    /**
     * Test testHasRendered property
     *
     * @return void
     */
    public function testHasRendered()
    {
        $this->assertFalse($this->View->hasRendered);

        $this->View->render('index');
        $this->assertTrue($this->View->hasRendered);
    }

    /**
     * Test magic getter and setter for removed properties.
     *
     * @group deprecated
     * @return void
     */
    public function testMagicGetterSetter()
    {
        $this->deprecated(function () {
            $View = $this->View;

            $View->view = 'myview';
            $this->assertEquals('myview', $View->template());
            $this->assertEquals('myview', $View->view);

            $View->viewPath = 'mypath';
            $this->assertEquals('mypath', $View->templatePath());
            $this->assertEquals('mypath', $View->templatePath);
        });
    }
>>>>>>> 80a7b391
}<|MERGE_RESOLUTION|>--- conflicted
+++ resolved
@@ -1907,8 +1907,6 @@
         $layout = $this->View->getLayout();
         $this->assertSame($layout, 'foo');
     }
-<<<<<<< HEAD
-=======
 
     /**
      * Test getName() and getPlugin().
@@ -1923,39 +1921,4 @@
         $this->assertSame($this->View, $this->View->setPlugin('TestPlugin'));
         $this->assertSame('TestPlugin', $this->View->getPlugin());
     }
-
-    /**
-     * Test testHasRendered property
-     *
-     * @return void
-     */
-    public function testHasRendered()
-    {
-        $this->assertFalse($this->View->hasRendered);
-
-        $this->View->render('index');
-        $this->assertTrue($this->View->hasRendered);
-    }
-
-    /**
-     * Test magic getter and setter for removed properties.
-     *
-     * @group deprecated
-     * @return void
-     */
-    public function testMagicGetterSetter()
-    {
-        $this->deprecated(function () {
-            $View = $this->View;
-
-            $View->view = 'myview';
-            $this->assertEquals('myview', $View->template());
-            $this->assertEquals('myview', $View->view);
-
-            $View->viewPath = 'mypath';
-            $this->assertEquals('mypath', $View->templatePath());
-            $this->assertEquals('mypath', $View->templatePath);
-        });
-    }
->>>>>>> 80a7b391
 }