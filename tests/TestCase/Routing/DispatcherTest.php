--- conflicted
+++ resolved
@@ -161,13 +161,9 @@
                 'pass' => ['extract'],
             ]
         ]);
-<<<<<<< HEAD
-        $response = $this->getMock('Cake\Network\Response');
+        $response = $this->getMockBuilder('Cake\Network\Response')->getMock();
         $response->expects($this->once())
             ->method('send');
-=======
-        $response = $this->getMockBuilder('Cake\Network\Response')->getMock();
->>>>>>> 9ed2820a
 
         $result = $this->dispatcher->dispatch($url, $response);
         $this->assertNull($result);
@@ -200,68 +196,6 @@
     }
 
     /**
-<<<<<<< HEAD
-=======
-     * testPrefixDispatch method
-     *
-     * @return void
-     */
-    public function testPrefixDispatch()
-    {
-        $request = new Request([
-            'url' => 'admin/posts/index',
-            'params' => [
-                'prefix' => 'Admin',
-                'controller' => 'Posts',
-                'action' => 'index',
-                'pass' => [],
-                'return' => 1
-            ]
-        ]);
-        $response = $this->getMockBuilder('Cake\Network\Response')->getMock();
-
-        $this->dispatcher->dispatch($request, $response);
-
-        $this->assertInstanceOf(
-            'TestApp\Controller\Admin\PostsController',
-            $this->dispatcher->controller
-        );
-        $expected = '/admin/posts/index';
-        $this->assertSame($expected, $request->here);
-    }
-
-    /**
-     * test prefix dispatching in a plugin.
-     *
-     * @return void
-     */
-    public function testPrefixDispatchPlugin()
-    {
-        Plugin::load('TestPlugin');
-
-        $request = new Request([
-            'url' => 'admin/test_plugin/comments/index',
-            'params' => [
-                'plugin' => 'TestPlugin',
-                'prefix' => 'Admin',
-                'controller' => 'Comments',
-                'action' => 'index',
-                'pass' => [],
-                'return' => 1
-            ]
-        ]);
-        $response = $this->getMockBuilder('Cake\Network\Response')->getMock();
-
-        $this->dispatcher->dispatch($request, $response);
-
-        $this->assertInstanceOf(
-            'TestPlugin\Controller\Admin\CommentsController',
-            $this->dispatcher->controller
-        );
-    }
-
-    /**
->>>>>>> 9ed2820a
      * test forbidden controller names.
      *
      * @expectedException \Cake\Routing\Exception\MissingControllerException
