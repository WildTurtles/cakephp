<?php
/**
 * CakePHP(tm) : Rapid Development Framework (http://cakephp.org)
 * Copyright (c) Cake Software Foundation, Inc. (http://cakefoundation.org)
 *
 * Licensed under The MIT License
 * For full copyright and license information, please see the LICENSE.txt
 * Redistributions of files must retain the above copyright notice.
 *
 * @copyright     Copyright (c) Cake Software Foundation, Inc. (http://cakefoundation.org)
 * @link          http://cakephp.org CakePHP(tm) Project
 * @since         1.2.0
 * @license       http://www.opensource.org/licenses/mit-license.php MIT License
 */
namespace Cake\Test\TestCase\Routing;

use Cake\Core\Configure;
use Cake\Core\Plugin;
use Cake\Http\ServerRequest;
use Cake\Http\ServerRequestFactory;
use Cake\Routing\Router;
use Cake\Routing\Route\Route;
use Cake\TestSuite\TestCase;

/**
 * RouterTest class
 */
class RouterTest extends TestCase
{

    /**
     * setUp method
     *
     * @return void
     */
    public function setUp()
    {
        parent::setUp();
        Configure::write('Routing', ['admin' => null, 'prefixes' => []]);
        Router::fullBaseUrl('');
        Configure::write('App.fullBaseUrl', 'http://localhost');
    }

    /**
     * tearDown method
     *
     * @return void
     */
    public function tearDown()
    {
        parent::tearDown();
        Plugin::unload();
        Router::reload();
        Router::defaultRouteClass('Cake\Routing\Route\Route');
    }

    /**
     * testFullBaseUrl method
     *
     * @return void
     */
    public function testbaseUrl()
    {
        $this->assertRegExp('/^http(s)?:\/\//', Router::url('/', true));
        $this->assertRegExp('/^http(s)?:\/\//', Router::url(null, true));
        $this->assertRegExp('/^http(s)?:\/\//', Router::url(['_full' => true]));
    }

    /**
     * Tests that the base URL can be changed at runtime.
     *
     * @return void
     */
    public function testfullBaseURL()
    {
        Router::fullBaseUrl('http://example.com');
        $this->assertEquals('http://example.com/', Router::url('/', true));
        $this->assertEquals('http://example.com', Configure::read('App.fullBaseUrl'));
        Router::fullBaseUrl('https://example.com');
        $this->assertEquals('https://example.com/', Router::url('/', true));
        $this->assertEquals('https://example.com', Configure::read('App.fullBaseUrl'));
    }

    /**
     * Test that Router uses App.base to build URL's when there are no stored
     * request objects.
     *
     * @return void
     */
    public function testBaseUrlWithBasePath()
    {
        Configure::write('App.base', '/cakephp');
        Router::fullBaseUrl('http://example.com');
        $this->assertEquals('http://example.com/cakephp/tasks', Router::url('/tasks', true));
    }

    /**
     * Test that Router uses the correct url including base path for requesting the current actions.
     *
     * @return void
     */
    public function testCurrentUrlWithBasePath()
    {
        Router::fullBaseUrl('http://example.com');
        $request = new ServerRequest();
        $request->addParams([
            'action' => 'view',
            'plugin' => null,
            'controller' => 'pages',
            'pass' => ['1']
        ]);
        $request->base = '/cakephp';
        $request->here = '/cakephp/pages/view/1';
        Router::setRequestInfo($request);
        $this->assertEquals('http://example.com/cakephp/pages/view/1', Router::url(null, true));
        $this->assertEquals('/cakephp/pages/view/1', Router::url());
    }

    /**
     * testRouteDefaultParams method
     *
     * @return void
     */
    public function testRouteDefaultParams()
    {
        Router::connect('/:controller', ['controller' => 'posts']);
        $this->assertEquals(Router::url(['action' => 'index']), '/');
    }

    /**
     * testMapResources method
     *
     * @return void
     */
    public function testMapResources()
    {
        Router::mapResources('Posts');

        $expected = [
            'pass' => [],
            'plugin' => null,
            'controller' => 'Posts',
            'action' => 'index',
            '_method' => 'GET',
            '_matchedRoute' => '/posts',
        ];
        $result = Router::parse('/posts', 'GET');
        $this->assertEquals($expected, $result);

        $expected = [
            'pass' => ['13'],
            'plugin' => null,
            'controller' => 'Posts',
            'action' => 'view',
            'id' => '13',
            '_method' => 'GET',
            '_matchedRoute' => '/posts/:id',
        ];
        $result = Router::parse('/posts/13', 'GET');
        $this->assertEquals($expected, $result);

        $expected = [
            'pass' => [],
            'plugin' => null,
            'controller' => 'Posts',
            'action' => 'add',
            '_method' => 'POST',
            '_matchedRoute' => '/posts',
        ];
        $result = Router::parse('/posts', 'POST');
        $this->assertEquals($expected, $result);

        $expected = [
            'pass' => ['13'],
            'plugin' => null,
            'controller' => 'Posts',
            'action' => 'edit',
            'id' => '13',
            '_method' => ['PUT', 'PATCH'],
            '_matchedRoute' => '/posts/:id',
        ];
        $result = Router::parse('/posts/13', 'PUT');
        $this->assertEquals($expected, $result);

        $expected = [
            'pass' => ['475acc39-a328-44d3-95fb-015000000000'],
            'plugin' => null,
            'controller' => 'Posts',
            'action' => 'edit',
            'id' => '475acc39-a328-44d3-95fb-015000000000',
            '_method' => ['PUT', 'PATCH'],
            '_matchedRoute' => '/posts/:id',
        ];
        $result = Router::parse('/posts/475acc39-a328-44d3-95fb-015000000000', 'PUT');
        $this->assertEquals($expected, $result);

        $expected = [
            'pass' => ['13'],
            'plugin' => null,
            'controller' => 'Posts',
            'action' => 'delete',
            'id' => '13',
            '_method' => 'DELETE',
            '_matchedRoute' => '/posts/:id',
        ];
        $result = Router::parse('/posts/13', 'DELETE');
        $this->assertEquals($expected, $result);

        Router::reload();
        Router::mapResources('Posts', ['id' => '[a-z0-9_]+']);

        $expected = [
            'pass' => ['add'],
            'plugin' => null,
            'controller' => 'Posts',
            'action' => 'view',
            'id' => 'add',
            '_method' => 'GET',
            '_matchedRoute' => '/posts/:id',
        ];
        $result = Router::parse('/posts/add', 'GET');
        $this->assertEquals($expected, $result);

        $expected = [
            'pass' => ['name'],
            'plugin' => null,
            'controller' => 'Posts',
            'action' => 'edit',
            'id' => 'name',
            '_method' => ['PUT', 'PATCH'],
            '_matchedRoute' => '/posts/:id',
        ];
        $result = Router::parse('/posts/name', 'PUT');
        $this->assertEquals($expected, $result);
    }

    /**
     * testMapResources with plugin controllers.
     *
     * @return void
     */
    public function testPluginMapResources()
    {
        Router::mapResources('TestPlugin.TestPlugin');

        $result = Router::parse('/test_plugin/test_plugin', 'GET');
        $expected = [
            'pass' => [],
            'plugin' => 'TestPlugin',
            'controller' => 'TestPlugin',
            'action' => 'index',
            '_method' => 'GET',
            '_matchedRoute' => '/test_plugin/test_plugin',
        ];
        $this->assertEquals($expected, $result);

        $result = Router::parse('/test_plugin/test_plugin/13', 'GET');
        $expected = [
            'pass' => ['13'],
            'plugin' => 'TestPlugin',
            'controller' => 'TestPlugin',
            'action' => 'view',
            'id' => '13',
            '_method' => 'GET',
            '_matchedRoute' => '/test_plugin/test_plugin/:id',
        ];
        $this->assertEquals($expected, $result);
    }

    /**
     * Test mapResources with a prefix.
     *
     * @return void
     */
    public function testMapResourcesWithPrefix()
    {
        Router::mapResources('Posts', ['prefix' => 'api']);

        $result = Router::parse('/api/posts', 'GET');

        $expected = [
            'plugin' => null,
            'controller' => 'Posts',
            'action' => 'index',
            'pass' => [],
            'prefix' => 'api',
            '_method' => 'GET',
            '_matchedRoute' => '/api/posts',
        ];
        $this->assertEquals($expected, $result);
    }

    /**
     * Test mapResources with a default extension.
     *
     * @return void
     */
    public function testMapResourcesWithExtension()
    {
        Router::extensions(['json', 'xml'], false);
        Router::mapResources('Posts', ['_ext' => 'json']);

        $expected = [
            'plugin' => null,
            'controller' => 'Posts',
            'action' => 'index',
            'pass' => [],
            '_method' => 'GET',
            '_matchedRoute' => '/posts',
        ];

        $result = Router::parse('/posts', 'GET');
        $this->assertEquals($expected, $result);

        $result = Router::parse('/posts.json', 'GET');
        $expected['_ext'] = 'json';
        $this->assertEquals($expected, $result);

        $result = Router::parse('/posts.xml', 'GET');
        $this->assertArrayNotHasKey('_method', $result, 'Not an extension/resource route.');
    }

    /**
     * testMapResources with custom connectOptions
     */
    public function testMapResourcesConnectOptions()
    {
        Plugin::load('TestPlugin');
        Router::mapResources('Posts', [
            'connectOptions' => [
                'routeClass' => 'TestPlugin.TestRoute',
                'foo' => '^(bar)$',
            ],
        ]);
        $routes = Router::routes();
        $route = $routes[0];
        $this->assertInstanceOf('TestPlugin\Routing\Route\TestRoute', $route);
        $this->assertEquals('^(bar)$', $route->options['foo']);
    }

    /**
     * Test mapResources with a plugin and prefix.
     *
     * @return void
     */
    public function testPluginMapResourcesWithPrefix()
    {
        Router::mapResources('TestPlugin.TestPlugin', ['prefix' => 'api']);

        $result = Router::parse('/api/test_plugin/test_plugin', 'GET');
        $expected = [
            'pass' => [],
            'plugin' => 'TestPlugin',
            'controller' => 'TestPlugin',
            'prefix' => 'api',
            'action' => 'index',
            '_method' => 'GET',
            '_matchedRoute' => '/api/test_plugin/test_plugin',
        ];
        $this->assertEquals($expected, $result);

        $resources = Router::mapResources('Posts', ['prefix' => 'api']);

        $result = Router::parse('/api/posts', 'GET');
        $expected = [
            'pass' => [],
            'plugin' => null,
            'controller' => 'Posts',
            'action' => 'index',
            '_method' => 'GET',
            'prefix' => 'api',
            '_matchedRoute' => '/api/posts',
        ];
        $this->assertEquals($expected, $result);
    }

    /**
     * testMultipleResourceRoute method
     *
     * @return void
     */
    public function testMultipleResourceRoute()
    {
        Router::connect('/:controller', ['action' => 'index', '_method' => ['GET', 'POST']]);

        $result = Router::parse('/posts', 'GET');
        $expected = [
            'pass' => [],
            'plugin' => null,
            'controller' => 'posts',
            'action' => 'index',
            '_method' => ['GET', 'POST'],
            '_matchedRoute' => '/:controller',
        ];
        $this->assertEquals($expected, $result);

        $result = Router::parse('/posts', 'POST');
        $expected = [
            'pass' => [],
            'plugin' => null,
            'controller' => 'posts',
            'action' => 'index',
            '_method' => ['GET', 'POST'],
            '_matchedRoute' => '/:controller',
        ];
        $this->assertEquals($expected, $result);
    }

    /**
     * testGenerateUrlResourceRoute method
     *
     * @return void
     */
    public function testGenerateUrlResourceRoute()
    {
        Router::mapResources('Posts');

        $result = Router::url([
            'controller' => 'Posts',
            'action' => 'index',
            '_method' => 'GET'
        ]);
        $expected = '/posts';
        $this->assertEquals($expected, $result);

        $result = Router::url([
            'controller' => 'Posts',
            'action' => 'view',
            '_method' => 'GET',
            'id' => 10
        ]);
        $expected = '/posts/10';
        $this->assertEquals($expected, $result);

        $result = Router::url(['controller' => 'Posts', 'action' => 'add', '_method' => 'POST']);
        $expected = '/posts';
        $this->assertEquals($expected, $result);

        $result = Router::url(['controller' => 'Posts', 'action' => 'edit', '_method' => 'PUT', 'id' => 10]);
        $expected = '/posts/10';
        $this->assertEquals($expected, $result);

        $result = Router::url(['controller' => 'Posts', 'action' => 'delete', '_method' => 'DELETE', 'id' => 10]);
        $expected = '/posts/10';
        $this->assertEquals($expected, $result);

        $result = Router::url(['controller' => 'Posts', 'action' => 'edit', '_method' => 'PATCH', 'id' => 10]);
        $expected = '/posts/10';
        $this->assertEquals($expected, $result);
    }

    /**
     * testUrlNormalization method
     *
     * @return void
     */
    public function testUrlNormalization()
    {
        Router::connect('/:controller/:action');

        $expected = '/users/logout';

        $result = Router::normalize('/users/logout/');
        $this->assertEquals($expected, $result);

        $result = Router::normalize('//users//logout//');
        $this->assertEquals($expected, $result);

        $result = Router::normalize('users/logout');
        $this->assertEquals($expected, $result);

        $result = Router::normalize(['controller' => 'users', 'action' => 'logout']);
        $this->assertEquals($expected, $result);

        $result = Router::normalize('/');
        $this->assertEquals('/', $result);

        $result = Router::normalize('http://google.com/');
        $this->assertEquals('http://google.com/', $result);

        $result = Router::normalize('http://google.com//');
        $this->assertEquals('http://google.com//', $result);

        $result = Router::normalize('/users/login/scope://foo');
        $this->assertEquals('/users/login/scope:/foo', $result);

        $result = Router::normalize('/recipe/recipes/add');
        $this->assertEquals('/recipe/recipes/add', $result);

        $request = new ServerRequest();
        $request->base = '/us';
        Router::setRequestInfo($request);
        $result = Router::normalize('/us/users/logout/');
        $this->assertEquals('/users/logout', $result);

        Router::reload();

        $request = new ServerRequest();
        $request->base = '/cake_12';
        Router::setRequestInfo($request);
        $result = Router::normalize('/cake_12/users/logout/');
        $this->assertEquals('/users/logout', $result);

        Router::reload();
        $_back = Configure::read('App.fullBaseUrl');
        Configure::write('App.fullBaseUrl', '/');

        $request = new ServerRequest();
        $request->base = '/';
        Router::setRequestInfo($request);
        $result = Router::normalize('users/login');
        $this->assertEquals('/users/login', $result);
        Configure::write('App.fullBaseUrl', $_back);

        Router::reload();
        $request = new ServerRequest();
        $request->base = 'beer';
        Router::setRequestInfo($request);
        $result = Router::normalize('beer/admin/beers_tags/add');
        $this->assertEquals('/admin/beers_tags/add', $result);

        $result = Router::normalize('/admin/beers_tags/add');
        $this->assertEquals('/admin/beers_tags/add', $result);
    }

    /**
     * Test generating urls with base paths.
     *
     * @return void
     */
    public function testUrlGenerationWithBasePath()
    {
        Router::connect('/:controller/:action/*');
        $request = new ServerRequest();
        $request->addParams([
            'action' => 'index',
            'plugin' => null,
            'controller' => 'subscribe',
        ]);
        $request->base = '/magazine';
        $request->here = '/magazine/';
        $request->webroot = '/magazine/';
        Router::pushRequest($request);

        $result = Router::url();
        $this->assertEquals('/magazine/', $result);

        $result = Router::url('/');
        $this->assertEquals('/magazine/', $result);

        $result = Router::url('/articles/');
        $this->assertEquals('/magazine/articles/', $result);

        $result = Router::url('/articles/view');
        $this->assertEquals('/magazine/articles/view', $result);

        $result = Router::url(['controller' => 'articles', 'action' => 'view', 1]);
        $this->assertEquals('/magazine/articles/view/1', $result);
    }

    /**
     * Test url() with _host option routes with request context
     *
     * @return void
     */
    public function testUrlGenerationHostOptionRequestContext()
    {
        $server = [
            'HTTP_HOST' => 'foo.example.com',
            'DOCUMENT_ROOT' => '/Users/markstory/Sites',
            'SCRIPT_FILENAME' => '/Users/markstory/Sites/subdir/webroot/index.php',
            'PHP_SELF' => '/subdir/webroot/index.php/articles/view/1',
            'REQUEST_URI' => '/subdir/articles/view/1',
            'QUERY_STRING' => '',
            'SERVER_PORT' => 80,
        ];

        Router::connect('/fallback', ['controller' => 'Articles'], ['_host' => '*.example.com']);
        $request = ServerRequestFactory::fromGlobals($server);
        Router::setRequestContext($request);

        $result = Router::url(['controller' => 'Articles', 'action' => 'index']);
        $this->assertEquals('http://foo.example.com/subdir/fallback', $result);

        $result = Router::url(['controller' => 'Articles', 'action' => 'index'], true);
        $this->assertEquals('http://foo.example.com/subdir/fallback', $result);
    }

    /**
     * Test that catch all routes work with a variety of falsey inputs.
     *
     * @return void
     */
    public function testUrlCatchAllRoute()
    {
        Router::connect('/*', ['controller' => 'categories', 'action' => 'index']);
        $result = Router::url(['controller' => 'categories', 'action' => 'index', '0']);
        $this->assertEquals('/0', $result);

        $expected = [
            'plugin' => null,
            'controller' => 'categories',
            'action' => 'index',
            'pass' => ['0'],
            '_matchedRoute' => '/*',
        ];
        $result = Router::parse('/0', 'GET');
        $this->assertEquals($expected, $result);

        $result = Router::parse('0', 'GET');
        $this->assertEquals($expected, $result);
    }

    /**
     * test generation of basic urls.
     *
     * @return void
     */
    public function testUrlGenerationBasic()
    {
        extract(Router::getNamedExpressions());

        Router::connect('/', ['controller' => 'pages', 'action' => 'display', 'home']);
        $out = Router::url(['controller' => 'pages', 'action' => 'display', 'home']);
        $this->assertEquals('/', $out);

        Router::connect('/pages/*', ['controller' => 'pages', 'action' => 'display']);
        $result = Router::url(['controller' => 'pages', 'action' => 'display', 'about']);
        $expected = '/pages/about';
        $this->assertEquals($expected, $result);

        Router::reload();
        Router::connect('/:plugin/:id/*', ['controller' => 'posts', 'action' => 'view'], ['id' => $ID]);

        $result = Router::url([
            'plugin' => 'cake_plugin',
            'controller' => 'posts',
            'action' => 'view',
            'id' => '1'
        ]);
        $expected = '/cake_plugin/1';
        $this->assertEquals($expected, $result);

        $result = Router::url([
            'plugin' => 'cake_plugin',
            'controller' => 'posts',
            'action' => 'view',
            'id' => '1',
            '0'
        ]);
        $expected = '/cake_plugin/1/0';
        $this->assertEquals($expected, $result);

        Router::reload();
        Router::connect('/:controller/:action/:id', [], ['id' => $ID]);

        $result = Router::url(['controller' => 'posts', 'action' => 'view', 'id' => '1']);
        $expected = '/posts/view/1';
        $this->assertEquals($expected, $result);

        Router::reload();
        Router::connect('/:controller/:id', ['action' => 'view']);

        $result = Router::url(['controller' => 'posts', 'action' => 'view', 'id' => '1']);
        $expected = '/posts/1';
        $this->assertEquals($expected, $result);

        Router::connect('/view/*', ['controller' => 'posts', 'action' => 'view']);
        $result = Router::url(['controller' => 'posts', 'action' => 'view', '1']);
        $expected = '/view/1';
        $this->assertEquals($expected, $result);

        Router::reload();
        Router::connect('/:controller/:action');
        $request = new ServerRequest();
        $request->addParams([
            'action' => 'index',
            'plugin' => null,
            'controller' => 'users',
        ]);
        $request->base = '/';
        $request->here = '/';
        $request->webroot = '/';
        Router::setRequestInfo($request);

        $result = Router::url(['action' => 'login']);
        $expected = '/users/login';
        $this->assertEquals($expected, $result);

        Router::reload();
        Router::connect('/contact/:action', ['plugin' => 'contact', 'controller' => 'contact']);

        $result = Router::url([
            'plugin' => 'contact',
            'controller' => 'contact',
            'action' => 'me'
        ]);

        $expected = '/contact/me';
        $this->assertEquals($expected, $result);

        Router::reload();
        Router::connect('/:controller', ['action' => 'index']);
        $request = new ServerRequest();
        $request->addParams([
            'action' => 'index',
            'plugin' => 'myplugin',
            'controller' => 'mycontroller',
        ]);
        $request->base = '/';
        $request->here = '/';
        $request->webroot = '/';
        Router::setRequestInfo($request);

        $result = Router::url(['plugin' => null, 'controller' => 'myothercontroller']);
        $expected = '/myothercontroller';
        $this->assertEquals($expected, $result);
    }

    /**
     * Test that generated names for routes are case-insensitive.
     *
     * @return void
     */
    public function testRouteNameCasing()
    {
        Router::connect('/articles/:id', ['controller' => 'Articles', 'action' => 'view']);
        Router::connect('/:controller/:action/*', [], ['routeClass' => 'InflectedRoute']);
        $result = Router::url(['controller' => 'Articles', 'action' => 'view', 'id' => 10]);
        $expected = '/articles/10';
        $this->assertEquals($expected, $result);
    }

    /**
     * Test generation of routes with query string parameters.
     *
     * @return void
     */
    public function testUrlGenerationWithQueryStrings()
    {
        Router::connect('/:controller/:action/*');

        $result = Router::url([
            'controller' => 'posts',
            '0',
            '?' => ['var' => 'test', 'var2' => 'test2']
        ]);
        $expected = '/posts/index/0?var=test&var2=test2';
        $this->assertEquals($expected, $result);

        $result = Router::url(['controller' => 'posts', '0', '?' => ['var' => null]]);
        $this->assertEquals('/posts/index/0', $result);

        $result = Router::url([
            'controller' => 'posts',
            '0',
            '?' => [
                'var' => 'test',
                'var2' => 'test2'
            ],
            '#' => 'unencoded string %'
        ]);
        $expected = '/posts/index/0?var=test&var2=test2#unencoded string %';
        $this->assertEquals($expected, $result);
    }

    /**
     * test that regex validation of keyed route params is working.
     *
     * @return void
     */
    public function testUrlGenerationWithRegexQualifiedParams()
    {
        Router::connect(
            ':language/galleries',
            ['controller' => 'galleries', 'action' => 'index'],
            ['language' => '[a-z]{3}']
        );

        Router::connect(
            '/:language/:admin/:controller/:action/*',
            ['admin' => 'admin'],
            ['language' => '[a-z]{3}', 'admin' => 'admin']
        );

        Router::connect(
            '/:language/:controller/:action/*',
            [],
            ['language' => '[a-z]{3}']
        );

        $result = Router::url(['admin' => false, 'language' => 'dan', 'action' => 'index', 'controller' => 'galleries']);
        $expected = '/dan/galleries';
        $this->assertEquals($expected, $result);

        $result = Router::url(['admin' => false, 'language' => 'eng', 'action' => 'index', 'controller' => 'galleries']);
        $expected = '/eng/galleries';
        $this->assertEquals($expected, $result);

        Router::reload();
        Router::connect(
            '/:language/pages',
            ['controller' => 'pages', 'action' => 'index'],
            ['language' => '[a-z]{3}']
        );
        Router::connect('/:language/:controller/:action/*', [], ['language' => '[a-z]{3}']);

        $result = Router::url(['language' => 'eng', 'action' => 'index', 'controller' => 'pages']);
        $expected = '/eng/pages';
        $this->assertEquals($expected, $result);

        $result = Router::url(['language' => 'eng', 'controller' => 'pages']);
        $this->assertEquals($expected, $result);

        $result = Router::url(['language' => 'eng', 'controller' => 'pages', 'action' => 'add']);
        $expected = '/eng/pages/add';
        $this->assertEquals($expected, $result);

        Router::reload();
        Router::connect(
            '/forestillinger/:month/:year/*',
            ['plugin' => 'shows', 'controller' => 'shows', 'action' => 'calendar'],
            ['month' => '0[1-9]|1[012]', 'year' => '[12][0-9]{3}']
        );

        $result = Router::url([
            'plugin' => 'shows',
            'controller' => 'shows',
            'action' => 'calendar',
            'month' => 10,
            'year' => 2007,
            'min-forestilling'
        ]);
        $expected = '/forestillinger/10/2007/min-forestilling';
        $this->assertEquals($expected, $result);

        Router::reload();
        Router::connect(
            '/kalender/:month/:year/*',
            ['plugin' => 'shows', 'controller' => 'shows', 'action' => 'calendar'],
            ['month' => '0[1-9]|1[012]', 'year' => '[12][0-9]{3}']
        );
        Router::connect('/kalender/*', ['plugin' => 'shows', 'controller' => 'shows', 'action' => 'calendar']);

        $result = Router::url(['plugin' => 'shows', 'controller' => 'shows', 'action' => 'calendar', 'min-forestilling']);
        $expected = '/kalender/min-forestilling';
        $this->assertEquals($expected, $result);

        $result = Router::url([
            'plugin' => 'shows',
            'controller' => 'shows',
            'action' => 'calendar',
            'year' => 2007,
            'month' => 10,
            'min-forestilling'
        ]);
        $expected = '/kalender/10/2007/min-forestilling';
        $this->assertEquals($expected, $result);
    }

    /**
     * Test URL generation with an admin prefix
     *
     * @return void
     */
    public function testUrlGenerationWithPrefix()
    {
        Router::reload();

        Router::connect('/pages/*', ['controller' => 'pages', 'action' => 'display']);
        Router::connect('/reset/*', ['admin' => true, 'controller' => 'users', 'action' => 'reset']);
        Router::connect('/tests', ['controller' => 'tests', 'action' => 'index']);
        Router::connect('/admin/:controller/:action/*', ['prefix' => 'admin']);
        Router::extensions('rss', false);

        $request = new ServerRequest();
        $request->addParams([
            'controller' => 'registrations',
            'action' => 'admin_index',
            'plugin' => null,
            'prefix' => 'admin',
            '_ext' => 'html'
        ]);
        $request->base = '';
        $request->here = '/admin/registrations/index';
        $request->webroot = '/';
        Router::setRequestInfo($request);

        $result = Router::url([]);
        $expected = '/admin/registrations/index';
        $this->assertEquals($expected, $result);

        Router::reload();
        Router::connect('/admin/subscriptions/:action/*', ['controller' => 'subscribe', 'prefix' => 'admin']);
        Router::connect('/admin/:controller/:action/*', ['prefix' => 'admin']);

        $request = new ServerRequest();
        $request->addParams([
            'action' => 'index',
            'plugin' => null,
            'controller' => 'subscribe',
            'prefix' => 'admin',
        ]);
        $request->base = '/magazine';
        $request->here = '/magazine/admin/subscriptions/edit/1';
        $request->webroot = '/magazine/';
        Router::setRequestInfo($request);

        $result = Router::url(['action' => 'edit', 1]);
        $expected = '/magazine/admin/subscriptions/edit/1';
        $this->assertEquals($expected, $result);

        $result = Router::url(['prefix' => 'admin', 'controller' => 'users', 'action' => 'login']);
        $expected = '/magazine/admin/users/login';
        $this->assertEquals($expected, $result);

        Router::reload();
        $request = new ServerRequest();
        $request->addParams([
            'prefix' => 'admin',
            'action' => 'index',
            'plugin' => null,
            'controller' => 'users',
        ]);
        $request->base = '/';
        $request->here = '/';
        $request->webroot = '/';
        Router::setRequestInfo($request);

        Router::connect('/page/*', ['controller' => 'pages', 'action' => 'view', 'prefix' => 'admin']);

        $result = Router::url(['prefix' => 'admin', 'controller' => 'pages', 'action' => 'view', 'my-page']);
        $expected = '/page/my-page';
        $this->assertEquals($expected, $result);

        Router::reload();
        Router::connect('/admin/:controller/:action/*', ['prefix' => 'admin']);

        $request = new ServerRequest();
        $request->addParams([
            'plugin' => null,
            'controller' => 'pages',
            'action' => 'add',
            'prefix' => 'admin'
        ]);
        $request->base = '';
        $request->here = '/admin/pages/add';
        $request->webroot = '/';
        Router::setRequestInfo($request);

        $result = Router::url(['plugin' => null, 'controller' => 'pages', 'action' => 'add', 'id' => false]);
        $expected = '/admin/pages/add';
        $this->assertEquals($expected, $result);

        Router::reload();
        Router::connect('/admin/:controller/:action/*', ['prefix' => 'admin']);
        $request = new ServerRequest();
        $request->addParams([
            'plugin' => null,
            'controller' => 'pages',
            'action' => 'add',
            'prefix' => 'admin'
        ]);
        $request->base = '';
        $request->here = '/admin/pages/add';
        $request->webroot = '/';
        Router::setRequestInfo($request);

        $result = Router::url(['plugin' => null, 'controller' => 'pages', 'action' => 'add', 'id' => false]);
        $expected = '/admin/pages/add';
        $this->assertEquals($expected, $result);

        Router::reload();
        Router::connect('/admin/:controller/:action/:id', ['prefix' => 'admin'], ['id' => '[0-9]+']);
        $request = new ServerRequest();
        Router::setRequestInfo(
            $request->addParams([
                'plugin' => null,
                'controller' => 'pages',
                'action' => 'edit',
                'pass' => ['284'],
                'prefix' => 'admin'
            ])->addPaths([
                'base' => '',
                'here' => '/admin/pages/edit/284',
                'webroot' => '/'
            ])
        );

        $result = Router::url(['plugin' => null, 'controller' => 'pages', 'action' => 'edit', 'id' => '284']);
        $expected = '/admin/pages/edit/284';
        $this->assertEquals($expected, $result);

        Router::reload();
        Router::connect('/admin/:controller/:action/*', ['prefix' => 'admin']);

        $request = new ServerRequest();
        Router::setRequestInfo(
            $request->addParams([
                'plugin' => null, 'controller' => 'pages', 'action' => 'add', 'prefix' => 'admin',
            ])->addPaths([
                'base' => '', 'here' => '/admin/pages/add', 'webroot' => '/'
            ])
        );

        $result = Router::url(['plugin' => null, 'controller' => 'pages', 'action' => 'add', 'id' => false]);
        $expected = '/admin/pages/add';
        $this->assertEquals($expected, $result);

        Router::reload();
        Router::connect('/admin/:controller/:action/*', ['prefix' => 'admin']);

        $request = new ServerRequest();
        Router::setRequestInfo(
            $request->addParams([
                'plugin' => null, 'controller' => 'pages', 'action' => 'edit', 'prefix' => 'admin',
                'pass' => ['284']
            ])->addPaths([
                'base' => '', 'here' => '/admin/pages/edit/284', 'webroot' => '/'
            ])
        );

        $result = Router::url(['plugin' => null, 'controller' => 'pages', 'action' => 'edit', 284]);
        $expected = '/admin/pages/edit/284';
        $this->assertEquals($expected, $result);

        Router::reload();
        Router::connect('/admin/posts/*', ['controller' => 'posts', 'action' => 'index', 'prefix' => 'admin']);
        Router::setRequestInfo(
            $request->addParams([
                'plugin' => null, 'controller' => 'posts', 'action' => 'index', 'prefix' => 'admin',
                'pass' => ['284']
            ])->addPaths([
                'base' => '', 'here' => '/admin/posts', 'webroot' => '/'
            ])
        );

        $result = Router::url(['all']);
        $expected = '/admin/posts/all';
        $this->assertEquals($expected, $result);
    }

    /**
     * Test URL generation inside a prefixed plugin.
     *
     * @return void
     */
    public function testUrlGenerationPrefixedPlugin()
    {
        Router::prefix('admin', function ($routes) {
            $routes->plugin('MyPlugin', function ($routes) {
                $routes->fallbacks('InflectedRoute');
            });
        });
        $result = Router::url(['prefix' => 'admin', 'plugin' => 'MyPlugin', 'controller' => 'Forms', 'action' => 'edit', 2]);
        $expected = '/admin/my_plugin/forms/edit/2';
        $this->assertEquals($expected, $result);
    }

    /**
     * Test URL generation with multiple prefixes.
     *
     * @return void
     */
    public function testUrlGenerationMultiplePrefixes()
    {
        Router::prefix('admin', function ($routes) {
            $routes->prefix('backoffice', function ($routes) {
                $routes->fallbacks('InflectedRoute');
            });
        });
        $result = Router::url([
            'prefix' => 'admin/backoffice',
            'controller' => 'Dashboards',
            'action' => 'home'
        ]);
        $expected = '/admin/backoffice/dashboards/home';
        $this->assertEquals($expected, $result);
    }

    /**
     * testUrlGenerationWithExtensions method
     *
     * @return void
     */
    public function testUrlGenerationWithExtensions()
    {
        Router::connect('/:controller', ['action' => 'index']);
        Router::connect('/:controller/:action');

        $result = Router::url([
            'plugin' => null,
            'controller' => 'articles',
            'action' => 'add',
            'id' => null,
            '_ext' => 'json'
        ]);
        $expected = '/articles/add.json';
        $this->assertEquals($expected, $result);

        $result = Router::url([
            'plugin' => null,
            'controller' => 'articles',
            'action' => 'add',
            '_ext' => 'json'
        ]);
        $expected = '/articles/add.json';
        $this->assertEquals($expected, $result);

        $result = Router::url([
            'plugin' => null,
            'controller' => 'articles',
            'action' => 'index',
            'id' => null,
            '_ext' => 'json'
        ]);
        $expected = '/articles.json';
        $this->assertEquals($expected, $result);

        $result = Router::url([
            'plugin' => null,
            'controller' => 'articles',
            'action' => 'index',
            'id' => 'testing',
            '_ext' => 'json'
        ]);
        $expected = '/articles.json?id=testing';
        $this->assertEquals($expected, $result);
    }

    /**
     * test url() when the current request has an extension.
     *
     * @return void
     */
    public function testUrlGenerationWithExtensionInCurrentRequest()
    {
        Router::extensions('rss');
        Router::scope('/', function ($r) {
            $r->fallbacks('InflectedRoute');
        });
        $request = new ServerRequest();
        $request->addParams(['controller' => 'Tasks', 'action' => 'index', '_ext' => 'rss']);
        Router::pushRequest($request);

        $result = Router::url([
            'controller' => 'Tasks',
            'action' => 'view',
            1
        ]);
        $expected = '/tasks/view/1';
        $this->assertEquals($expected, $result);

        $result = Router::url([
            'controller' => 'Tasks',
            'action' => 'view',
            1,
            '_ext' => 'json'
        ]);
        $expected = '/tasks/view/1.json';
        $this->assertEquals($expected, $result);
    }

    /**
     * Test url generation with named routes.
     */
    public function testUrlGenerationNamedRoute()
    {
        Router::connect(
            '/users',
            ['controller' => 'users', 'action' => 'index'],
            ['_name' => 'users-index']
        );
        Router::connect(
            '/users/:name',
            ['controller' => 'users', 'action' => 'view'],
            ['_name' => 'test']
        );
        Router::connect(
            '/view/*',
            ['action' => 'view'],
            ['_name' => 'Articles::view']
        );

        $url = Router::url(['_name' => 'test', 'name' => 'mark']);
        $this->assertEquals('/users/mark', $url);

        $url = Router::url([
            '_name' => 'test', 'name' => 'mark',
            'page' => 1, 'sort' => 'title', 'dir' => 'desc'
        ]);
        $this->assertEquals('/users/mark?page=1&sort=title&dir=desc', $url);

        $url = Router::url(['_name' => 'Articles::view']);
        $this->assertEquals('/view/', $url);

        $url = Router::url(['_name' => 'Articles::view', '1']);
        $this->assertEquals('/view/1', $url);

        $url = Router::url(['_name' => 'Articles::view', '_full' => true, '1']);
        $this->assertEquals('http://localhost/view/1', $url);

        $url = Router::url(['_name' => 'Articles::view', '1', '#' => 'frag']);
        $this->assertEquals('/view/1#frag', $url);
    }

    /**
     * Test that using invalid names causes exceptions.
     *
     * @expectedException \Cake\Routing\Exception\MissingRouteException
     * @return void
     */
    public function testNamedRouteException()
    {
        Router::connect(
            '/users/:name',
            ['controller' => 'users', 'action' => 'view'],
            ['_name' => 'test']
        );
        $url = Router::url(['_name' => 'junk', 'name' => 'mark']);
    }

    /**
     * Test that using duplicate names causes exceptions.
     *
     * @expectedException \Cake\Routing\Exception\DuplicateNamedRouteException
     * @return void
     */
    public function testDuplicateNamedRouteException()
    {
        Router::connect(
            '/users/:name',
            ['controller' => 'users', 'action' => 'view'],
            ['_name' => 'test']
        );
        Router::connect(
            '/users/:name',
            ['controller' => 'users', 'action' => 'view'],
            ['_name' => 'otherName']
        );
        Router::connect(
            '/users/:name',
            ['controller' => 'users', 'action' => 'view'],
            ['_name' => 'test']
        );
    }

    /**
     * Test that url filters are applied to url params.
     *
     * @return void
     */
    public function testUrlGenerationWithUrlFilter()
    {
        Router::connect('/:lang/:controller/:action/*');
        $request = new ServerRequest();
        $request->addParams([
            'lang' => 'en',
            'controller' => 'posts',
            'action' => 'index'
        ])->addPaths([
            'base' => '',
            'here' => '/'
        ]);
        Router::pushRequest($request);

        $calledCount = 0;
        Router::addUrlFilter(function ($url, $request) use (&$calledCount) {
            $calledCount++;
            $url['lang'] = $request->lang;

            return $url;
        });
        Router::addUrlFilter(function ($url, $request) use (&$calledCount) {
            $calledCount++;
            $url[] = '1234';

            return $url;
        });
        $result = Router::url(['controller' => 'tasks', 'action' => 'edit']);
        $this->assertEquals('/en/tasks/edit/1234', $result);
        $this->assertEquals(2, $calledCount);
    }

    /**
     * Test url param persistence.
     *
     * @return void
     */
    public function testUrlParamPersistence()
    {
        Router::connect('/:lang/:controller/:action/*', [], ['persist' => ['lang']]);
        $request = new ServerRequest();
        $request->addParams([
            'lang' => 'en',
            'controller' => 'posts',
            'action' => 'index'
        ])->addPaths([
            'base' => '',
            'here' => '/'
        ]);
        Router::pushRequest($request);

        $result = Router::url(['controller' => 'tasks', 'action' => 'edit', '1234']);
        $this->assertEquals('/en/tasks/edit/1234', $result);
    }

    /**
     * Test that plain strings urls work
     *
     * @return void
     */
    public function testUrlGenerationPlainString()
    {
        $mailto = 'mailto:mark@example.com';
        $result = Router::url($mailto);
        $this->assertEquals($mailto, $result);

        $js = 'javascript:alert("hi")';
        $result = Router::url($js);
        $this->assertEquals($js, $result);

        $hash = '#first';
        $result = Router::url($hash);
        $this->assertEquals($hash, $result);
    }

    /**
     * test that you can leave active plugin routes with plugin = null
     *
     * @return void
     */
    public function testCanLeavePlugin()
    {
        Router::connect('/admin/:controller', ['action' => 'index', 'prefix' => 'admin']);
        Router::connect('/admin/:controller/:action/*', ['prefix' => 'admin']);
        $request = new ServerRequest();
        Router::setRequestInfo(
            $request->addParams([
                'pass' => [],
                'prefix' => 'admin',
                'plugin' => 'this',
                'action' => 'index',
                'controller' => 'interesting',
            ])->addPaths([
                'base' => '',
                'here' => '/admin/this/interesting/index',
                'webroot' => '/',
            ])
        );
        $result = Router::url(['plugin' => null, 'controller' => 'posts', 'action' => 'index']);
        $this->assertEquals('/admin/posts', $result);
    }

    /**
     * testUrlParsing method
     *
     * @return void
     */
    public function testUrlParsing()
    {
        extract(Router::getNamedExpressions());

        Router::connect(
            '/posts/:value/:somevalue/:othervalue/*',
            ['controller' => 'Posts', 'action' => 'view'],
            ['value', 'somevalue', 'othervalue']
        );
        $result = Router::parse('/posts/2007/08/01/title-of-post-here', 'GET');
        $expected = [
            'value' => '2007',
            'somevalue' => '08',
            'othervalue' => '01',
            'controller' => 'Posts',
            'action' => 'view',
            'plugin' => null,
            'pass' => ['0' => 'title-of-post-here'],
            '_matchedRoute' => '/posts/:value/:somevalue/:othervalue/*',
        ];
        $this->assertEquals($expected, $result);

        Router::reload();
        Router::connect(
            '/posts/:year/:month/:day/*',
            ['controller' => 'posts', 'action' => 'view'],
            ['year' => $Year, 'month' => $Month, 'day' => $Day]
        );
        $result = Router::parse('/posts/2007/08/01/title-of-post-here', 'GET');
        $expected = [
            'year' => '2007',
            'month' => '08',
            'day' => '01',
            'controller' => 'posts',
            'action' => 'view',
            'plugin' => null,
            'pass' => ['0' => 'title-of-post-here'],
            '_matchedRoute' => '/posts/:year/:month/:day/*',
        ];
        $this->assertEquals($expected, $result);

        Router::reload();
        Router::connect(
            '/posts/:day/:year/:month/*',
            ['controller' => 'posts', 'action' => 'view'],
            ['year' => $Year, 'month' => $Month, 'day' => $Day]
        );
        $result = Router::parse('/posts/01/2007/08/title-of-post-here', 'GET');
        $expected = [
            'day' => '01',
            'year' => '2007',
            'month' => '08',
            'controller' => 'posts',
            'action' => 'view',
            'plugin' => null,
            'pass' => ['0' => 'title-of-post-here'],
            '_matchedRoute' => '/posts/:day/:year/:month/*',
        ];
        $this->assertEquals($expected, $result);

        Router::reload();
        Router::connect(
            '/posts/:month/:day/:year/*',
            ['controller' => 'posts', 'action' => 'view'],
            ['year' => $Year, 'month' => $Month, 'day' => $Day]
        );
        $result = Router::parse('/posts/08/01/2007/title-of-post-here', 'GET');
        $expected = [
            'month' => '08',
            'day' => '01',
            'year' => '2007',
            'controller' => 'posts',
            'action' => 'view',
            'plugin' => null,
            'pass' => ['0' => 'title-of-post-here'],
            '_matchedRoute' => '/posts/:month/:day/:year/*'
        ];
        $this->assertEquals($expected, $result);

        Router::reload();
        Router::connect(
            '/posts/:year/:month/:day/*',
            ['controller' => 'posts', 'action' => 'view']
        );
        $result = Router::parse('/posts/2007/08/01/title-of-post-here', 'GET');
        $expected = [
            'year' => '2007',
            'month' => '08',
            'day' => '01',
            'controller' => 'posts',
            'action' => 'view',
            'plugin' => null,
            'pass' => ['0' => 'title-of-post-here'],
            '_matchedRoute' => '/posts/:year/:month/:day/*',
        ];
        $this->assertEquals($expected, $result);

        Router::reload();
        $this->_connectDefaultRoutes();
        $result = Router::parse('/pages/display/home', 'GET');
        $expected = [
            'plugin' => null,
            'pass' => ['home'],
            'controller' => 'Pages',
            'action' => 'display',
            '_matchedRoute' => '/:controller/:action/*',
        ];
        $this->assertEquals($expected, $result);

        $result = Router::parse('pages/display/home/', 'GET');
        $this->assertEquals($expected, $result);

        $result = Router::parse('pages/display/home', 'GET');
        $this->assertEquals($expected, $result);

        Router::reload();
        Router::connect('/page/*', ['controller' => 'test']);
        $result = Router::parse('/page/my-page', 'GET');
        $expected = [
            'pass' => ['my-page'],
            'plugin' => null,
            'controller' => 'test',
            'action' => 'index',
            '_matchedRoute' => '/page/*',
        ];
        $this->assertEquals($expected, $result);

        Router::reload();
        Router::connect(
            '/:language/contact',
            ['language' => 'eng', 'plugin' => 'contact', 'controller' => 'contact', 'action' => 'index'],
            ['language' => '[a-z]{3}']
        );
        $result = Router::parse('/eng/contact', 'GET');
        $expected = [
            'pass' => [],
            'language' => 'eng',
            'plugin' => 'contact',
            'controller' => 'contact',
            'action' => 'index',
            '_matchedRoute' => '/:language/contact',
        ];
        $this->assertEquals($expected, $result);

        Router::reload();
        Router::connect(
            '/forestillinger/:month/:year/*',
            ['plugin' => 'shows', 'controller' => 'shows', 'action' => 'calendar'],
            ['month' => '0[1-9]|1[012]', 'year' => '[12][0-9]{3}']
        );

        $result = Router::parse('/forestillinger/10/2007/min-forestilling', 'GET');
        $expected = [
            'pass' => ['min-forestilling'],
            'plugin' => 'shows',
            'controller' => 'shows',
            'action' => 'calendar',
            'year' => 2007,
            'month' => 10,
            '_matchedRoute' => '/forestillinger/:month/:year/*'
        ];
        $this->assertEquals($expected, $result);

        Router::reload();
        Router::connect('/:controller/:action/*');
        Router::connect('/', ['plugin' => 'pages', 'controller' => 'pages', 'action' => 'display']);
        $result = Router::parse('/', 'GET');
        $expected = [
            'pass' => [],
            'controller' => 'pages',
            'action' => 'display',
            'plugin' => 'pages',
            '_matchedRoute' => '/',
        ];
        $this->assertEquals($expected, $result);

        $result = Router::parse('/posts/edit/0');
        $expected = [
            'pass' => [0],
            'controller' => 'posts',
            'action' => 'edit',
            'plugin' => null,
            '_matchedRoute' => '/:controller/:action/*',
        ];
        $this->assertEquals($expected, $result);

        Router::reload();
        Router::connect(
            '/posts/:id::url_title',
            ['controller' => 'posts', 'action' => 'view'],
            ['pass' => ['id', 'url_title'], 'id' => '[\d]+']
        );
        $result = Router::parse('/posts/5:sample-post-title', 'GET');
        $expected = [
            'pass' => ['5', 'sample-post-title'],
            'id' => 5,
            'url_title' => 'sample-post-title',
            'plugin' => null,
            'controller' => 'posts',
            'action' => 'view',
            '_matchedRoute' => '/posts/:id::url_title',
        ];
        $this->assertEquals($expected, $result);

        Router::reload();
        Router::connect(
            '/posts/:id::url_title/*',
            ['controller' => 'posts', 'action' => 'view'],
            ['pass' => ['id', 'url_title'], 'id' => '[\d]+']
        );
        $result = Router::parse('/posts/5:sample-post-title/other/params/4', 'GET');
        $expected = [
            'pass' => ['5', 'sample-post-title', 'other', 'params', '4'],
            'id' => 5,
            'url_title' => 'sample-post-title',
            'plugin' => null,
            'controller' => 'posts',
            'action' => 'view',
            '_matchedRoute' => '/posts/:id::url_title/*',
        ];
        $this->assertEquals($expected, $result);

        Router::reload();
        Router::connect('/posts/view/*', ['controller' => 'posts', 'action' => 'view']);
        $result = Router::parse('/posts/view/10?id=123&tab=abc');
        $expected = [
            'pass' => [10],
            'plugin' => null,
            'controller' => 'posts',
            'action' => 'view',
            '?' => ['id' => '123', 'tab' => 'abc'],
            '_matchedRoute' => '/posts/view/*',
        ];
        $this->assertEquals($expected, $result);

        Router::reload();
        Router::connect(
            '/posts/:url_title-(uuid::id)',
            ['controller' => 'posts', 'action' => 'view'],
            ['pass' => ['id', 'url_title'], 'id' => $UUID]
        );
        $result = Router::parse('/posts/sample-post-title-(uuid:47fc97a9-019c-41d1-a058-1fa3cbdd56cb)', 'GET');
        $expected = [
            'pass' => ['47fc97a9-019c-41d1-a058-1fa3cbdd56cb', 'sample-post-title'],
            'id' => '47fc97a9-019c-41d1-a058-1fa3cbdd56cb',
            'url_title' => 'sample-post-title',
            'plugin' => null,
            'controller' => 'posts',
            'action' => 'view',
            '_matchedRoute' => '/posts/:url_title-(uuid::id)',
        ];
        $this->assertEquals($expected, $result);

        Router::reload();
        Router::connect('/posts/view/*', ['controller' => 'posts', 'action' => 'view']);
        $result = Router::parse('/posts/view/foo:bar/routing:fun', 'GET');
        $expected = [
            'pass' => ['foo:bar', 'routing:fun'],
            'plugin' => null,
            'controller' => 'posts',
            'action' => 'view',
            '_matchedRoute' => '/posts/view/*',
        ];
        $this->assertEquals($expected, $result);
    }

    /**
     * test parseRequest
     *
     * @return void
     */
    public function testParseRequest()
    {
        Router::connect('/articles/:action/*', ['controller' => 'Articles']);
        $request = new ServerRequest(['url' => '/articles/view/1']);
        $result = Router::parseRequest($request);
        $expected = [
            'pass' => ['1'],
            'plugin' => null,
            'controller' => 'Articles',
            'action' => 'view',
            '_matchedRoute' => '/articles/:action/*',
        ];
        $this->assertEquals($expected, $result);
    }

    /**
     * testUuidRoutes method
     *
     * @return void
     */
    public function testUuidRoutes()
    {
        Router::connect(
            '/subjects/add/:category_id',
            ['controller' => 'subjects', 'action' => 'add'],
            ['category_id' => '\w{8}-\w{4}-\w{4}-\w{4}-\w{12}']
        );
        $result = Router::parse('/subjects/add/4795d601-19c8-49a6-930e-06a8b01d17b7', 'GET');
        $expected = [
            'pass' => [],
            'category_id' => '4795d601-19c8-49a6-930e-06a8b01d17b7',
            'plugin' => null,
            'controller' => 'subjects',
            'action' => 'add',
            '_matchedRoute' => '/subjects/add/:category_id'
        ];
        $this->assertEquals($expected, $result);
    }

    /**
     * testRouteSymmetry method
     *
     * @return void
     */
    public function testRouteSymmetry()
    {
        Router::connect(
            "/:extra/page/:slug/*",
            ['controller' => 'pages', 'action' => 'view', 'extra' => null],
            ["extra" => '[a-z1-9_]*', "slug" => '[a-z1-9_]+', "action" => 'view']
        );

        $result = Router::parse('/some_extra/page/this_is_the_slug', 'GET');
        $expected = [
            'pass' => [],
            'plugin' => null,
            'controller' => 'pages',
            'action' => 'view',
            'slug' => 'this_is_the_slug',
            'extra' => 'some_extra',
            '_matchedRoute' => '/:extra/page/:slug/*'
        ];
        $this->assertEquals($expected, $result);

        $result = Router::parse('/page/this_is_the_slug', 'GET');
        $expected = [
            'pass' => [],
            'plugin' => null,
            'controller' => 'pages',
            'action' => 'view',
            'slug' => 'this_is_the_slug',
            'extra' => null,
            '_matchedRoute' => '/:extra/page/:slug/*'
        ];
        $this->assertEquals($expected, $result);

        Router::reload();
        Router::connect(
            "/:extra/page/:slug/*",
            ['controller' => 'pages', 'action' => 'view', 'extra' => null],
            ["extra" => '[a-z1-9_]*', "slug" => '[a-z1-9_]+']
        );

        $result = Router::url([
            'admin' => null,
            'plugin' => null,
            'controller' => 'pages',
            'action' => 'view',
            'slug' => 'this_is_the_slug',
            'extra' => null
        ]);
        $expected = '/page/this_is_the_slug';
        $this->assertEquals($expected, $result);

        $result = Router::url([
            'admin' => null,
            'plugin' => null,
            'controller' => 'pages',
            'action' => 'view',
            'slug' => 'this_is_the_slug',
            'extra' => 'some_extra'
        ]);
        $expected = '/some_extra/page/this_is_the_slug';
        $this->assertEquals($expected, $result);
    }

    /**
     * Test exceptions when parsing fails.
     *
     * @expectedException \Cake\Routing\Exception\MissingRouteException
     */
    public function testParseError()
    {
        Router::connect('/', ['controller' => 'Pages', 'action' => 'display', 'home']);
        Router::parse('/nope', 'GET');
    }

    /**
     * Test deprecated behavior
     *
     * @return void
     */
    public function testParseMethodCondition()
    {
        Router::connect('/posts', ['controller' => 'Posts', '_method' => 'POST']);

        $_SERVER['REQUEST_METHOD'] = 'POST';
        $this->assertNotEmpty(Router::parse('/posts'));
    }

    /**
     * Test parse and reverse symmetry
     *
     * @return void
     * @dataProvider parseReverseSymmetryData
     */
    public function testParseReverseSymmetry($url)
    {
        $this->_connectDefaultRoutes();
        $this->assertSame($url, Router::reverse(Router::parse($url, 'GET') + ['url' => []]));
    }

    /**
     * Data for parse and reverse test
     *
     * @return array
     */
    public function parseReverseSymmetryData()
    {
        return [
            ['/controller/action'],
            ['/controller/action/param'],
            ['/controller/action?param1=value1&param2=value2'],
            ['/controller/action/param?param1=value1'],
        ];
    }

    /**
     * testSetExtensions method
     *
     * @return void
     */
    public function testSetExtensions()
    {
        Router::extensions('rss', false);
        $this->assertContains('rss', Router::extensions());

        $this->_connectDefaultRoutes();

        $result = Router::parse('/posts.rss', 'GET');
        $this->assertEquals('rss', $result['_ext']);

        $result = Router::parse('/posts.xml', 'GET');
        $this->assertFalse(isset($result['_ext']));

        Router::extensions(['xml']);
    }

    /**
     * Test that route builders propagate extensions to the top.
     *
     * @return void
     */
    public function testExtensionsWithScopedRoutes()
    {
        Router::extensions(['json']);

        Router::scope('/', function ($routes) {
            $routes->extensions('rss');
            $routes->connect('/', ['controller' => 'Pages', 'action' => 'index']);

            $routes->scope('/api', function ($routes) {
                $routes->extensions('xml');
                $routes->connect('/docs', ['controller' => 'ApiDocs', 'action' => 'index']);
            });
        });

        $this->assertEquals(['json', 'rss', 'xml'], array_values(Router::extensions()));
    }

    /**
     * Test connecting resources.
     *
     * @return void
     */
    public function testResourcesInScope()
    {
        Router::scope('/api', ['prefix' => 'api'], function ($routes) {
            $routes->extensions(['json']);
            $routes->resources('Articles');
        });
        $url = Router::url([
            'prefix' => 'api',
            'controller' => 'Articles',
            'action' => 'edit',
            '_method' => 'PUT',
            'id' => 99
        ]);
        $this->assertEquals('/api/articles/99', $url);

        $url = Router::url([
            'prefix' => 'api',
            'controller' => 'Articles',
            'action' => 'edit',
            '_method' => 'PUT',
            '_ext' => 'json',
            'id' => 99
        ]);
        $this->assertEquals('/api/articles/99.json', $url);
    }

    /**
     * testExtensionParsing method
     *
     * @return void
     */
    public function testExtensionParsing()
    {
        Router::extensions('rss', false);
        $this->_connectDefaultRoutes();

        $result = Router::parse('/posts.rss', 'GET');
        $expected = [
            'plugin' => null,
            'controller' => 'Posts',
            'action' => 'index',
            '_ext' => 'rss',
            'pass' => [],
            '_matchedRoute' => '/:controller'
        ];
        $this->assertEquals($expected, $result);

        $result = Router::parse('/posts/view/1.rss', 'GET');
        $expected = [
            'plugin' => null,
            'controller' => 'Posts',
            'action' => 'view',
            'pass' => ['1'],
            '_ext' => 'rss',
            '_matchedRoute' => '/:controller/:action/*'
        ];
        $this->assertEquals($expected, $result);

        $result = Router::parse('/posts/view/1.rss?query=test', 'GET');
        $expected['?'] = ['query' => 'test'];
        $this->assertEquals($expected, $result);

        Router::reload();
        Router::extensions(['rss', 'xml'], false);
        $this->_connectDefaultRoutes();

        $result = Router::parse('/posts.xml', 'GET');
        $expected = [
            'plugin' => null,
            'controller' => 'Posts',
            'action' => 'index',
            '_ext' => 'xml',
            'pass' => [],
            '_matchedRoute' => '/:controller'
        ];
        $this->assertEquals($expected, $result);

        $result = Router::parse('/posts.atom?hello=goodbye', 'GET');
        $expected = [
            'plugin' => null,
            'controller' => 'Posts.atom',
            'action' => 'index',
            'pass' => [],
            '?' => ['hello' => 'goodbye'],
            '_matchedRoute' => '/:controller'
        ];
        $this->assertEquals($expected, $result);

        Router::reload();
        Router::connect('/controller/action', ['controller' => 'controller', 'action' => 'action', '_ext' => 'rss']);
        $result = Router::parse('/controller/action', 'GET');
        $expected = [
            'controller' => 'controller',
            'action' => 'action',
            'plugin' => null,
            '_ext' => 'rss',
            'pass' => [],
            '_matchedRoute' => '/controller/action'
        ];
        $this->assertEquals($expected, $result);

        Router::reload();
        Router::connect('/controller/action', ['controller' => 'controller', 'action' => 'action', '_ext' => 'rss']);
        $result = Router::parse('/controller/action', 'GET');
        $expected = [
            'controller' => 'controller',
            'action' => 'action',
            'plugin' => null,
            '_ext' => 'rss',
            'pass' => [],
            '_matchedRoute' => '/controller/action'
        ];
        $this->assertEquals($expected, $result);

        Router::reload();
        Router::extensions('rss', false);
        Router::connect('/controller/action', ['controller' => 'controller', 'action' => 'action', '_ext' => 'rss']);
        $result = Router::parse('/controller/action', 'GET');
        $expected = [
            'controller' => 'controller',
            'action' => 'action',
            'plugin' => null,
            '_ext' => 'rss',
            'pass' => [],
            '_matchedRoute' => '/controller/action'
        ];
        $this->assertEquals($expected, $result);
    }

    /**
     * Test newer style automatically generated prefix routes.
     *
     * @return void
     * @see testUrlGenerationWithAutoPrefixes
     */
    public function testUrlGenerationWithAutoPrefixes()
    {
        Router::reload();
        Router::connect('/protected/:controller/:action/*', ['prefix' => 'protected']);
        Router::connect('/admin/:controller/:action/*', ['prefix' => 'admin']);
        Router::connect('/:controller/:action/*');

        $request = new ServerRequest();
        Router::setRequestInfo(
            $request->addParams([
                'plugin' => null, 'controller' => 'images', 'action' => 'index',
                'prefix' => null, 'protected' => false, 'url' => ['url' => 'images/index']
            ])->addPaths([
                'base' => '',
                'here' => '/images/index',
                'webroot' => '/',
            ])
        );

        $result = Router::url(['controller' => 'images', 'action' => 'add']);
        $expected = '/images/add';
        $this->assertEquals($expected, $result);

        $result = Router::url(['controller' => 'images', 'action' => 'add', 'prefix' => 'protected']);
        $expected = '/protected/images/add';
        $this->assertEquals($expected, $result);

        $result = Router::url(['controller' => 'images', 'action' => 'add_protected_test', 'prefix' => 'protected']);
        $expected = '/protected/images/add_protected_test';
        $this->assertEquals($expected, $result);

        $result = Router::url(['action' => 'edit', 1]);
        $expected = '/images/edit/1';
        $this->assertEquals($expected, $result);

        $result = Router::url(['action' => 'edit', 1, 'prefix' => 'protected']);
        $expected = '/protected/images/edit/1';
        $this->assertEquals($expected, $result);

        $result = Router::url(['action' => 'protectededit', 1, 'prefix' => 'protected']);
        $expected = '/protected/images/protectededit/1';
        $this->assertEquals($expected, $result);

        $result = Router::url(['action' => 'edit', 1, 'prefix' => 'protected']);
        $expected = '/protected/images/edit/1';
        $this->assertEquals($expected, $result);

        $result = Router::url(['controller' => 'others', 'action' => 'edit', 1]);
        $expected = '/others/edit/1';
        $this->assertEquals($expected, $result);

        $result = Router::url(['controller' => 'others', 'action' => 'edit', 1, 'prefix' => 'protected']);
        $expected = '/protected/others/edit/1';
        $this->assertEquals($expected, $result);
    }

    /**
     * Test that the ssl option works.
     *
     * @return void
     */
    public function testGenerationWithSslOption()
    {
        Router::connect('/:controller/:action/*');

        $request = new ServerRequest();
        $request->env('HTTP_HOST', 'localhost');
        Router::pushRequest(
            $request->addParams([
                'plugin' => null, 'controller' => 'images', 'action' => 'index'
            ])->addPaths([
                'base' => '',
                'here' => '/images/index',
                'webroot' => '/',
            ])
        );

        $result = Router::url([
            '_ssl' => true
        ]);
        $this->assertEquals('https://localhost/images/index', $result);

        $result = Router::url([
            '_ssl' => false
        ]);
        $this->assertEquals('http://localhost/images/index', $result);
    }

    /**
     * Test ssl option when the current request is ssl.
     *
     * @return void
     */
    public function testGenerateWithSslInSsl()
    {
        Router::connect('/:controller/:action/*');

        $request = new ServerRequest();
        $request->env('HTTP_HOST', 'localhost');
        $request->env('HTTPS', 'on');
        Router::pushRequest(
            $request->addParams([
                'plugin' => null,
                'controller' => 'images',
                'action' => 'index'
            ])->addPaths([
                'base' => '',
                'here' => '/images/index',
                'webroot' => '/',
            ])
        );

        $result = Router::url([
            '_ssl' => false
        ]);
        $this->assertEquals('http://localhost/images/index', $result);

        $result = Router::url([
            '_ssl' => true
        ]);
        $this->assertEquals('https://localhost/images/index', $result);
    }

    /**
     * test that prefix routes persist when they are in the current request.
     *
     * @return void
     */
    public function testPrefixRoutePersistence()
    {
        Router::reload();
        Router::connect('/protected/:controller/:action', ['prefix' => 'protected']);
        Router::connect('/:controller/:action');

        $request = new ServerRequest();
        Router::setRequestInfo(
            $request->addParams([
                'plugin' => null,
                'controller' => 'images',
                'action' => 'index',
                'prefix' => 'protected',
            ])->addPaths([
                'base' => '',
                'here' => '/protected/images/index',
                'webroot' => '/',
            ])
        );

        $result = Router::url(['prefix' => 'protected', 'controller' => 'images', 'action' => 'add']);
        $expected = '/protected/images/add';
        $this->assertEquals($expected, $result);

        $result = Router::url(['controller' => 'images', 'action' => 'add']);
        $expected = '/protected/images/add';
        $this->assertEquals($expected, $result);

        $result = Router::url(['controller' => 'images', 'action' => 'add', 'prefix' => false]);
        $expected = '/images/add';
        $this->assertEquals($expected, $result);
    }

    /**
     * test that setting a prefix override the current one
     *
     * @return void
     */
    public function testPrefixOverride()
    {
        Router::connect('/admin/:controller/:action', ['prefix' => 'admin']);
        Router::connect('/protected/:controller/:action', ['prefix' => 'protected']);

        $request = new ServerRequest();
        Router::setRequestInfo(
            $request->addParams([
                'plugin' => null, 'controller' => 'images', 'action' => 'index', 'prefix' => 'protected',
            ])->addPaths([
                'base' => '',
                'here' => '/protected/images/index',
                'webroot' => '/',
            ])
        );

        $result = Router::url(['controller' => 'images', 'action' => 'add', 'prefix' => 'admin']);
        $expected = '/admin/images/add';
        $this->assertEquals($expected, $result);

        $request = new ServerRequest();
        Router::setRequestInfo(
            $request->addParams([
                'plugin' => null,
                'controller' => 'images',
                'action' => 'index',
                'prefix' => 'admin',
            ])->addPaths([
                'base' => '',
                'here' => '/admin/images/index',
                'webroot' => '/',
            ])
        );
        $result = Router::url(['controller' => 'images', 'action' => 'add', 'prefix' => 'protected']);
        $expected = '/protected/images/add';
        $this->assertEquals($expected, $result);
    }

    /**
     * Test that well known route parameters are passed through.
     *
     * @return void
     */
    public function testRouteParamDefaults()
    {
        Router::connect('/cache/*', ['prefix' => false, 'plugin' => true, 'controller' => 0, 'action' => 1]);

        $url = Router::url(['prefix' => 0, 'plugin' => 1, 'controller' => 0, 'action' => 1, 'test']);
        $expected = '/cache/test';
        $this->assertEquals($expected, $url);

        try {
            Router::url(['controller' => 0, 'action' => 1, 'test']);
            $this->fail('No exception raised');
        } catch (\Exception $e) {
            $this->assertTrue(true, 'Exception was raised');
        }

        try {
            Router::url(['prefix' => 1, 'controller' => 0, 'action' => 1, 'test']);
            $this->fail('No exception raised');
        } catch (\Exception $e) {
            $this->assertTrue(true, 'Exception was raised');
        }
    }

    /**
     * testRemoveBase method
     *
     * @return void
     */
    public function testRemoveBase()
    {
        Router::connect('/:controller/:action');

        $request = new ServerRequest();
        Router::setRequestInfo(
            $request->addParams([
                'plugin' => null, 'controller' => 'controller', 'action' => 'index',
            ])->addPaths([
                'base' => '/base',
                'here' => '/',
                'webroot' => '/base/',
            ])
        );

        $result = Router::url(['controller' => 'my_controller', 'action' => 'my_action']);
        $expected = '/base/my_controller/my_action';
        $this->assertEquals($expected, $result);

        $result = Router::url(['controller' => 'my_controller', 'action' => 'my_action', '_base' => false]);
        $expected = '/my_controller/my_action';
        $this->assertEquals($expected, $result);
    }

    /**
     * testPagesUrlParsing method
     *
     * @return void
     */
    public function testPagesUrlParsing()
    {
        Router::connect('/', ['controller' => 'pages', 'action' => 'display', 'home']);
        Router::connect('/pages/*', ['controller' => 'pages', 'action' => 'display']);

        $result = Router::parse('/', 'GET');
        $expected = [
            'pass' => ['home'],
            'plugin' => null,
            'controller' => 'pages',
            'action' => 'display',
            '_matchedRoute' => '/'
        ];
        $this->assertEquals($expected, $result);

        $result = Router::parse('/pages/home/', 'GET');
        $expected = [
            'pass' => ['home'],
            'plugin' => null,
            'controller' => 'pages',
            'action' => 'display',
            '_matchedRoute' => '/pages/*'
        ];
        $this->assertEquals($expected, $result);

        Router::reload();
        Router::connect('/', ['controller' => 'pages', 'action' => 'display', 'home']);

        $result = Router::parse('/', 'GET');
        $expected = [
            'pass' => ['home'],
            'plugin' => null,
            'controller' => 'pages',
            'action' => 'display',
            '_matchedRoute' => '/'
        ];
        $this->assertEquals($expected, $result);

        Router::reload();
        Router::connect('/', ['controller' => 'posts', 'action' => 'index']);
        Router::connect('/pages/*', ['controller' => 'pages', 'action' => 'display']);
        $result = Router::parse('/pages/contact/', 'GET');

        $expected = [
            'pass' => ['contact'],
            'plugin' => null,
            'controller' => 'pages',
            'action' => 'display',
            '_matchedRoute' => '/pages/*'
        ];
        $this->assertEquals($expected, $result);
    }

    /**
     * test that requests with a trailing dot don't loose the do.
     *
     * @return void
     */
    public function testParsingWithTrailingPeriod()
    {
        Router::reload();
        Router::connect('/:controller/:action/*');
        $result = Router::parse('/posts/view/something.', 'GET');
        $this->assertEquals('something.', $result['pass'][0], 'Period was chopped off');

        $result = Router::parse('/posts/view/something. . .', 'GET');
        $this->assertEquals('something. . .', $result['pass'][0], 'Period was chopped off');
    }

    /**
     * test that requests with a trailing dot don't loose the do.
     *
     * @return void
     */
    public function testParsingWithTrailingPeriodAndParseExtensions()
    {
        Router::reload();
        Router::connect('/:controller/:action/*');
        Router::extensions('json', false);

        $result = Router::parse('/posts/view/something.', 'GET');
        $this->assertEquals('something.', $result['pass'][0], 'Period was chopped off');

        $result = Router::parse('/posts/view/something. . .', 'GET');
        $this->assertEquals('something. . .', $result['pass'][0], 'Period was chopped off');
    }

    /**
     * test that patterns work for :action
     *
     * @expectedException \Cake\Routing\Exception\MissingRouteException
     * @return void
     */
    public function testParsingWithPatternOnAction()
    {
        Router::connect(
            '/blog/:action/*',
            ['controller' => 'blog_posts'],
            ['action' => 'other|actions']
        );

        $result = Router::parse('/blog/other', 'GET');
        $expected = [
            'plugin' => null,
            'controller' => 'blog_posts',
            'action' => 'other',
            'pass' => [],
            '_matchedRoute' => '/blog/:action/*'
        ];
        $this->assertEquals($expected, $result);

        Router::parse('/blog/foobar', 'GET');
    }

    /**
     * Test url() works with patterns on :action
     *
     * @expectedException \Cake\Routing\Exception\MissingRouteException
     * @return void
     */
    public function testUrlPatternOnAction()
    {
        Router::connect(
            '/blog/:action/*',
            ['controller' => 'blog_posts'],
            ['action' => 'other|actions']
        );

        $result = Router::url(['controller' => 'blog_posts', 'action' => 'actions']);
        $this->assertEquals('/blog/actions', $result);

        $result = Router::url(['controller' => 'blog_posts', 'action' => 'foo']);
        $this->assertEquals('/', $result);
    }

    /**
     * testParsingWithLiteralPrefixes method
     *
     * @return void
     */
    public function testParsingWithLiteralPrefixes()
    {
        Router::reload();
        $adminParams = ['prefix' => 'admin'];
        Router::connect('/admin/:controller', $adminParams);
        Router::connect('/admin/:controller/:action/*', $adminParams);

        $request = new ServerRequest();
        Router::setRequestInfo(
            $request->addParams([
                'plugin' => null, 'controller' => 'controller', 'action' => 'index'
            ])->addPaths([
                'base' => '/base',
                'here' => '/',
                'webroot' => '/base/',
            ])
        );

        $result = Router::parse('/admin/posts/', 'GET');
        $expected = [
            'pass' => [],
            'prefix' => 'admin',
            'plugin' => null,
            'controller' => 'posts',
            'action' => 'index',
            '_matchedRoute' => '/admin/:controller'
        ];
        $this->assertEquals($expected, $result);

        $result = Router::parse('/admin/posts', 'GET');
        $this->assertEquals($expected, $result);

        $result = Router::url(['prefix' => 'admin', 'controller' => 'posts']);
        $expected = '/base/admin/posts';
        $this->assertEquals($expected, $result);

        Router::reload();

        $prefixParams = ['prefix' => 'members'];
        Router::connect('/members/:controller', $prefixParams);
        Router::connect('/members/:controller/:action', $prefixParams);
        Router::connect('/members/:controller/:action/*', $prefixParams);

        $request = new ServerRequest();
        Router::setRequestInfo(
            $request->addParams([
                'plugin' => null, 'controller' => 'controller', 'action' => 'index',
            ])->addPaths([
                'base' => '/base',
                'here' => '/',
                'webroot' => '/',
            ])
        );

        $result = Router::parse('/members/posts/index', 'GET');
        $expected = [
            'pass' => [],
            'prefix' => 'members',
            'plugin' => null,
            'controller' => 'posts',
            'action' => 'index',
            '_matchedRoute' => '/members/:controller/:action'
        ];
        $this->assertEquals($expected, $result);

        $result = Router::url(['prefix' => 'members', 'controller' => 'users', 'action' => 'add']);
        $expected = '/base/members/users/add';
        $this->assertEquals($expected, $result);
    }

    /**
     * Tests URL generation with flags and prefixes in and out of context
     *
     * @return void
     */
    public function testUrlWritingWithPrefixes()
    {
        Router::connect('/company/:controller/:action/*', ['prefix' => 'company']);
        Router::connect('/:action', ['controller' => 'users']);

        $result = Router::url(['controller' => 'users', 'action' => 'login', 'prefix' => 'company']);
        $expected = '/company/users/login';
        $this->assertEquals($expected, $result);

        $request = new ServerRequest();
        Router::setRequestInfo(
            $request->addParams([
                'plugin' => null,
                'controller' => 'users',
                'action' => 'login',
                'prefix' => 'company'
            ])->addPaths([
                'base' => '/',
                'here' => '/',
                'webroot' => '/base/',
            ])
        );

        $result = Router::url(['controller' => 'users', 'action' => 'login', 'prefix' => false]);
        $expected = '/login';
        $this->assertEquals($expected, $result);
    }

    /**
     * test url generation with prefixes and custom routes
     *
     * @return void
     */
    public function testUrlWritingWithPrefixesAndCustomRoutes()
    {
        Router::connect(
            '/admin/login',
            ['controller' => 'users', 'action' => 'login', 'prefix' => 'admin']
        );
        $request = new ServerRequest();
        Router::setRequestInfo(
            $request->addParams([
                'plugin' => null, 'controller' => 'posts', 'action' => 'index',
                'prefix' => 'admin'
            ])->addPaths([
                'base' => '/',
                'here' => '/',
                'webroot' => '/',
            ])
        );
        $result = Router::url(['controller' => 'users', 'action' => 'login']);
        $this->assertEquals('/admin/login', $result);

        $result = Router::url(['controller' => 'users', 'action' => 'login']);
        $this->assertEquals('/admin/login', $result);
    }

    /**
     * testPassedArgsOrder method
     *
     * @return void
     */
    public function testPassedArgsOrder()
    {
        Router::connect('/test-passed/*', ['controller' => 'pages', 'action' => 'display', 'home']);
        Router::connect('/test2/*', ['controller' => 'pages', 'action' => 'display', 2]);
        Router::connect('/test/*', ['controller' => 'pages', 'action' => 'display', 1]);

        $result = Router::url(['controller' => 'pages', 'action' => 'display', 1, 'whatever']);
        $expected = '/test/whatever';
        $this->assertEquals($expected, $result);

        $result = Router::url(['controller' => 'pages', 'action' => 'display', 2, 'whatever']);
        $expected = '/test2/whatever';
        $this->assertEquals($expected, $result);

        $result = Router::url(['controller' => 'pages', 'action' => 'display', 'home', 'whatever']);
        $expected = '/test-passed/whatever';
        $this->assertEquals($expected, $result);
    }

    /**
     * testRegexRouteMatching method
     *
     * @return void
     */
    public function testRegexRouteMatching()
    {
        Router::connect('/:locale/:controller/:action/*', [], ['locale' => 'dan|eng']);

        $result = Router::parse('/eng/test/test_action', 'GET');
        $expected = [
            'pass' => [],
            'locale' => 'eng',
            'controller' => 'test',
            'action' => 'test_action',
            'plugin' => null,
            '_matchedRoute' => '/:locale/:controller/:action/*'
        ];
        $this->assertEquals($expected, $result);
    }

    /**
     * testRegexRouteMatching error
     *
     * @expectedException \Cake\Routing\Exception\MissingRouteException
     * @return void
     */
    public function testRegexRouteMatchingError()
    {
        Router::connect('/:locale/:controller/:action/*', [], ['locale' => 'dan|eng']);
        Router::parse('/badness/test/test_action', 'GET');
    }

    /**
     * testRegexRouteMatching method
     *
     * @expectedException \Cake\Routing\Exception\MissingRouteException
     * @return void
     */
    public function testRegexRouteMatchUrl()
    {
        Router::connect('/:locale/:controller/:action/*', [], ['locale' => 'dan|eng']);

        $request = new ServerRequest();
        Router::setRequestInfo(
            $request->addParams([
                'plugin' => null,
                'controller' => 'test',
                'action' => 'index',
                'url' => ['url' => 'test/test_action']
            ])->addPaths([
                'base' => '',
                'here' => '/test/test_action',
                'webroot' => '/',
            ])
        );

        $result = Router::url(['action' => 'test_another_action', 'locale' => 'eng']);
        $expected = '/eng/test/test_another_action';
        $this->assertEquals($expected, $result);

        $result = Router::url(['action' => 'test_another_action']);
        $expected = '/';
        $this->assertEquals($expected, $result);
    }

    /**
     * test using a custom route class for route connection
     *
     * @return void
     */
    public function testUsingCustomRouteClass()
    {
        Plugin::load('TestPlugin');
        Router::connect(
            '/:slug',
            ['plugin' => 'TestPlugin', 'action' => 'index'],
            ['routeClass' => 'PluginShortRoute', 'slug' => '[a-z_-]+']
        );
        $result = Router::parse('/the-best', 'GET');
        $expected = [
            'plugin' => 'TestPlugin',
            'controller' => 'TestPlugin',
            'action' => 'index',
            'slug' => 'the-best',
            'pass' => [],
            '_matchedRoute' => '/:slug',
        ];
        $this->assertEquals($expected, $result);
    }

    /**
     * test using custom route class in PluginDot notation
     *
     * @return void
     */
    public function testUsingCustomRouteClassPluginDotSyntax()
    {
        Plugin::load('TestPlugin');
        Router::connect(
            '/:slug',
            ['controller' => 'posts', 'action' => 'view'],
            ['routeClass' => 'TestPlugin.TestRoute', 'slug' => '[a-z_-]+']
        );
        $this->assertTrue(true); // Just to make sure the connect do not throw exception
        Plugin::unload('TestPlugin');
    }

    /**
     * test that route classes must extend \Cake\Routing\Route\Route
     *
     * @expectedException \InvalidArgumentException
     * @return void
     */
    public function testCustomRouteException()
    {
        Router::connect('/:controller', [], ['routeClass' => 'Object']);
    }

    /**
     * test reversing parameter arrays back into strings.
     *
     * Mark the router as initialized so it doesn't auto-load routes
     *
     * @return void
     */
    public function testReverseToken()
    {
        Router::connect('/:controller/:action/*');
        $params = [
            'controller' => 'posts',
            'action' => 'view',
            'pass' => [1],
            'url' => [],
            'autoRender' => 1,
            'bare' => 1,
            'return' => 1,
            'requested' => 1,
            '_Token' => ['key' => 'sekret']
        ];
        $result = Router::reverse($params);
        $this->assertEquals('/posts/view/1', $result);
    }

    public function testReverseLocalized()
    {
        Router::reload();
        Router::connect('/:lang/:controller/:action/*', [], ['lang' => '[a-z]{3}']);
        $params = [
            'lang' => 'eng',
            'controller' => 'posts',
            'action' => 'view',
            'pass' => [1],
            'url' => ['url' => 'eng/posts/view/1']
        ];
        $result = Router::reverse($params);
        $this->assertEquals('/eng/posts/view/1', $result);
    }

    public function testReverseArrayQuery()
    {
        Router::connect('/:lang/:controller/:action/*', [], ['lang' => '[a-z]{3}']);
        $params = [
            'lang' => 'eng',
            'controller' => 'posts',
            'action' => 'view',
            1,
            '?' => ['foo' => 'bar']
        ];
        $result = Router::reverse($params);
        $this->assertEquals('/eng/posts/view/1?foo=bar', $result);

        $params = [
            'lang' => 'eng',
            'controller' => 'posts',
            'action' => 'view',
            'pass' => [1],
            'url' => ['url' => 'eng/posts/view/1', 'foo' => 'bar', 'baz' => 'quu'],
            'paging' => [],
            'models' => []
        ];
        $result = Router::reverse($params);
        $this->assertEquals('/eng/posts/view/1?foo=bar&baz=quu', $result);
    }

<<<<<<< HEAD
    public function testReverseCakeRequestQuery()
    {
        Router::connect('/:lang/:controller/:action/*', [], ['lang' => '[a-z]{3}']);
        $request = new Request('/eng/posts/view/1');
=======
        $request = new ServerRequest('/eng/posts/view/1');
>>>>>>> 376e64b5
        $request->addParams([
            'lang' => 'eng',
            'controller' => 'posts',
            'action' => 'view',
            'pass' => [1],
        ]);
        $request->query = ['url' => 'eng/posts/view/1', 'test' => 'value'];
        $result = Router::reverse($request);
        $expected = '/eng/posts/view/1?test=value';
        $this->assertEquals($expected, $result);
    }

    public function testReverseFull()
    {
        $params = [
            'lang' => 'eng',
            'controller' => 'posts',
            'action' => 'view',
            'pass' => [1],
            'url' => ['url' => 'eng/posts/view/1']
        ];
        $result = Router::reverse($params, true);
        $this->assertRegExp('/^http(s)?:\/\//', $result);
    }

    /**
     * Test that extensions work with Router::reverse()
     *
     * @return void
     */
    public function testReverseWithExtension()
    {
        Router::connect('/:controller/:action/*');
        Router::extensions('json', false);

        $request = new ServerRequest('/posts/view/1.json');
        $request->addParams([
            'controller' => 'posts',
            'action' => 'view',
            'pass' => [1],
            '_ext' => 'json',
        ]);
        $request->query = [];
        $result = Router::reverse($request);
        $expected = '/posts/view/1.json';
        $this->assertEquals($expected, $result);
    }

    public function testReverseToArrayQuery()
    {
        Router::connect('/:lang/:controller/:action/*', [], ['lang' => '[a-z]{3}']);
        $params = [
            'lang' => 'eng',
            'controller' => 'posts',
            'action' => 'view',
            'pass' => [123],
            'url' => ['url' => 'eng/posts/view/123', 'foo' => 'bar', 'baz' => 'quu'],
            'paging' => [],
            'models' => [],
        ];
        $actual = Router::reverseToArray($params);
        $expected = [
            'lang' => 'eng',
            'controller' => 'posts',
            'action' => 'view',
            123,
            '?' => ['foo' => 'bar', 'baz' => 'quu'],
        ];
        $this->assertEquals($expected, $actual);
    }

    public function testReverseToArrayRequestQuery()
    {
        Router::connect('/:lang/:controller/:action/*', [], ['lang' => '[a-z]{3}']);
        $request = new Request('/eng/posts/view/1');
        $request->addParams([
            'lang' => 'eng',
            'controller' => 'posts',
            'action' => 'view',
            'pass' => [123],
        ]);
        $request->query = ['url' => 'eng/posts/view/1', 'test' => 'value'];
        $actual = Router::reverseToArray($request);
        $expected = [
            'lang' => 'eng',
            'plugin' => null,
            'controller' => 'posts',
            'action' => 'view',
            123,
            '_ext' => null,
            '?' => [
                'test' => 'value',
            ],
        ];
        $this->assertEquals($expected, $actual);
    }

    /**
     * test that setRequestInfo can accept arrays and turn that into a Request object.
     *
     * @return void
     */
    public function testSetRequestInfoLegacy()
    {
        Router::setRequestInfo([
            [
                'plugin' => null, 'controller' => 'images', 'action' => 'index',
                'url' => ['url' => 'protected/images/index']
            ],
            [
                'base' => '',
                'here' => '/protected/images/index',
                'webroot' => '/',
            ]
        ]);
        $result = Router::getRequest();
        $this->assertEquals('images', $result->controller);
        $this->assertEquals('index', $result->action);
        $this->assertEquals('', $result->base);
        $this->assertEquals('/protected/images/index', $result->here);
        $this->assertEquals('/', $result->webroot);
    }

    /**
     * test get request.
     *
     * @return void
     */
    public function testGetRequest()
    {
        $requestA = new ServerRequest('/');
        $requestB = new ServerRequest('/posts');

        Router::pushRequest($requestA);
        Router::pushRequest($requestB);

        $this->assertSame($requestA, Router::getRequest(false));
        $this->assertSame($requestB, Router::getRequest(true));
    }

    /**
     * Test that Router::url() uses the first request
     */
    public function testUrlWithRequestAction()
    {
        Router::connect('/:controller', ['action' => 'index']);
        Router::connect('/:controller/:action');

        $firstRequest = new ServerRequest('/posts/index');
        $firstRequest->addParams([
            'plugin' => null,
            'controller' => 'posts',
            'action' => 'index'
        ])->addPaths(['base' => '']);

        $secondRequest = new ServerRequest('/posts/index');
        $secondRequest->addParams([
            'requested' => 1,
            'plugin' => null,
            'controller' => 'comments',
            'action' => 'listing'
        ])->addPaths(['base' => '']);

        Router::setRequestInfo($firstRequest);
        Router::setRequestInfo($secondRequest);

        $result = Router::url(['_base' => false]);
        $this->assertEquals('/comments/listing', $result, 'with second requests, the last should win.');

        Router::popRequest();
        $result = Router::url(['_base' => false]);
        $this->assertEquals('/posts', $result, 'with second requests, the last should win.');

        // Make sure that popping an empty request doesn't fail.
        Router::popRequest();
    }

    /**
     * test that a route object returning a full URL is not modified.
     *
     * @return void
     */
    public function testUrlFullUrlReturnFromRoute()
    {
        $url = 'http://example.com/posts/view/1';

        $route = $this->getMockBuilder('Cake\Routing\Route\Route')
            ->setMethods(['match'])
            ->setConstructorArgs(['/:controller/:action/*'])
            ->getMock();
        $route->expects($this->any())
            ->method('match')
            ->will($this->returnValue($url));
        Router::connect($route);

        $result = Router::url(['controller' => 'posts', 'action' => 'view', 1]);
        $this->assertEquals($url, $result);
    }

    /**
     * test protocol in url
     *
     * @return void
     */
    public function testUrlProtocol()
    {
        $url = 'http://example.com';
        $this->assertEquals($url, Router::url($url));

        $url = 'ed2k://example.com';
        $this->assertEquals($url, Router::url($url));

        $url = 'svn+ssh://example.com';
        $this->assertEquals($url, Router::url($url));

        $url = '://example.com';
        $this->assertEquals($url, Router::url($url));

        $url = '//example.com';
        $this->assertEquals($url, Router::url($url));

        $url = 'javascript:void(0)';
        $this->assertEquals($url, Router::url($url));

        $url = 'tel:012345-678';
        $this->assertEquals($url, Router::url($url));

        $url = 'sms:012345-678';
        $this->assertEquals($url, Router::url($url));

        $url = '#here';
        $this->assertEquals($url, Router::url($url));

        $url = '?param=0';
        $this->assertEquals($url, Router::url($url));

        $url = '/posts/index#here';
        $expected = Configure::read('App.fullBaseUrl') . '/posts/index#here';
        $this->assertEquals($expected, Router::url($url, true));
    }

    /**
     * Testing that patterns on the :action param work properly.
     *
     * @return void
     */
    public function testPatternOnAction()
    {
        $route = new Route(
            '/blog/:action/*',
            ['controller' => 'blog_posts'],
            ['action' => 'other|actions']
        );
        $result = $route->match(['controller' => 'blog_posts', 'action' => 'foo']);
        $this->assertFalse($result);

        $result = $route->match(['controller' => 'blog_posts', 'action' => 'actions']);
        $this->assertEquals('/blog/actions/', $result);

        $result = $route->parse('/blog/other', 'GET');
        $expected = [
            'controller' => 'blog_posts',
            'action' => 'other',
            'pass' => [],
            '_matchedRoute' => '/blog/:action/*',
        ];
        $this->assertEquals($expected, $result);

        $result = $route->parse('/blog/foobar', 'GET');
        $this->assertFalse($result);
    }

    /**
     * Test that redirect() works.
     *
     * @return void
     */
    public function testRedirect()
    {
        Router::redirect('/mobile', '/', ['status' => 301]);
        $routes = Router::routes();
        $route = $routes[0];
        $this->assertInstanceOf('Cake\Routing\Route\RedirectRoute', $route);
    }

    /**
     * Test that redirect() works with another route class.
     *
     * @return void
     */
    public function testRedirectWithAnotherRouteClass()
    {
        $route1 = $this->getMockBuilder('Cake\Routing\Route\RedirectRoute')
            ->setConstructorArgs(['/mobile\''])
            ->getMock();
        $class = '\\' . get_class($route1);

        Router::redirect('/mobile', '/', [
            'status' => 301,
            'routeClass' => $class
        ]);

        $routes = Router::routes();
        $route = $routes[0];
        $this->assertInstanceOf($class, $route);
    }

    /**
     * Test that the compatibility method for incoming urls works.
     *
     * @return void
     */
    public function testParseNamedParameters()
    {
        $request = new ServerRequest();
        $request->addParams([
            'controller' => 'posts',
            'action' => 'index',
        ]);
        $result = Router::parseNamedParams($request);
        $this->assertSame([], $result->params['named']);

        $request = new ServerRequest();
        $request->addParams([
            'controller' => 'posts',
            'action' => 'index',
            'pass' => ['home', 'one:two', 'three:four', 'five[nested][0]:six', 'five[nested][1]:seven']
        ]);
        Router::parseNamedParams($request);
        $expected = [
            'plugin' => null,
            'controller' => 'posts',
            'action' => 'index',
            '_ext' => null,
            'pass' => ['home'],
            'named' => [
                'one' => 'two',
                'three' => 'four',
                'five' => [
                    'nested' => ['six', 'seven']
                ]
            ]
        ];
        $this->assertEquals($expected, $request->params);
    }

    /**
     * Test the scope() method
     *
     * @return void
     */
    public function testScope()
    {
        Router::scope('/path', ['param' => 'value'], function ($routes) {
            $this->assertInstanceOf('Cake\Routing\RouteBuilder', $routes);
            $this->assertEquals('/path', $routes->path());
            $this->assertEquals(['param' => 'value'], $routes->params());
            $this->assertEquals('', $routes->namePrefix());

            $routes->connect('/articles', ['controller' => 'Articles']);
        });
    }

    /**
     * Test the scope() method
     *
     * @expectedException \InvalidArgumentException
     * @return void
     */
    public function testScopeError()
    {
        Router::scope('/path', 'derpy');
    }

    /**
     * Test to ensure that extensions defined in scopes don't leak.
     * And that global extensions are propagated.
     *
     * @return void
     */
    public function testScopeExtensionsContained()
    {
        Router::extensions(['json']);
        Router::scope('/', function ($routes) {
            $this->assertEquals(['json'], $routes->extensions(), 'Should default to global extensions.');
            $routes->extensions(['rss']);

            $this->assertEquals(
                ['rss'],
                $routes->extensions(),
                'Should include new extensions.'
            );
            $routes->connect('/home', []);
        });

        $this->assertEquals(['json', 'rss'], array_values(Router::extensions()));

        Router::scope('/api', function ($routes) {
            $this->assertEquals(['json'], $routes->extensions(), 'Should default to global extensions.');

            $routes->extensions(['json', 'csv']);
            $routes->connect('/export', []);

            $routes->scope('/v1', function ($routes) {
                $this->assertEquals(['json', 'csv'], $routes->extensions());
            });
        });

        $this->assertEquals(['json', 'rss', 'csv'], array_values(Router::extensions()));
    }

    /**
     * Test the scope() options
     *
     * @return void
     */
    public function testScopeOptions()
    {
        $options = ['param' => 'value', 'routeClass' => 'InflectedRoute', 'extensions' => ['json']];
        Router::scope('/path', $options, function ($routes) {
            $this->assertSame('InflectedRoute', $routes->routeClass());
            $this->assertSame(['json'], $routes->extensions());
            $this->assertEquals('/path', $routes->path());
            $this->assertEquals(['param' => 'value'], $routes->params());
        });
    }

    /**
     * Test the scope() method
     *
     * @return void
     */
    public function testScopeNamePrefix()
    {
        Router::scope('/path', ['param' => 'value', '_namePrefix' => 'path:'], function ($routes) {
            $this->assertInstanceOf('Cake\Routing\RouteBuilder', $routes);
            $this->assertEquals('/path', $routes->path());
            $this->assertEquals(['param' => 'value'], $routes->params());
            $this->assertEquals('path:', $routes->namePrefix());

            $routes->connect('/articles', ['controller' => 'Articles']);
        });
    }

    /**
     * Test that prefix() creates a scope.
     *
     * @return void
     */
    public function testPrefix()
    {
        Router::prefix('admin', function ($routes) {
            $this->assertInstanceOf('Cake\Routing\RouteBuilder', $routes);
            $this->assertEquals('/admin', $routes->path());
            $this->assertEquals(['prefix' => 'admin'], $routes->params());
        });

        Router::prefix('admin', ['_namePrefix' => 'admin:'], function ($routes) {
            $this->assertInstanceOf('Cake\Routing\RouteBuilder', $routes);
            $this->assertEquals('admin:', $routes->namePrefix());
            $this->assertEquals(['prefix' => 'admin'], $routes->params());
        });
    }

    /**
     * Test that prefix() accepts options
     *
     * @return void
     */
    public function testPrefixOptions()
    {
        Router::prefix('admin', ['param' => 'value'], function ($routes) {
            $this->assertInstanceOf('Cake\Routing\RouteBuilder', $routes);
            $this->assertEquals('/admin', $routes->path());
            $this->assertEquals(['prefix' => 'admin', 'param' => 'value'], $routes->params());
        });

        Router::prefix('CustomPath', ['path' => '/custom-path'], function ($routes) {
            $this->assertInstanceOf('Cake\Routing\RouteBuilder', $routes);
            $this->assertEquals('/custom-path', $routes->path());
            $this->assertEquals(['prefix' => 'custom_path'], $routes->params());
        });
    }

    /**
     * Test that plugin() creates a scope.
     *
     * @return void
     */
    public function testPlugin()
    {
        Router::plugin('DebugKit', function ($routes) {
            $this->assertInstanceOf('Cake\Routing\RouteBuilder', $routes);
            $this->assertEquals('/debug_kit', $routes->path());
            $this->assertEquals(['plugin' => 'DebugKit'], $routes->params());
        });
    }

    /**
     * Test that plugin() accepts options
     *
     * @return void
     */
    public function testPluginOptions()
    {
        Router::plugin('DebugKit', ['path' => '/debugger'], function ($routes) {
            $this->assertInstanceOf('Cake\Routing\RouteBuilder', $routes);
            $this->assertEquals('/debugger', $routes->path());
            $this->assertEquals(['plugin' => 'DebugKit'], $routes->params());
        });

        Router::plugin('Contacts', ['_namePrefix' => 'contacts:'], function ($routes) {
            $this->assertInstanceOf('Cake\Routing\RouteBuilder', $routes);
            $this->assertEquals('contacts:', $routes->namePrefix());
        });
    }

    /**
     * Test setting default route class.
     *
     * @return void
     */
    public function testDefaultRouteClass()
    {
        Router::connect('/:controller', ['action' => 'index']);
        $result = Router::url(['controller' => 'FooBar', 'action' => 'index']);
        $this->assertEquals('/FooBar', $result);

        // This is needed because tests/boostrap.php sets App.namespace to 'App'
        Configure::write('App.namespace', 'TestApp');

        Router::defaultRouteClass('DashedRoute');
        Router::connect('/cake/:controller', ['action' => 'cake']);
        $result = Router::url(['controller' => 'FooBar', 'action' => 'cake']);
        $this->assertEquals('/cake/foo-bar', $result);

        $result = Router::url(['controller' => 'FooBar', 'action' => 'index']);
        $this->assertEquals('/FooBar', $result);

        Router::reload();
        Router::defaultRouteClass('DashedRoute');
        Router::scope('/', function ($routes) {
            $routes->fallbacks();
        });

        $result = Router::url(['controller' => 'FooBar', 'action' => 'index']);
        $this->assertEquals('/foo-bar', $result);
    }

    /**
     * Test generation of routes with collisions between the query string
     * and other url params
     *
     * @return void
     */
    public function testUrlWithCollidingQueryString()
    {
        Router::connect('/:controller/:action/:id');

        $query = ['controller' => 'Foo', 'action' => 'bar', 'id' => 100];
        $result = Router::url(['controller' => 'posts', 'action' => 'view', 'id' => 1, '?' => $query]);
        $this->assertEquals('/posts/view/1?controller=Foo&action=bar&id=100', $result);

        $query = ['_host' => 'foo.bar', '_ssl' => 0, '_scheme' => 'ftp://', '_base' => 'baz', '_port' => '15'];
        $result = Router::url(['controller' => 'posts', 'action' => 'view', 'id' => 1, '?' => $query]);
        $this->assertEquals('/posts/view/1?_host=foo.bar&_ssl=0&_scheme=ftp%3A%2F%2F&_base=baz&_port=15', $result);
    }

    /**
     * Test setting the request context.
     *
     * @return void
     */
    public function testSetRequestContextCakePHP()
    {
        Router::connect('/:controller/:action/*');
        $request = new ServerRequest([
            'base' => '/subdir',
            'url' => 'articles/view/1'
        ]);
        Router::setRequestContext($request);
        $result = Router::url(['controller' => 'things', 'action' => 'add']);
        $this->assertEquals('/subdir/things/add', $result);

        $result = Router::url(['controller' => 'things', 'action' => 'add'], true);
        $this->assertEquals('http://localhost/subdir/things/add', $result);

        $result = Router::url('/pages/home');
        $this->assertEquals('/subdir/pages/home', $result);
    }

    /**
     * Test setting the request context.
     *
     * @return void
     */
    public function testSetRequestContextPsr()
    {
        $server = [
            'DOCUMENT_ROOT' => '/Users/markstory/Sites',
            'SCRIPT_FILENAME' => '/Users/markstory/Sites/subdir/webroot/index.php',
            'PHP_SELF' => '/subdir/webroot/index.php/articles/view/1',
            'REQUEST_URI' => '/subdir/articles/view/1',
            'QUERY_STRING' => '',
            'SERVER_PORT' => 80,
        ];

        Router::connect('/:controller/:action/*');
        $request = ServerRequestFactory::fromGlobals($server);
        Router::setRequestContext($request);

        $result = Router::url(['controller' => 'things', 'action' => 'add']);
        $this->assertEquals('/subdir/things/add', $result);

        $result = Router::url(['controller' => 'things', 'action' => 'add'], true);
        $this->assertEquals('http://localhost/subdir/things/add', $result);

        $result = Router::url('/pages/home');
        $this->assertEquals('/subdir/pages/home', $result);
    }

    /**
     * Test setting the request context.
     *
     * @expectedException \InvalidArgumentException
     * @return void
     */
    public function testSetRequestContextInvalid()
    {
        Router::setRequestContext(new \stdClass);
    }

    /**
     * Connect some fallback routes for testing router behavior.
     *
     * @return void
     */
    protected function _connectDefaultRoutes()
    {
        Router::scope('/', function ($routes) {
            $routes->fallbacks('InflectedRoute');
        });
    }
}<|MERGE_RESOLUTION|>--- conflicted
+++ resolved
@@ -2715,14 +2715,10 @@
         $this->assertEquals('/eng/posts/view/1?foo=bar&baz=quu', $result);
     }
 
-<<<<<<< HEAD
     public function testReverseCakeRequestQuery()
     {
         Router::connect('/:lang/:controller/:action/*', [], ['lang' => '[a-z]{3}']);
-        $request = new Request('/eng/posts/view/1');
-=======
         $request = new ServerRequest('/eng/posts/view/1');
->>>>>>> 376e64b5
         $request->addParams([
             'lang' => 'eng',
             'controller' => 'posts',
