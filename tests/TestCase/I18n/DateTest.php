--- conflicted
+++ resolved
@@ -32,15 +32,6 @@
     public function setUp(): void
     {
         parent::setUp();
-<<<<<<< HEAD
-        $this->locale = Date::getDefaultLocale();
-=======
-
-        Configure::write('Error.ignoredDeprecationPaths', [
-            'src/I18n/DateFormatTrait.php',
-            'tests/TestCase/I18n/DateTest.php',
-        ]);
->>>>>>> 305c56cd
     }
 
     /**
@@ -49,12 +40,7 @@
     public function tearDown(): void
     {
         parent::tearDown();
-<<<<<<< HEAD
-        Date::setDefaultLocale($this->locale);
-=======
         Date::setDefaultLocale(null);
-        FrozenDate::setDefaultLocale(null);
->>>>>>> 305c56cd
         date_default_timezone_set('UTC');
     }
 
@@ -88,11 +74,7 @@
         $expected = '00:00:00';
         $this->assertSame($expected, $result);
 
-<<<<<<< HEAD
         Date::setDefaultLocale('fr-FR');
-=======
-        $class::setDefaultLocale('fr-FR');
->>>>>>> 305c56cd
         $result = $time->i18nFormat(IntlDateFormatter::FULL);
         $result = str_replace(' à', '', $result);
         $expected = 'jeudi 14 janvier 2010 00:00:00';
@@ -101,11 +83,7 @@
         $result = $time->i18nFormat(IntlDateFormatter::FULL, null, 'es-ES');
         $this->assertStringContainsString('14 de enero de 2010', $result, 'Default locale should not be used');
 
-<<<<<<< HEAD
         $time = new Date('2014-01-01T00:00:00Z');
-=======
-        $time = new $class('2014-01-01T00:00:00Z');
->>>>>>> 305c56cd
         $result = $time->i18nFormat(IntlDateFormatter::FULL, null, 'en-US');
         $expected = 'Wednesday, January 1, 2014 at 12:00:00 AM';
         $this->assertStringStartsWith($expected, $result);
