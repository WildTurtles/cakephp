--- conflicted
+++ resolved
@@ -27,8 +27,6 @@
  */
 class NumberTest extends TestCase
 {
-<<<<<<< HEAD
-=======
     /**
      * Backup the locale property
      *
@@ -36,7 +34,6 @@
      */
     protected $locale;
 
->>>>>>> 291d76f8
     /**
      * setUp method
      *
@@ -326,10 +323,6 @@
      */
     public function testDefaultCurrency()
     {
-<<<<<<< HEAD
-        $result = $this->Number->defaultCurrency();
-        $this->assertSame('USD', $result);
-=======
         $this->deprecated(function () {
             $this->assertEquals('USD', $this->Number->defaultCurrency());
 
@@ -351,7 +344,6 @@
     {
         $this->assertEquals('USD', $this->Number->getDefaultCurrency());
     }
->>>>>>> 291d76f8
 
     /**
      * Test set default currency
@@ -362,17 +354,10 @@
     {
         $this->Number->setDefaultCurrency();
         I18n::setLocale('es_ES');
-<<<<<<< HEAD
-        $this->assertSame('EUR', $this->Number->defaultCurrency());
-
-        $this->Number->defaultCurrency('JPY');
-        $this->assertSame('JPY', $this->Number->defaultCurrency());
-=======
         $this->assertEquals('EUR', $this->Number->getDefaultCurrency());
 
         $this->Number->setDefaultCurrency('JPY');
         $this->assertEquals('JPY', $this->Number->getDefaultCurrency());
->>>>>>> 291d76f8
     }
 
     /**
