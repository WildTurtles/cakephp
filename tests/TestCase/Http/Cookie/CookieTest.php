--- conflicted
+++ resolved
@@ -564,11 +564,7 @@
         $this->assertEquals('cakephp;;/', $cookie->getId());
 
         $cookie = new Cookie('CAKEPHP', 'cakephp-rocks');
-<<<<<<< HEAD
-        $this->assertEquals('cakephp;;/', $cookie->getId());
-=======
-        $this->assertEquals('CAKEPHP;;', $cookie->getId());
->>>>>>> d71556c7
+        $this->assertEquals('CAKEPHP;;/', $cookie->getId());
 
         $cookie = new Cookie('test', 'val', null, '/path', 'example.com');
         $this->assertEquals('test;example.com;/path', $cookie->getId());
