--- conflicted
+++ resolved
@@ -91,39 +91,6 @@
     }
 
     /**
-     * Test body()
-     *
-     * @return void
-     */
-    public function testBody()
-    {
-<<<<<<< HEAD
-        $data = [
-            'property' => 'value',
-        ];
-        $encoded = json_encode($data);
-=======
-        $this->deprecated(function () {
-            $data = [
-                'property' => 'value'
-            ];
-            $encoded = json_encode($data);
->>>>>>> 6dfc5a43
-
-            $response = new Response([], $encoded);
-
-            $this->assertEquals($encoded, $response->getBody()->getContents());
-            $this->assertEquals($encoded, $response->body());
-
-            $result = $response->body('json_decode');
-            $this->assertEquals($data['property'], $result->property);
-            $stream = $response->getBody();
-            $stream->rewind();
-            $this->assertEquals($encoded, $stream->getContents());
-        });
-    }
-
-    /**
      * Test getStringBody()
      *
      * @return void
