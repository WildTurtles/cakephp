<?php
declare(strict_types=1);
/**
 * CakePHP(tm) : Rapid Development Framework (https://cakephp.org)
 * Copyright (c) Cake Software Foundation, Inc. (https://cakefoundation.org)
 *
 * Licensed under The MIT License
 * For full copyright and license information, please see the LICENSE.txt
 * Redistributions of files must retain the above copyright notice.
 *
 * @copyright     Copyright (c) Cake Software Foundation, Inc. (https://cakefoundation.org)
 * @link          https://cakephp.org CakePHP(tm) Project
 * @since         3.0.0
 * @license       https://opensource.org/licenses/mit-license.php MIT License
 */
namespace Cake\Test\TestCase\ORM;

use Cake\TestSuite\TestCase;

/**
 * Tests the features related to proxying methods from the Association
 * class to the Table class
 */
class AssociationProxyTest extends TestCase
{
    /**
     * Fixtures to be loaded
     *
     * @var array
     */
    public $fixtures = [
<<<<<<< HEAD
        'core.articles', 'core.authors', 'core.comments',
=======
        'core.Articles', 'core.Authors', 'core.Comments'
>>>>>>> 653ae009
    ];

    /**
     * Teardown
     *
     * @return void
     */
    public function tearDown()
    {
        parent::tearDown();
        $this->getTableLocator()->clear();
    }

    /**
     * Tests that it is possible to get associations as a property
     *
     * @return void
     */
    public function testAssociationAsProperty()
    {
        $articles = $this->getTableLocator()->get('articles');
        $articles->hasMany('comments');
        $articles->belongsTo('authors');
        $this->assertTrue(isset($articles->authors));
        $this->assertTrue(isset($articles->comments));
        $this->assertFalse(isset($articles->posts));
        $this->assertSame($articles->getAssociation('authors'), $articles->authors);
        $this->assertSame($articles->getAssociation('comments'), $articles->comments);
    }

    /**
     * Tests that getting a bad property throws exception
     *
     * @return void
     */
    public function testGetBadAssociation()
    {
        $this->expectException(\RuntimeException::class);
        $this->expectExceptionMessage('Table "Cake\ORM\Table" is not associated with "posts"');
        $articles = $this->getTableLocator()->get('articles');
        $articles->posts;
    }

    /**
     * Test that find() with empty conditions generates valid SQL
     *
     * @return void
     */
    public function testFindEmptyConditions()
    {
        $table = $this->getTableLocator()->get('Users');
        $table->hasMany('Articles', [
            'foreignKey' => 'author_id',
            'conditions' => '',
        ]);
        $query = $table->Articles->find('list', ['limit' => 2]);
        $this->assertCount(2, $query->all());
    }

    /**
     * Tests that the proxied updateAll will preserve conditions set for the association
     *
     * @return void
     */
    public function testUpdateAllFromAssociation()
    {
        $articles = $this->getTableLocator()->get('articles');
        $comments = $this->getTableLocator()->get('comments');
        $articles->hasMany('comments', ['conditions' => ['published' => 'Y']]);
        $articles->comments->updateAll(['comment' => 'changed'], ['article_id' => 1]);
        $changed = $comments->find()->where(['comment' => 'changed'])->count();
        $this->assertEquals(3, $changed);
    }

    /**
     * Tests that the proxied deleteAll preserves conditions set for the association
     *
     * @return void
     */
    public function testDeleteAllFromAssociation()
    {
        $articles = $this->getTableLocator()->get('articles');
        $comments = $this->getTableLocator()->get('comments');
        $articles->hasMany('comments', ['conditions' => ['published' => 'Y']]);
        $articles->comments->deleteAll(['article_id' => 1]);
        $remaining = $comments->find()->where(['article_id' => 1])->count();
        $this->assertEquals(1, $remaining);
    }

    /**
     * Tests that it is possible to get associations as a property
     *
     * @return void
     */
    public function testAssociationAsPropertyProxy()
    {
        $articles = $this->getTableLocator()->get('articles');
        $authors = $this->getTableLocator()->get('authors');
        $articles->belongsTo('authors');
        $authors->hasMany('comments');
        $this->assertTrue(isset($articles->authors->comments));
        $this->assertSame($authors->getAssociation('comments'), $articles->authors->comments);
    }

    /**
     * Tests that methods are proxied from the Association to the target table
     *
     * @return void
     */
    public function testAssociationMethodProxy()
    {
        $articles = $this->getTableLocator()->get('articles');
        $mock = $this->getMockBuilder('Cake\ORM\Table')
            ->setMethods(['crazy'])
            ->getMock();
        $articles->belongsTo('authors', [
            'targetTable' => $mock,
        ]);

        $mock->expects($this->once())->method('crazy')
            ->with('a', 'b')
            ->will($this->returnValue('thing'));
        $this->assertEquals('thing', $articles->authors->crazy('a', 'b'));
    }
}<|MERGE_RESOLUTION|>--- conflicted
+++ resolved
@@ -29,11 +29,7 @@
      * @var array
      */
     public $fixtures = [
-<<<<<<< HEAD
-        'core.articles', 'core.authors', 'core.comments',
-=======
         'core.Articles', 'core.Authors', 'core.Comments'
->>>>>>> 653ae009
     ];
 
     /**
