<?php
declare(strict_types=1);
/**
 * CakePHP(tm) : Rapid Development Framework (https://cakephp.org)
 * Copyright (c) Cake Software Foundation, Inc. (https://cakefoundation.org)
 *
 * Licensed under The MIT License
 * For full copyright and license information, please see the LICENSE.txt
 * Redistributions of files must retain the above copyright notice.
 *
 * @copyright     Copyright (c) Cake Software Foundation, Inc. (https://cakefoundation.org)
 * @link          https://cakephp.org CakePHP(tm) Project
 * @since         3.0.0
 * @license       https://opensource.org/licenses/mit-license.php MIT License
 */
namespace Cake\Test\TestCase\ORM\Behavior;

use Cake\Collection\Collection;
use Cake\I18n\I18n;
use Cake\ORM\Behavior\Translate\TranslateTrait;
use Cake\ORM\Entity;
use Cake\ORM\Locator\TableLocator;
use Cake\TestSuite\TestCase;
use Cake\Validation\Validator;

/**
 * Stub entity class
 */
class Article extends Entity
{
    use TranslateTrait;
}

/**
 * Translate behavior test case
 */
class TranslateBehaviorTest extends TestCase
{
    /**
     * fixtures
     *
     * @var array
     */
    public $fixtures = [
<<<<<<< HEAD
        'core.articles',
        'core.authors',
        'core.groups',
        'core.special_tags',
        'core.tags',
        'core.comments',
        'core.translates',
=======
        'core.Articles',
        'core.Authors',
        'core.Groups',
        'core.SpecialTags',
        'core.Tags',
        'core.Comments',
        'core.Translates'
>>>>>>> 653ae009
    ];

    public function tearDown()
    {
        parent::tearDown();
        I18n::setLocale(I18n::getDefaultLocale());
        $this->getTableLocator()->clear();
    }

    /**
     * Returns an array with all the translations found for a set of records
     *
     * @param array|\Traversable $data
     * @return Collection
     */
    protected function _extractTranslations($data)
    {
        return (new Collection($data))->map(function ($row) {
            $translations = $row->get('_translations');
            if (!$translations) {
                return [];
            }

            return array_map(function ($t) {
                return $t->toArray();
            }, $translations);
        });
    }

    /**
     * Tests that custom translation tables are respected
     *
     * @return void
     */
    public function testCustomTranslationTable()
    {
        $table = $this->getTableLocator()->get('Articles');

        $table->addBehavior('Translate', [
            'translationTable' => '\TestApp\Model\Table\I18nTable',
            'fields' => ['title', 'body'],
        ]);

        $items = $table->associations();
        $i18n = $items->getByProperty('_i18n');

        $this->assertEquals('\TestApp\Model\Table\I18nTable', $i18n->getName());
        $this->assertInstanceOf('TestApp\Model\Table\I18nTable', $i18n->getTarget());
        $this->assertEquals('test_custom_i18n_datasource', $i18n->getTarget()->getConnection()->configName());
        $this->assertEquals('custom_i18n_table', $i18n->getTarget()->getTable());
    }

    /**
     * Tests that the strategy can be changed for i18n
     *
     * @return void
     */
    public function testStrategy()
    {
        $table = $this->getTableLocator()->get('Articles');

        $table->addBehavior('Translate', [
            'strategy' => 'select',
            'fields' => ['title', 'body'],
        ]);

        $items = $table->associations();
        $i18n = $items->getByProperty('_i18n');

        $this->assertEquals('select', $i18n->getStrategy());
    }

    /**
     * Tests that fields from a translated model are overridden
     *
     * @return void
     */
    public function testFindSingleLocale()
    {
        $table = $this->getTableLocator()->get('Articles');
        $table->addBehavior('Translate', ['fields' => ['title', 'body']]);
        $table->setLocale('eng');
        $results = $table->find()->combine('title', 'body', 'id')->toArray();
        $expected = [
            1 => ['Title #1' => 'Content #1'],
            2 => ['Title #2' => 'Content #2'],
            3 => ['Title #3' => 'Content #3'],
        ];
        $this->assertSame($expected, $results);
    }

    /**
     * Test that iterating in a formatResults() does not drop data.
     *
     * @return void
     */
    public function testFindTranslationsFormatResultsIteration()
    {
        $table = $this->getTableLocator()->get('Articles');
        $table->addBehavior('Translate', ['fields' => ['title', 'body']]);
        $table->setLocale('eng');
        $results = $table->find('translations')
            ->limit(1)
            ->formatResults(function ($results) {
                foreach ($results as $res) {
                    $res->first = 'val';
                }
                foreach ($results as $res) {
                    $res->second = 'loop';
                }

                return $results;
            })
            ->toArray();
        $this->assertCount(1, $results);
        $this->assertSame('Title #1', $results[0]->title);
        $this->assertSame('val', $results[0]->first);
        $this->assertSame('loop', $results[0]->second);
        $this->assertNotEmpty($results[0]->_translations);
    }

    /**
     * Tests that fields from a translated model use the I18n class locale
     * and that it propagates to associated models
     *
     * @return void
     */
    public function testFindSingleLocaleAssociatedEnv()
    {
        I18n::setLocale('eng');

        $table = $this->getTableLocator()->get('Articles');
        $table->addBehavior('Translate', ['fields' => ['title', 'body']]);

        $table->hasMany('Comments');
        $table->Comments->addBehavior('Translate', ['fields' => ['comment']]);

        $results = $table->find()
            ->select(['id', 'title', 'body'])
            ->contain(['Comments' => ['fields' => ['article_id', 'comment']]])
            ->enableHydration(false)
            ->toArray();

        $expected = [
            [
                'id' => 1,
                'title' => 'Title #1',
                'body' => 'Content #1',
                'comments' => [
                    ['article_id' => 1, 'comment' => 'Comment #1', '_locale' => 'eng'],
                    ['article_id' => 1, 'comment' => 'Comment #2', '_locale' => 'eng'],
                    ['article_id' => 1, 'comment' => 'Comment #3', '_locale' => 'eng'],
                    ['article_id' => 1, 'comment' => 'Comment #4', '_locale' => 'eng'],
                ],
                '_locale' => 'eng',
            ],
            [
                'id' => 2,
                'title' => 'Title #2',
                'body' => 'Content #2',
                'comments' => [
                    ['article_id' => 2, 'comment' => 'First Comment for Second Article', '_locale' => 'eng'],
                    ['article_id' => 2, 'comment' => 'Second Comment for Second Article', '_locale' => 'eng'],
                ],
                '_locale' => 'eng',
            ],
            [
                'id' => 3,
                'title' => 'Title #3',
                'body' => 'Content #3',
                'comments' => [],
                '_locale' => 'eng',
            ],
        ];
        $this->assertSame($expected, $results);

        I18n::setLocale('spa');

        $results = $table->find()
            ->select(['id', 'title', 'body'])
            ->contain([
                'Comments' => [
                    'fields' => ['article_id', 'comment'],
                    'sort' => ['Comments.id' => 'ASC'],
                ],
            ])
            ->enableHydration(false)
            ->toArray();

        $expected = [
            [
                'id' => 1,
                'title' => 'First Article',
                'body' => 'Contenido #1',
                'comments' => [
                    ['article_id' => 1, 'comment' => 'First Comment for First Article', '_locale' => 'spa'],
                    ['article_id' => 1, 'comment' => 'Second Comment for First Article', '_locale' => 'spa'],
                    ['article_id' => 1, 'comment' => 'Third Comment for First Article', '_locale' => 'spa'],
                    ['article_id' => 1, 'comment' => 'Comentario #4', '_locale' => 'spa'],
                ],
                '_locale' => 'spa',
            ],
            [
                'id' => 2,
                'title' => 'Second Article',
                'body' => 'Second Article Body',
                'comments' => [
                    ['article_id' => 2, 'comment' => 'First Comment for Second Article', '_locale' => 'spa'],
                    ['article_id' => 2, 'comment' => 'Second Comment for Second Article', '_locale' => 'spa'],
                ],
                '_locale' => 'spa',
            ],
            [
                'id' => 3,
                'title' => 'Third Article',
                'body' => 'Third Article Body',
                'comments' => [],
                '_locale' => 'spa',
            ],
        ];
        $this->assertSame($expected, $results);
    }

    /**
     * Tests that fields from a translated model are not overridden if translation
     * is null
     *
     * @return void
     */
    public function testFindSingleLocaleWithNullTranslation()
    {
        $table = $this->getTableLocator()->get('Comments');
        $table->addBehavior('Translate', ['fields' => ['comment']]);
        $table->setLocale('spa');
        $results = $table->find()
            ->where(['Comments.id' => 6])
            ->combine('id', 'comment')->toArray();
        $expected = [6 => 'Second Comment for Second Article'];
        $this->assertSame($expected, $results);
    }

    /**
     * Tests that overriding fields with the translate behavior works when
     * using conditions and that all other columns are preserved
     *
     * @return void
     */
    public function testFindSingleLocaleWithgetConditions()
    {
        $table = $this->getTableLocator()->get('Articles');
        $table->addBehavior('Translate', ['fields' => ['title', 'body']]);
        $table->setLocale('eng');
        $results = $table->find()
            ->where(['Articles.id' => 2])
            ->all();

        $this->assertCount(1, $results);
        $row = $results->first();

        $expected = [
            'id' => 2,
            'title' => 'Title #2',
            'body' => 'Content #2',
            'author_id' => 3,
            'published' => 'Y',
            '_locale' => 'eng',
        ];
        $this->assertEquals($expected, $row->toArray());
    }

    /**
     * Tests the locale setter/getter.
     *
     * @return void
     */
    public function testSetGetLocale()
    {
        $table = $this->getTableLocator()->get('Articles');
        $table->addBehavior('Translate');

        $this->assertEquals('en_US', $table->getLocale());

        $table->setLocale('fr_FR');
        $this->assertEquals('fr_FR', $table->getLocale());

        $table->setLocale(null);
        $this->assertEquals('en_US', $table->getLocale());

        I18n::setLocale('fr_FR');
        $this->assertEquals('fr_FR', $table->getLocale());
    }

    /**
     * Tests translationField method for translated fields.
     *
     * @return void
     */
    public function testTranslationFieldForTranslatedFields()
    {
        $table = $this->getTableLocator()->get('Articles');
        $table->addBehavior('Translate', [
            'fields' => ['title', 'body'],
            'defaultLocale' => 'en_US',
        ]);

        $expectedSameLocale = 'Articles.title';
        $expectedOtherLocale = 'Articles_title_translation.content';

        $field = $table->translationField('title');
        $this->assertSame($expectedSameLocale, $field);

        I18n::setLocale('es_ES');
        $field = $table->translationField('title');
        $this->assertSame($expectedOtherLocale, $field);

        I18n::setLocale('en');
        $field = $table->translationField('title');
        $this->assertSame($expectedOtherLocale, $field);

        $table->removeBehavior('Translate');

        $table->addBehavior('Translate', [
            'fields' => ['title', 'body'],
            'defaultLocale' => 'de_DE',
        ]);

        I18n::setLocale('de_DE');
        $field = $table->translationField('title');
        $this->assertSame($expectedSameLocale, $field);

        I18n::setLocale('en_US');
        $field = $table->translationField('title');
        $this->assertSame($expectedOtherLocale, $field);

        $table->setLocale('de_DE');
        $field = $table->translationField('title');
        $this->assertSame($expectedSameLocale, $field);

        $table->setLocale('es');
        $field = $table->translationField('title');
        $this->assertSame($expectedOtherLocale, $field);
    }

    /**
     * Tests translationField method for other fields.
     *
     * @return void
     */
    public function testTranslationFieldForOtherFields()
    {
        $table = $this->getTableLocator()->get('Articles');
        $table->addBehavior('Translate', ['fields' => ['title', 'body']]);

        $expected = 'Articles.foo';
        $field = $table->translationField('foo');
        $this->assertSame($expected, $field);
    }

    /**
     * Tests that translating fields work when other formatters are used
     *
     * @return void
     */
    public function testFindList()
    {
        $table = $this->getTableLocator()->get('Articles');
        $table->addBehavior('Translate', ['fields' => ['title', 'body']]);
        $table->setLocale('eng');

        $results = $table->find('list')->toArray();
        $expected = [1 => 'Title #1', 2 => 'Title #2', 3 => 'Title #3'];
        $this->assertSame($expected, $results);
    }

    /**
     * Tests that the query count return the correct results
     *
     * @return void
     */
    public function testFindCount()
    {
        $table = $this->getTableLocator()->get('Articles');
        $table->addBehavior('Translate', ['fields' => ['title', 'body']]);
        $table->setLocale('eng');

        $this->assertEquals(3, $table->find()->count());
    }

    /**
     * Tests that it is possible to get all translated fields at once
     *
     * @return void
     */
    public function testFindTranslations()
    {
        $table = $this->getTableLocator()->get('Articles');
        $table->addBehavior('Translate', ['fields' => ['title', 'body']]);
        $results = $table->find('translations');
        $expected = [
            [
                'eng' => ['title' => 'Title #1', 'body' => 'Content #1', 'description' => 'Description #1', 'locale' => 'eng'],
                'deu' => ['title' => 'Titel #1', 'body' => 'Inhalt #1', 'locale' => 'deu'],
                'cze' => ['title' => 'Titulek #1', 'body' => 'Obsah #1', 'locale' => 'cze'],
                'spa' => ['body' => 'Contenido #1', 'locale' => 'spa', 'description' => ''],
            ],
            [
                'eng' => ['title' => 'Title #2', 'body' => 'Content #2', 'locale' => 'eng'],
                'deu' => ['title' => 'Titel #2', 'body' => 'Inhalt #2', 'locale' => 'deu'],
                'cze' => ['title' => 'Titulek #2', 'body' => 'Obsah #2', 'locale' => 'cze'],
            ],
            [
                'eng' => ['title' => 'Title #3', 'body' => 'Content #3', 'locale' => 'eng'],
                'deu' => ['title' => 'Titel #3', 'body' => 'Inhalt #3', 'locale' => 'deu'],
                'cze' => ['title' => 'Titulek #3', 'body' => 'Obsah #3', 'locale' => 'cze'],
            ],
        ];

        $translations = $this->_extractTranslations($results);
        $this->assertEquals($expected, $translations->toArray());
        $expected = [
            1 => ['First Article' => 'First Article Body'],
            2 => ['Second Article' => 'Second Article Body'],
            3 => ['Third Article' => 'Third Article Body'],
        ];

        $grouped = $results->combine('title', 'body', 'id');
        $this->assertEquals($expected, $grouped->toArray());
    }

    /**
     * Tests that it is possible to request just a few translations
     *
     * @return void
     */
    public function testFindFilteredTranslations()
    {
        $table = $this->getTableLocator()->get('Articles');
        $table->addBehavior('Translate', ['fields' => ['title', 'body']]);
        $results = $table->find('translations', ['locales' => ['deu', 'cze']]);
        $expected = [
            [
                'deu' => ['title' => 'Titel #1', 'body' => 'Inhalt #1', 'locale' => 'deu'],
                'cze' => ['title' => 'Titulek #1', 'body' => 'Obsah #1', 'locale' => 'cze'],
            ],
            [
                'deu' => ['title' => 'Titel #2', 'body' => 'Inhalt #2', 'locale' => 'deu'],
                'cze' => ['title' => 'Titulek #2', 'body' => 'Obsah #2', 'locale' => 'cze'],
            ],
            [
                'deu' => ['title' => 'Titel #3', 'body' => 'Inhalt #3', 'locale' => 'deu'],
                'cze' => ['title' => 'Titulek #3', 'body' => 'Obsah #3', 'locale' => 'cze'],
            ],
        ];

        $translations = $this->_extractTranslations($results);
        $this->assertEquals($expected, $translations->toArray());

        $expected = [
            1 => ['First Article' => 'First Article Body'],
            2 => ['Second Article' => 'Second Article Body'],
            3 => ['Third Article' => 'Third Article Body'],
        ];

        $grouped = $results->combine('title', 'body', 'id');
        $this->assertEquals($expected, $grouped->toArray());
    }

    /**
     * Tests that it is possible to combine find('list') and find('translations')
     *
     * @return void
     */
    public function testFindTranslationsList()
    {
        $table = $this->getTableLocator()->get('Articles');
        $table->addBehavior('Translate', ['fields' => ['title', 'body']]);
        $results = $table
            ->find('list', [
                'keyField' => 'title',
                'valueField' => '_translations.deu.title',
                'groupField' => 'id',
            ])
            ->find('translations', ['locales' => ['deu']]);

        $expected = [
            1 => ['First Article' => 'Titel #1'],
            2 => ['Second Article' => 'Titel #2'],
            3 => ['Third Article' => 'Titel #3'],
        ];
        $this->assertEquals($expected, $results->toArray());
    }

    /**
     * Tests that you can both override fields and find all translations
     *
     * @return void
     */
    public function testFindTranslationsWithFieldOverriding()
    {
        $table = $this->getTableLocator()->get('Articles');
        $table->addBehavior('Translate', ['fields' => ['title', 'body']]);
        $table->setLocale('cze');
        $results = $table->find('translations', ['locales' => ['deu', 'cze']]);
        $expected = [
            [
                'deu' => ['title' => 'Titel #1', 'body' => 'Inhalt #1', 'locale' => 'deu'],
                'cze' => ['title' => 'Titulek #1', 'body' => 'Obsah #1', 'locale' => 'cze'],
            ],
            [
                'deu' => ['title' => 'Titel #2', 'body' => 'Inhalt #2', 'locale' => 'deu'],
                'cze' => ['title' => 'Titulek #2', 'body' => 'Obsah #2', 'locale' => 'cze'],
            ],
            [
                'deu' => ['title' => 'Titel #3', 'body' => 'Inhalt #3', 'locale' => 'deu'],
                'cze' => ['title' => 'Titulek #3', 'body' => 'Obsah #3', 'locale' => 'cze'],
            ],
        ];

        $translations = $this->_extractTranslations($results);
        $this->assertEquals($expected, $translations->toArray());

        $expected = [
            1 => ['Titulek #1' => 'Obsah #1'],
            2 => ['Titulek #2' => 'Obsah #2'],
            3 => ['Titulek #3' => 'Obsah #3'],
        ];

        $grouped = $results->combine('title', 'body', 'id');
        $this->assertEquals($expected, $grouped->toArray());
    }

    /**
     * Tests that fields can be overridden in a hasMany association
     *
     * @return void
     */
    public function testFindSingleLocaleHasMany()
    {
        $table = $this->getTableLocator()->get('Articles');
        $table->addBehavior('Translate', ['fields' => ['title', 'body']]);
        $table->hasMany('Comments');
        $comments = $table->hasMany('Comments')->getTarget();
        $comments->addBehavior('Translate', ['fields' => ['comment']]);

        $table->setLocale('eng');
        $comments->setLocale('eng');

        $results = $table->find()->contain(['Comments' => function ($q) {
            return $q->select(['id', 'comment', 'article_id']);
        }]);

        $list = new Collection($results->first()->comments);
        $expected = [
            1 => 'Comment #1',
            2 => 'Comment #2',
            3 => 'Comment #3',
            4 => 'Comment #4',
        ];
        $this->assertEquals($expected, $list->combine('id', 'comment')->toArray());
    }

    /**
     * Test that it is possible to bring translations from hasMany relations
     *
     * @return void
     */
    public function testTranslationsHasMany()
    {
        $table = $this->getTableLocator()->get('Articles');
        $table->addBehavior('Translate', ['fields' => ['title', 'body']]);
        $table->hasMany('Comments');
        $comments = $table->hasMany('Comments')->getTarget();
        $comments->addBehavior('Translate', ['fields' => ['comment']]);

        $results = $table->find('translations')->contain([
            'Comments' => function ($q) {
                return $q->find('translations')->select(['id', 'comment', 'article_id']);
            },
        ]);

        $comments = $results->first()->comments;
        $expected = [
            [
                'eng' => ['comment' => 'Comment #1', 'locale' => 'eng'],
            ],
            [
                'eng' => ['comment' => 'Comment #2', 'locale' => 'eng'],
            ],
            [
                'eng' => ['comment' => 'Comment #3', 'locale' => 'eng'],
            ],
            [
                'eng' => ['comment' => 'Comment #4', 'locale' => 'eng'],
                'spa' => ['comment' => 'Comentario #4', 'locale' => 'spa'],
            ],
        ];

        $translations = $this->_extractTranslations($comments);
        $this->assertEquals($expected, $translations->toArray());
    }

    /**
     * Tests that it is possible to both override fields with a translation and
     * also find separately other translations
     *
     * @return void
     */
    public function testTranslationsHasManyWithOverride()
    {
        $table = $this->getTableLocator()->get('Articles');
        $table->addBehavior('Translate', ['fields' => ['title', 'body']]);
        $table->hasMany('Comments');
        $comments = $table->hasMany('Comments')->getTarget();
        $comments->addBehavior('Translate', ['fields' => ['comment']]);

        $table->setLocale('cze');
        $comments->setLocale('eng');
        $results = $table->find('translations')->contain([
            'Comments' => function ($q) {
                return $q->find('translations')->select(['id', 'comment', 'article_id']);
            },
        ]);

        $comments = $results->first()->comments;
        $expected = [
            1 => 'Comment #1',
            2 => 'Comment #2',
            3 => 'Comment #3',
            4 => 'Comment #4',
        ];
        $list = new Collection($comments);
        $this->assertEquals($expected, $list->combine('id', 'comment')->toArray());

        $expected = [
            [
                'eng' => ['comment' => 'Comment #1', 'locale' => 'eng'],
            ],
            [
                'eng' => ['comment' => 'Comment #2', 'locale' => 'eng'],
            ],
            [
                'eng' => ['comment' => 'Comment #3', 'locale' => 'eng'],
            ],
            [
                'eng' => ['comment' => 'Comment #4', 'locale' => 'eng'],
                'spa' => ['comment' => 'Comentario #4', 'locale' => 'spa'],
            ],
        ];
        $translations = $this->_extractTranslations($comments);
        $this->assertEquals($expected, $translations->toArray());

        $this->assertEquals('Titulek #1', $results->first()->title);
        $this->assertEquals('Obsah #1', $results->first()->body);
    }

    /**
     * Tests that it is possible to translate belongsTo associations
     *
     * @return void
     */
    public function testFindSingleLocaleBelongsto()
    {
        $table = $this->getTableLocator()->get('Articles');
        $table->addBehavior('Translate', ['fields' => ['title', 'body']]);
        $authors = $table->belongsTo('Authors')->getTarget();
        $authors->addBehavior('Translate', ['fields' => ['name']]);

        $table->setLocale('eng');
        $authors->setLocale('eng');

        $results = $table->find()
            ->select(['title', 'body'])
            ->order(['title' => 'asc'])
            ->contain(['Authors' => function ($q) {
                return $q->select(['id', 'name']);
            }]);

        $expected = [
            [
                'title' => 'Title #1',
                'body' => 'Content #1',
                'author' => ['id' => 1, 'name' => 'May-rianoh', '_locale' => 'eng'],
                '_locale' => 'eng',
            ],
            [
                'title' => 'Title #2',
                'body' => 'Content #2',
                'author' => ['id' => 3, 'name' => 'larry', '_locale' => 'eng'],
                '_locale' => 'eng',
            ],
            [
                'title' => 'Title #3',
                'body' => 'Content #3',
                'author' => ['id' => 1, 'name' => 'May-rianoh', '_locale' => 'eng'],
                '_locale' => 'eng',
            ],
        ];
        $results = array_map(function ($r) {
            return $r->toArray();
        }, $results->toArray());
        $this->assertEquals($expected, $results);
    }

    /**
     * Tests that it is possible to translate belongsToMany associations
     *
     * @return void
     */
    public function testFindSingleLocaleBelongsToMany()
    {
        $table = $this->getTableLocator()->get('Articles');
        $specialTags = $this->getTableLocator()->get('SpecialTags');
        $specialTags->addBehavior('Translate', ['fields' => ['extra_info']]);

        $table->belongsToMany('Tags', [
            'through' => $specialTags,
        ]);
        $specialTags->setLocale('eng');

        $result = $table->get(2, ['contain' => 'Tags']);
        $this->assertNotEmpty($result);
        $this->assertNotEmpty($result->tags);
        $this->assertEquals('Translated Info', $result->tags[0]->special_tags[0]->extra_info);
    }

    /**
     * Tests that updating an existing record translations work
     *
     * @return void
     */
    public function testUpdateSingleLocale()
    {
        $table = $this->getTableLocator()->get('Articles');
        $table->addBehavior('Translate', ['fields' => ['title', 'body']]);
        $table->setLocale('eng');
        $article = $table->find()->first();
        $this->assertEquals(1, $article->get('id'));
        $article->set('title', 'New translated article');
        $table->save($article);
        $this->assertNull($article->get('_i18n'));

        $article = $table->find()->first();
        $this->assertEquals(1, $article->get('id'));
        $this->assertEquals('New translated article', $article->get('title'));
        $this->assertEquals('Content #1', $article->get('body'));

        $table->setLocale(false);
        $article = $table->find()->first();
        $this->assertEquals(1, $article->get('id'));
        $this->assertEquals('First Article', $article->get('title'));

        $table->setLocale('eng');
        $article->set('title', 'Wow, such translated article');
        $article->set('body', 'A translated body');
        $table->save($article);
        $this->assertNull($article->get('_i18n'));

        $article = $table->find()->first();
        $this->assertEquals(1, $article->get('id'));
        $this->assertEquals('Wow, such translated article', $article->get('title'));
        $this->assertEquals('A translated body', $article->get('body'));
    }

    /**
     * Tests adding new translation to a record
     *
     * @return void
     */
    public function testInsertNewTranslations()
    {
        $table = $this->getTableLocator()->get('Articles');
        $table->addBehavior('Translate', ['fields' => ['title', 'body']]);
        $table->setLocale('fra');

        $article = $table->find()->first();
        $this->assertEquals(1, $article->get('id'));
        $article->set('title', 'Le titre');
        $table->save($article);
        $this->assertEquals('fra', $article->get('_locale'));

        $article = $table->find()->first();
        $this->assertEquals(1, $article->get('id'));
        $this->assertEquals('Le titre', $article->get('title'));
        $this->assertEquals('First Article Body', $article->get('body'));

        $article->set('title', 'Un autre titre');
        $article->set('body', 'Le contenu');
        $table->save($article);
        $this->assertNull($article->get('_i18n'));

        $article = $table->find()->first();
        $this->assertEquals('Un autre titre', $article->get('title'));
        $this->assertEquals('Le contenu', $article->get('body'));
    }

    /**
     * Tests adding new translation to a record
     *
     * @return void
     */
    public function testAllowEmptyFalse()
    {
        $table = $this->getTableLocator()->get('Articles');
        $table->addBehavior('Translate', ['fields' => ['title'], 'allowEmptyTranslations' => false]);

        $article = $table->find()->first();
        $this->assertEquals(1, $article->get('id'));

        $article = $table->patchEntity($article, [
            '_translations' => [
                'fra' => [
                    'title' => '',
                ],
            ],
        ]);

        $table->save($article);

        // Remove the Behavior to unset the content != '' condition
        $table->removeBehavior('Translate');

        $noFra = $table->I18n->find()->where(['locale' => 'fra'])->first();
        $this->assertEmpty($noFra);
    }

    /**
     * Tests adding new translation to a record
     *
     * @return void
     */
    public function testMixedAllowEmptyFalse()
    {
        $table = $this->getTableLocator()->get('Articles');
        $table->addBehavior('Translate', ['fields' => ['title', 'body'], 'allowEmptyTranslations' => false]);

        $article = $table->find()->first();
        $this->assertEquals(1, $article->get('id'));

        $article = $table->patchEntity($article, [
            '_translations' => [
                'fra' => [
                    'title' => '',
                    'body' => 'Bonjour',
                ],
            ],
        ]);

        $table->save($article);

        $fra = $table->I18n->find()
            ->where([
                'locale' => 'fra',
                'field' => 'body',
            ])
            ->first();
        $this->assertSame('Bonjour', $fra->content);

        // Remove the Behavior to unset the content != '' condition
        $table->removeBehavior('Translate');

        $noTitle = $table->I18n->find()
            ->where([
                'locale' => 'fra',
                'field' => 'title',
            ])
            ->first();
        $this->assertEmpty($noTitle);
    }

    /**
     * Tests adding new translation to a record
     *
     * @return void
     */
    public function testMultipleAllowEmptyFalse()
    {
        $table = $this->getTableLocator()->get('Articles');
        $table->addBehavior('Translate', ['fields' => ['title', 'body'], 'allowEmptyTranslations' => false]);

        $article = $table->find()->first();
        $this->assertEquals(1, $article->get('id'));

        $article = $table->patchEntity($article, [
            '_translations' => [
                'fra' => [
                    'title' => '',
                    'body' => 'Bonjour',
                ],
                'de' => [
                    'title' => 'Titel',
                    'body' => 'Hallo',
                ],
            ],
        ]);

        $table->save($article);

        $fra = $table->I18n->find()
            ->where([
                'locale' => 'fra',
                'field' => 'body',
            ])
            ->first();
        $this->assertSame('Bonjour', $fra->content);

        $deTitle = $table->I18n->find()
            ->where([
                'locale' => 'de',
                'field' => 'title',
            ])
            ->first();
        $this->assertSame('Titel', $deTitle->content);

        $deBody = $table->I18n->find()
            ->where([
                'locale' => 'de',
                'field' => 'body',
            ])
            ->first();
        $this->assertSame('Hallo', $deBody->content);

        // Remove the Behavior to unset the content != '' condition
        $table->removeBehavior('Translate');

        $noTitle = $table->I18n->find()
            ->where([
                'locale' => 'fra',
                'field' => 'title',
            ])
            ->first();
        $this->assertEmpty($noTitle);
    }

    /**
     * Tests that it is possible to use the _locale property to specify the language
     * to use for saving an entity
     *
     * @return void
     */
    public function testUpdateTranslationWithLocaleInEntity()
    {
        $table = $this->getTableLocator()->get('Articles');
        $table->addBehavior('Translate', ['fields' => ['title', 'body']]);
        $article = $table->find()->first();
        $this->assertEquals(1, $article->get('id'));
        $article->set('_locale', 'fra');
        $article->set('title', 'Le titre');
        $table->save($article);
        $this->assertNull($article->get('_i18n'));

        $article = $table->find()->first();
        $this->assertEquals(1, $article->get('id'));
        $this->assertEquals('First Article', $article->get('title'));
        $this->assertEquals('First Article Body', $article->get('body'));

        $table->setLocale('fra');
        $article = $table->find()->first();
        $this->assertEquals(1, $article->get('id'));
        $this->assertEquals('Le titre', $article->get('title'));
        $this->assertEquals('First Article Body', $article->get('body'));
    }

    /**
     * Tests that translations are added to the whitelist of associations to be
     * saved
     *
     * @return void
     */
    public function testSaveTranslationWithAssociationWhitelist()
    {
        $table = $this->getTableLocator()->get('Articles');
        $table->hasMany('Comments');
        $table->addBehavior('Translate', ['fields' => ['title', 'body']]);
        $table->setLocale('fra');

        $article = $table->find()->first();
        $this->assertEquals(1, $article->get('id'));
        $article->set('title', 'Le titre');
        $table->save($article, ['associated' => ['Comments']]);
        $this->assertNull($article->get('_i18n'));

        $article = $table->find()->first();
        $this->assertEquals('Le titre', $article->get('title'));
    }

    /**
     * Tests that after deleting a translated entity, all translations are also removed
     *
     * @return void
     */
    public function testDelete()
    {
        $table = $this->getTableLocator()->get('Articles');
        $table->addBehavior('Translate', ['fields' => ['title', 'body']]);
        $article = $table->find()->first();
        $this->assertTrue($table->delete($article));

        $translations = $this->getTableLocator()->get('I18n')->find()
            ->where(['model' => 'Articles', 'foreign_key' => $article->id])
            ->count();
        $this->assertEquals(0, $translations);
    }

    /**
     * Tests saving multiple translations at once when the translations already
     * exist in the database
     *
     * @return void
     */
    public function testSaveMultipleTranslations()
    {
        $table = $this->getTableLocator()->get('Articles');
        $table->addBehavior('Translate', ['fields' => ['title', 'body']]);
        $article = $results = $table->find('translations')->first();

        $translations = $article->get('_translations');
        $translations['deu']->set('title', 'Another title');
        $translations['eng']->set('body', 'Another body');
        $article->set('_translations', $translations);
        $table->save($article);
        $this->assertNull($article->get('_i18n'));

        $article = $results = $table->find('translations')->first();
        $translations = $article->get('_translations');
        $this->assertEquals('Another title', $translations['deu']->get('title'));
        $this->assertEquals('Another body', $translations['eng']->get('body'));
    }

    /**
     * Tests saving multiple existing translations and adding new ones
     *
     * @return void
     */
    public function testSaveMultipleNewTranslations()
    {
        $table = $this->getTableLocator()->get('Articles');
        $table->addBehavior('Translate', ['fields' => ['title', 'body']]);
        $article = $results = $table->find('translations')->first();

        $translations = $article->get('_translations');
        $translations['deu']->set('title', 'Another title');
        $translations['eng']->set('body', 'Another body');
        $translations['spa'] = new Entity(['title' => 'Titulo']);
        $translations['fre'] = new Entity(['title' => 'Titre']);
        $article->set('_translations', $translations);
        $table->save($article);
        $this->assertNull($article->get('_i18n'));

        $article = $results = $table->find('translations')->first();
        $translations = $article->get('_translations');
        $this->assertEquals('Another title', $translations['deu']->get('title'));
        $this->assertEquals('Another body', $translations['eng']->get('body'));
        $this->assertEquals('Titulo', $translations['spa']->get('title'));
        $this->assertEquals('Titre', $translations['fre']->get('title'));
    }

    /**
     * Tests that iterating a resultset twice when using the translations finder
     * will not cause any errors nor information loss
     *
     * @return void
     */
    public function testUseCountInFindTranslations()
    {
        $table = $this->getTableLocator()->get('Articles');
        $table->addBehavior('Translate', ['fields' => ['title', 'body']]);
        $articles = $results = $table->find('translations');
        $all = $articles->all();
        $this->assertCount(3, $all);
        $article = $all->first();
        $this->assertNotEmpty($article->get('_translations'));
    }

    /**
     * Tests that multiple translations saved when having a default locale
     * are correctly saved
     *
     * @return void
     */
    public function testSavingWithNonDefaultLocale()
    {
        $table = $this->getTableLocator()->get('Articles');
        $table->addBehavior('Translate', ['fields' => ['title', 'body']]);
        $table->setEntityClass(__NAMESPACE__ . '\Article');
        I18n::setLocale('fra');
        $translations = [
            'fra' => ['title' => 'Un article'],
            'spa' => ['title' => 'Un artículo'],
        ];

        $article = $table->get(1);
        foreach ($translations as $lang => $data) {
            $article->translation($lang)->set($data, ['guard' => false]);
        }

        $table->save($article);
        $article = $table->find('translations')->where(['Articles.id' => 1])->first();
        $this->assertEquals('Un article', $article->translation('fra')->title);
        $this->assertEquals('Un artículo', $article->translation('spa')->title);
    }

    /**
     * Tests that translation queries are added to union queries as well.
     *
     * @return void
     */
    public function testTranslationWithUnionQuery()
    {
        $table = $this->getTableLocator()->get('Comments');
        $table->addBehavior('Translate', ['fields' => ['comment']]);
        $table->setLocale('spa');
        $query = $table->find()->where(['Comments.id' => 6]);
        $query2 = $table->find()->where(['Comments.id' => 5]);
        $query->union($query2);
        $results = $query->sortBy('id', SORT_ASC)->toList();
        $this->assertCount(2, $results);

        $this->assertEquals('First Comment for Second Article', $results[0]->comment);
        $this->assertEquals('Second Comment for Second Article', $results[1]->comment);
    }

    /**
     * Tests the use of `referenceName` config option.
     *
     * @return void
     */
    public function testAutoReferenceName()
    {
        $table = $this->getTableLocator()->get('Articles');

        $table->hasMany('OtherComments', ['className' => 'Comments']);
        $table->OtherComments->addBehavior(
            'Translate',
            ['fields' => ['comment']]
        );

        $items = $table->OtherComments->associations();
        $association = $items->getByProperty('comment_translation');
        $this->assertNotEmpty($association, 'Translation association not found');

        $found = false;
        foreach ($association->getConditions() as $key => $value) {
            if (strpos($key, 'comment_translation.model') !== false) {
                $found = true;
                $this->assertEquals('Comments', $value);
                break;
            }
        }

        $this->assertTrue($found, '`referenceName` field condition on a Translation association was not found');
    }

    /**
     * Tests the use of unconventional `referenceName` config option.
     *
     * @return void
     */
    public function testChangingReferenceName()
    {
        $table = $this->getTableLocator()->get('Articles');
        $table->setAlias('FavoritePost');
        $table->addBehavior(
            'Translate',
            ['fields' => ['body'], 'referenceName' => 'Posts']
        );

        $items = $table->associations();
        $association = $items->getByProperty('body_translation');
        $this->assertNotEmpty($association, 'Translation association not found');

        $found = false;
        foreach ($association->getConditions() as $key => $value) {
            if (strpos($key, 'body_translation.model') !== false) {
                $found = true;
                $this->assertEquals('Posts', $value);
                break;
            }
        }

        $this->assertTrue($found, '`referenceName` field condition on a Translation association was not found');
    }

    /**
     * Tests that onlyTranslated will remove records from the result set
     * if they are not fully translated
     *
     * @return void
     */
    public function testFilterUntranslated()
    {
        $table = $this->getTableLocator()->get('Articles');
        $table->addBehavior('Translate', [
            'fields' => ['title', 'body'],
            'onlyTranslated' => true,
        ]);
        $table->setLocale('eng');
        $results = $table->find()->where(['Articles.id' => 1])->all();
        $this->assertCount(1, $results);

        $table->setLocale('fr');
        $results = $table->find()->where(['Articles.id' => 1])->all();
        $this->assertCount(0, $results);
    }

    /**
     * Tests that records not translated in the current locale will not be
     * present in the results for the translations finder, and also proves
     * that this can be overridden.
     *
     * @return void
     */
    public function testFilterUntranslatedWithFinder()
    {
        $table = $this->getTableLocator()->get('Comments');
        $table->addBehavior('Translate', [
            'fields' => ['comment'],
            'onlyTranslated' => true,
        ]);
        $table->setLocale('eng');
        $results = $table->find('translations')->all();
        $this->assertCount(4, $results);

        $table->setLocale('spa');
        $results = $table->find('translations')->all();
        $this->assertCount(1, $results);

        $table->setLocale('spa');
        $results = $table->find('translations', ['filterByCurrentLocale' => false])->all();
        $this->assertCount(6, $results);

        $table->setLocale('spa');
        $results = $table->find('translations')->all();
        $this->assertCount(1, $results);
    }

    /**
     * Tests that allowEmptyTranslations takes effect
     *
     * @return void
     */
    public function testEmptyTranslations()
    {
        $table = $this->getTableLocator()->get('Articles');
        $table->addBehavior('Translate', [
            'fields' => ['title', 'body', 'description'],
            'allowEmptyTranslations' => false,
        ]);
        $table->setLocale('spa');
        $result = $table->find()->first();
        $this->assertNull($result->description);
    }

    /**
     * Test save with clean translate fields
     *
     * @return void
     */
    public function testSaveWithCleanFields()
    {
        $table = $this->getTableLocator()->get('Articles');
        $table->addBehavior('Translate', ['fields' => ['title']]);
        $table->setEntityClass(__NAMESPACE__ . '\Article');
        I18n::setLocale('fra');
        $article = $table->get(1);
        $article->set('body', 'New Body');
        $table->save($article);
        $result = $table->get(1);
        $this->assertEquals('New Body', $result->body);
        $this->assertSame($article->title, $result->title);
    }

    /**
     * Test save new entity with _translations field
     *
     * @return void
     */
    public function testSaveNewRecordWithTranslatesField()
    {
        $table = $this->getTableLocator()->get('Articles');
        $table->addBehavior('Translate', [
            'fields' => ['title'],
            'validator' => (new \Cake\Validation\Validator())->add('title', 'notBlank', ['rule' => 'notBlank']),
        ]);
        $table->setEntityClass(__NAMESPACE__ . '\Article');

        $data = [
            'author_id' => 1,
            'published' => 'N',
            '_translations' => [
                'en' => [
                    'title' => 'Title EN',
                    'body' => 'Body EN',
                ],
                'es' => [
                    'title' => 'Title ES',
                ],
            ],
        ];

        $article = $table->patchEntity($table->newEntity(), $data);
        $result = $table->save($article);

        $this->assertNotFalse($result);

        $expected = [
            [
                'en' => [
                    'title' => 'Title EN',
                    'locale' => 'en',
                ],
                'es' => [
                    'title' => 'Title ES',
                    'locale' => 'es',
                ],
            ],
        ];
        $result = $table->find('translations')->where(['id' => $result->id]);
        $this->assertEquals($expected, $this->_extractTranslations($result)->toArray());
    }

    /**
     * Tests adding new translation to a record where the only field is the translated one and it's not the default locale
     *
     * @return void
     */
    public function testSaveNewRecordWithOnlyTranslationsNotDefaultLocale()
    {
        $table = $this->getTableLocator()->get('Groups');
        $table->addBehavior('Translate', [
            'fields' => ['title'],
            'validator' => (new \Cake\Validation\Validator())->add('title', 'notBlank', ['rule' => 'notBlank']),
        ]);

        $data = [
            '_translations' => [
                'es' => [
                    'title' => 'Title ES',
                ],
            ],
        ];

        $group = $table->newEntity($data);
        $result = $table->save($group);
        $this->assertNotFalse($result, 'Record should save.');

        $expected = [
            [
                'es' => [
                    'title' => 'Title ES',
                    'locale' => 'es',
                ],
            ],
        ];
        $result = $table->find('translations')->where(['id' => $result->id]);
        $this->assertEquals($expected, $this->_extractTranslations($result)->toArray());
    }

    /**
     * Test that existing records can be updated when only translations
     * are modified/dirty.
     *
     * @return void
     */
    public function testSaveExistingRecordOnlyTranslations()
    {
        $table = $this->getTableLocator()->get('Articles');
        $table->addBehavior('Translate', ['fields' => ['title', 'body']]);
        $table->setEntityClass(__NAMESPACE__ . '\Article');

        $data = [
            '_translations' => [
                'es' => [
                    'title' => 'Spanish Translation',
                ],
            ],
        ];

        $article = $table->find()->first();
        $article = $table->patchEntity($article, $data);

        $this->assertNotFalse($table->save($article));

        $results = $this->_extractTranslations(
            $table->find('translations')->where(['id' => 1])
        )->first();

        $this->assertArrayHasKey('es', $results, 'New translation added');
        $this->assertArrayHasKey('eng', $results, 'Old translations present');
        $this->assertEquals('Spanish Translation', $results['es']['title']);
    }

    /**
     * Test update entity with _translations field.
     *
     * @return void
     */
    public function testSaveExistingRecordWithTranslatesField()
    {
        $table = $this->getTableLocator()->get('Articles');
        $table->addBehavior('Translate', ['fields' => ['title', 'body']]);
        $table->setEntityClass(__NAMESPACE__ . '\Article');

        $data = [
            'author_id' => 1,
            'published' => 'Y',
            '_translations' => [
                'eng' => [
                    'title' => 'First Article1',
                    'body' => 'First Article content has been updated',
                ],
                'spa' => [
                    'title' => 'Mi nuevo titulo',
                    'body' => 'Contenido Actualizado',
                ],
            ],
        ];

        $article = $table->find()->first();
        $article = $table->patchEntity($article, $data);

        $this->assertNotFalse($table->save($article));

        $results = $this->_extractTranslations(
            $table->find('translations')->where(['id' => 1])
        )->first();

        $this->assertEquals('Mi nuevo titulo', $results['spa']['title']);
        $this->assertEquals('Contenido Actualizado', $results['spa']['body']);

        $this->assertEquals('First Article1', $results['eng']['title']);
        $this->assertEquals('Description #1', $results['eng']['description']);
    }

    /**
     * Tests that default locale saves ok.
     *
     * @return void
     */
    public function testSaveDefaultLocale()
    {
        $table = $this->getTableLocator()->get('Articles');
        $table->hasMany('Comments');
        $table->addBehavior('Translate', ['fields' => ['title', 'body']]);

        $article = $table->get(1);
        $data = [
            'title' => 'New title',
            'body' => 'New body',
        ];
        $article = $table->patchEntity($article, $data);
        $table->save($article);
        $this->assertNull($article->get('_i18n'));

        $article = $table->get(1);
        $this->assertEquals('New title', $article->get('title'));
        $this->assertEquals('New body', $article->get('body'));
    }

    /**
     * Tests that translations are added to the whitelist of associations to be
     * saved
     *
     * @return void
     */
    public function testSaveTranslationDefaultLocale()
    {
        $table = $this->getTableLocator()->get('Articles');
        $table->hasMany('Comments');
        $table->addBehavior('Translate', ['fields' => ['title', 'body']]);

        $article = $table->get(1);
        $data = [
            'title' => 'New title',
            'body' => 'New body',
            '_translations' => [
                'es' => [
                    'title' => 'ES title',
                    'body' => 'ES body',
                ],
            ],
        ];
        $article = $table->patchEntity($article, $data);
        $table->save($article);
        $this->assertNull($article->get('_i18n'));

        $article = $table->find('translations')->where(['id' => 1])->first();
        $this->assertEquals('New title', $article->get('title'));
        $this->assertEquals('New body', $article->get('body'));

        $this->assertEquals('ES title', $article->_translations['es']->title);
        $this->assertEquals('ES body', $article->_translations['es']->body);
    }

    /**
     * Test that no properties are enabled when the translations
     * option is off.
     *
     * @return void
     */
    public function testBuildMarshalMapTranslationsOff()
    {
        $table = $this->getTableLocator()->get('Articles');
        $table->addBehavior('Translate', ['fields' => ['title', 'body']]);

        $marshaller = $table->marshaller();
        $translate = $table->behaviors()->get('Translate');
        $result = $translate->buildMarshalMap($marshaller, [], ['translations' => false]);
        $this->assertSame([], $result);
    }

    /**
     * Test building a marshal map with translations on.
     *
     * @return void
     */
    public function testBuildMarshalMapTranslationsOn()
    {
        $table = $this->getTableLocator()->get('Articles');
        $table->addBehavior('Translate', ['fields' => ['title', 'body']]);
        $marshaller = $table->marshaller();
        $translate = $table->behaviors()->get('Translate');

        $result = $translate->buildMarshalMap($marshaller, [], ['translations' => true]);
        $this->assertArrayHasKey('_translations', $result);
        $this->assertInstanceOf('Closure', $result['_translations']);

        $result = $translate->buildMarshalMap($marshaller, [], []);
        $this->assertArrayHasKey('_translations', $result);
        $this->assertInstanceOf('Closure', $result['_translations']);
    }

    /**
     * Test marshalling non-array data
     *
     * @return void
     */
    public function testBuildMarshalMapNonArrayData()
    {
        $table = $this->getTableLocator()->get('Articles');
        $table->addBehavior('Translate', ['fields' => ['title', 'body']]);
        $translate = $table->behaviors()->get('Translate');

        $map = $translate->buildMarshalMap($table->marshaller(), [], []);
        $entity = $table->newEntity();
        $result = $map['_translations']('garbage', $entity);
        $this->assertNull($result, 'Non-array should not error out.');
        $this->assertEmpty($entity->getErrors());
        $this->assertEmpty($entity->get('_translations'));
    }

    /**
     * Test buildMarshalMap() builds new entities.
     *
     * @return void
     */
    public function testBuildMarshalMapBuildEntities()
    {
        $table = $this->getTableLocator()->get('Articles');
        $table->addBehavior('Translate', ['fields' => ['title', 'body']]);
        $translate = $table->behaviors()->get('Translate');

        $map = $translate->buildMarshalMap($table->marshaller(), [], []);
        $entity = $table->newEntity();
        $data = [
            'en' => [
                'title' => 'English Title',
                'body' => 'English Content',
            ],
            'es' => [
                'title' => 'Titulo Español',
                'body' => 'Contenido Español',
            ],
        ];
        $result = $map['_translations']($data, $entity);
        $this->assertEmpty($entity->getErrors(), 'No validation errors.');
        $this->assertCount(2, $result);
        $this->assertArrayHasKey('en', $result);
        $this->assertArrayHasKey('es', $result);
        $this->assertEquals('English Title', $result['en']->title);
        $this->assertEquals('Titulo Español', $result['es']->title);
    }

    /**
     * Test that validation errors are added to the original entity.
     *
     * @return void
     */
    public function testBuildMarshalMapBuildEntitiesValidationErrors()
    {
        $table = $this->getTableLocator()->get('Articles');
        $table->addBehavior('Translate', [
            'fields' => ['title', 'body'],
            'validator' => 'custom',
        ]);
        $validator = (new Validator())->add('title', 'notBlank', ['rule' => 'notBlank']);
        $table->setValidator('custom', $validator);
        $translate = $table->behaviors()->get('Translate');

        $entity = $table->newEntity();
        $map = $translate->buildMarshalMap($table->marshaller(), [], []);
        $data = [
            'en' => [
                'title' => 'English Title',
                'body' => 'English Content',
            ],
            'es' => [
                'title' => '',
                'body' => 'Contenido Español',
            ],
        ];
        $result = $map['_translations']($data, $entity);
        $this->assertNotEmpty($entity->getErrors(), 'Needs validation errors.');
        $expected = [
            'title' => [
                '_empty' => 'This field cannot be left empty',
            ],
        ];
        $this->assertEquals($expected, $entity->getError('es'));

        $this->assertEquals('English Title', $result['en']->title);
        $this->assertEquals('', $result['es']->title);
    }

    /**
     * Test that marshalling updates existing translation entities.
     *
     * @return void
     */
    public function testBuildMarshalMapUpdateExistingEntities()
    {
        $table = $this->getTableLocator()->get('Articles');
        $table->addBehavior('Translate', [
            'fields' => ['title', 'body'],
        ]);
        $translate = $table->behaviors()->get('Translate');

        $entity = $table->newEntity();
        $es = $table->newEntity(['title' => 'Old title', 'body' => 'Old body']);
        $en = $table->newEntity(['title' => 'Old title', 'body' => 'Old body']);
        $entity->set('_translations', [
            'es' => $es,
            'en' => $en,
        ]);
        $map = $translate->buildMarshalMap($table->marshaller(), [], []);
        $data = [
            'en' => [
                'title' => 'English Title',
            ],
            'es' => [
                'title' => 'Spanish Title',
            ],
        ];
        $result = $map['_translations']($data, $entity);
        $this->assertEmpty($entity->getErrors(), 'No validation errors.');
        $this->assertSame($en, $result['en']);
        $this->assertSame($es, $result['es']);
        $this->assertSame($en, $entity->get('_translations')['en']);
        $this->assertSame($es, $entity->get('_translations')['es']);

        $this->assertEquals('English Title', $result['en']->title);
        $this->assertEquals('Spanish Title', $result['es']->title);
        $this->assertEquals('Old body', $result['en']->body);
        $this->assertEquals('Old body', $result['es']->body);
    }

    /**
     * Test that updating translation records works with validations.
     *
     * @return void
     */
    public function testBuildMarshalMapUpdateEntitiesValidationErrors()
    {
        $table = $this->getTableLocator()->get('Articles');
        $table->addBehavior('Translate', [
            'fields' => ['title', 'body'],
            'validator' => 'custom',
        ]);
        $validator = (new Validator())->add('title', 'notBlank', ['rule' => 'notBlank']);
        $table->setValidator('custom', $validator);
        $translate = $table->behaviors()->get('Translate');

        $entity = $table->newEntity();
        $es = $table->newEntity(['title' => 'Old title', 'body' => 'Old body']);
        $en = $table->newEntity(['title' => 'Old title', 'body' => 'Old body']);
        $entity->set('_translations', [
            'es' => $es,
            'en' => $en,
        ]);
        $map = $translate->buildMarshalMap($table->marshaller(), [], []);
        $data = [
            'en' => [
                'title' => 'English Title',
                'body' => 'English Content',
            ],
            'es' => [
                'title' => '',
                'body' => 'Contenido Español',
            ],
        ];
        $result = $map['_translations']($data, $entity);
        $this->assertNotEmpty($entity->getErrors(), 'Needs validation errors.');
        $expected = [
            'title' => [
                '_empty' => 'This field cannot be left empty',
            ],
        ];
        $this->assertEquals($expected, $entity->getError('es'));
    }

    /**
     * Test that the behavior uses associations' locator.
     *
     * @return void
     */
    public function testDefaultTableLocator()
    {
        $locator = new TableLocator();

        $table = $locator->get('Articles');
        $table->addBehavior('Translate', [
            'fields' => ['title', 'body'],
            'validator' => 'custom',
        ]);

        $behaviorLocator = $table->behaviors()->get('Translate')->getTableLocator();

        $this->assertSame($locator, $behaviorLocator);
        $this->assertSame($table->associations()->getTableLocator(), $behaviorLocator);
        $this->assertNotSame($this->getTableLocator(), $behaviorLocator);
    }

    /**
     * Test that the behavior uses a custom locator.
     *
     * @return void
     */
    public function testCustomTableLocator()
    {
        $locator = new TableLocator();

        $table = $this->getTableLocator()->get('Articles');
        $table->addBehavior('Translate', [
            'fields' => ['title', 'body'],
            'validator' => 'custom',
            'tableLocator' => $locator,
        ]);

        $behaviorLocator = $table->behaviors()->get('Translate')->getTableLocator();

        $this->assertSame($locator, $behaviorLocator);
        $this->assertNotSame($table->associations()->getTableLocator(), $behaviorLocator);
        $this->assertNotSame($this->getTableLocator(), $behaviorLocator);
    }
}<|MERGE_RESOLUTION|>--- conflicted
+++ resolved
@@ -42,15 +42,6 @@
      * @var array
      */
     public $fixtures = [
-<<<<<<< HEAD
-        'core.articles',
-        'core.authors',
-        'core.groups',
-        'core.special_tags',
-        'core.tags',
-        'core.comments',
-        'core.translates',
-=======
         'core.Articles',
         'core.Authors',
         'core.Groups',
@@ -58,7 +49,6 @@
         'core.Tags',
         'core.Comments',
         'core.Translates'
->>>>>>> 653ae009
     ];
 
     public function tearDown()
