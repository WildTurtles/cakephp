<?php
/**
 * CakePHP(tm) : Rapid Development Framework (https://cakephp.org)
 * Copyright (c) Cake Software Foundation, Inc. (https://cakefoundation.org)
 *
 * Licensed under The MIT License
 * For full copyright and license information, please see the LICENSE.txt
 * Redistributions of files must retain the above copyright notice.
 *
 * @copyright     Copyright (c) Cake Software Foundation, Inc. (https://cakefoundation.org)
 * @link          https://cakephp.org CakePHP(tm) Project
 * @since         3.0.0
 * @license       https://opensource.org/licenses/mit-license.php MIT License
 */
namespace Cake\Test\TestCase\ORM\Behavior;

use Cake\ORM\Entity;
use Cake\TestSuite\TestCase;

/**
 * Translate behavior test case
 */
class TreeBehaviorTest extends TestCase
{

    /**
     * fixtures
     *
     * @var array
     */
    public $fixtures = [
        'core.menu_link_trees',
        'core.number_trees'
    ];

    public function setUp()
    {
        parent::setUp();
<<<<<<< HEAD
        $this->table = $this->getTableLocator()->get('NumberTrees');
        $this->table->primaryKey(['id']);
=======
        $this->table = TableRegistry::get('NumberTrees');
        $this->table->setPrimaryKey(['id']);
>>>>>>> fdfd0260
        $this->table->addBehavior('Tree');
    }

    public function tearDown()
    {
        parent::tearDown();
        $this->getTableLocator()->clear();
    }

    /**
     * Sanity test
     *
     * Make sure the assert method acts as you'd expect, this is the expected
     * initial db state
     *
     * @return void
     */
    public function testAssertMpttValues()
    {
        $expected = [
            ' 1:20 -  1:electronics',
            '_ 2: 9 -  2:televisions',
            '__ 3: 4 -  3:tube',
            '__ 5: 6 -  4:lcd',
            '__ 7: 8 -  5:plasma',
            '_10:19 -  6:portable',
            '__11:14 -  7:mp3',
            '___12:13 -  8:flash',
            '__15:16 -  9:cd',
            '__17:18 - 10:radios',
            '21:22 - 11:alien hardware'
        ];
        $this->assertMpttValues($expected, $this->table);

        $table = $this->getTableLocator()->get('MenuLinkTrees');
        $table->addBehavior('Tree', ['scope' => ['menu' => 'main-menu']]);

        $expected = [
            ' 1:10 -  1:Link 1',
            '_ 2: 3 -  2:Link 2',
            '_ 4: 9 -  3:Link 3',
            '__ 5: 8 -  4:Link 4',
            '___ 6: 7 -  5:Link 5',
            '11:14 -  6:Link 6',
            '_12:13 -  7:Link 7',
            '15:16 -  8:Link 8'
        ];
        $this->assertMpttValues($expected, $table);

        $table->removeBehavior('Tree');
        $table->addBehavior('Tree', ['scope' => ['menu' => 'categories']]);
        $expected = [
            ' 1:10 -  9:electronics',
            '_ 2: 9 - 10:televisions',
            '__ 3: 4 - 11:tube',
            '__ 5: 8 - 12:lcd',
            '___ 6: 7 - 13:plasma',
            '11:20 - 14:portable',
            '_12:15 - 15:mp3',
            '__13:14 - 16:flash',
            '_16:17 - 17:cd',
            '_18:19 - 18:radios'
        ];
        $this->assertMpttValues($expected, $table);
    }

    /**
     * Tests the find('path') method
     *
     * @return void
     */
    public function testFindPath()
    {
        $nodes = $this->table->find('path', ['for' => 9]);
        $this->assertEquals([1, 6, 9], $nodes->extract('id')->toArray());

        $nodes = $this->table->find('path', ['for' => 10]);
        $this->assertSame([1, 6, 10], $nodes->extract('id')->toArray());

        $nodes = $this->table->find('path', ['for' => 5]);
        $this->assertSame([1, 2, 5], $nodes->extract('id')->toArray());

        $nodes = $this->table->find('path', ['for' => 1]);
        $this->assertSame([1], $nodes->extract('id')->toArray());

        $entity = $this->table->newEntity(['name' => 'odd one', 'parent_id' => 1]);
        $entity = $this->table->save($entity);
        $newId = $entity->id;

        $entity = $this->table->get(2);
        $entity->parent_id = $newId;
        $this->table->save($entity);

        $nodes = $this->table->find('path', ['for' => 4]);
        $this->assertSame([1, $newId, 2, 4], $nodes->extract('id')->toArray());

        // find path with scope
        $table = $this->getTableLocator()->get('MenuLinkTrees');
        $table->addBehavior('Tree', ['scope' => ['menu' => 'main-menu']]);
        $nodes = $table->find('path', ['for' => 5]);
        $this->assertSame([1, 3, 4, 5], $nodes->extract('id')->toArray());
    }

    /**
     * Tests the childCount() method
     *
     * @return void
     */
    public function testChildCount()
    {
        // direct children for the root node
        $table = $this->table;
        $countDirect = $this->table->childCount($table->get(1), true);
        $this->assertEquals(2, $countDirect);

        // counts all the children of root
        $count = $this->table->childCount($table->get(1), false);
        $this->assertEquals(9, $count);

        // counts direct children
        $count = $this->table->childCount($table->get(2), false);
        $this->assertEquals(3, $count);

        // count children for a middle-node
        $count = $this->table->childCount($table->get(6), false);
        $this->assertEquals(4, $count);

        // count leaf children
        $count = $this->table->childCount($table->get(10), false);
        $this->assertEquals(0, $count);

        // test scoping
        $table = $this->getTableLocator()->get('MenuLinkTrees');
        $table->addBehavior('Tree', ['scope' => ['menu' => 'main-menu']]);
        $count = $table->childCount($table->get(3), false);
        $this->assertEquals(2, $count);
    }

    /**
     * Tests that childCount will provide the correct lft and rght values
     *
     * @return void
     */
    public function testChildCountNoTreeColumns()
    {
        $table = $this->table;
        $node = $table->get(6);
        $node->unsetProperty('lft');
        $node->unsetProperty('rght');
        $count = $this->table->childCount($node, false);
        $this->assertEquals(4, $count);
    }

    /**
     * Tests the childCount() plus callable scoping
     *
     * @return void
     */
    public function testScopeCallable()
    {
        $table = $this->getTableLocator()->get('MenuLinkTrees');
        $table->addBehavior('Tree', [
            'scope' => function ($query) {
                return $query->where(['menu' => 'main-menu']);
            }
        ]);
        $count = $table->childCount($table->get(1), false);
        $this->assertEquals(4, $count);
    }
    /**
     * Tests the find('children') method
     *
     * @return void
     */
    public function testFindChildren()
    {
        $table = $this->getTableLocator()->get('MenuLinkTrees');
        $table->addBehavior('Tree', ['scope' => ['menu' => 'main-menu']]);

        // root
        $nodeIds = [];
        $nodes = $table->find('children', ['for' => 1])->all();
        $this->assertEquals([2, 3, 4, 5], $nodes->extract('id')->toArray());

        // leaf
        $nodeIds = [];
        $nodes = $table->find('children', ['for' => 5])->all();
        $this->assertCount(0, $nodes->extract('id')->toArray());

        // direct children
        $nodes = $table->find('children', ['for' => 1, 'direct' => true])->all();
        $this->assertEquals([2, 3], $nodes->extract('id')->toArray());
    }

    /**
     * Tests the find('children') plus scope=null
     *
     * @return void
     */
    public function testScopeNull()
    {
        $table = TableRegistry::get('MenuLinkTrees');
        $table->addBehavior('Tree');
        $table->behaviors()->get('Tree')->setConfig('scope', null);

        $nodes = $table->find('children', ['for' => 1, 'direct' => true])->all();
        $this->assertEquals([2, 3], $nodes->extract('id')->toArray());
    }

    /**
     * Tests that find('children') will throw an exception if the node was not found
     *
     * @return void
     */
    public function testFindChildrenException()
    {
        $this->expectException(\Cake\Datasource\Exception\RecordNotFoundException::class);
        $table = $this->getTableLocator()->get('MenuLinkTrees');
        $table->addBehavior('Tree', ['scope' => ['menu' => 'main-menu']]);
        $query = $table->find('children', ['for' => 500]);
    }

    /**
     * Tests the find('treeList') method
     *
     * @return void
     */
    public function testFindTreeList()
    {
        $table = $this->getTableLocator()->get('MenuLinkTrees');
        $table->addBehavior('Tree', ['scope' => ['menu' => 'main-menu']]);
        $query = $table->find('treeList');

        $result = null;
        $query->clause('order')->iterateParts(function ($dir, $field) use (&$result) {
            $result = $field;
        });
        $this->assertEquals('MenuLinkTrees.lft', $result);

        $result = $query->toArray();
        $expected = [
            1 => 'Link 1',
            2 => '_Link 2',
            3 => '_Link 3',
            4 => '__Link 4',
            5 => '___Link 5',
            6 => 'Link 6',
            7 => '_Link 7',
            8 => 'Link 8'
        ];
        $this->assertEquals($expected, $result);
    }

    /**
     * Tests the find('treeList') method after moveUp, moveDown
     *
     * @return void
     */
    public function testFindTreeListAfterMove()
    {
        $table = $this->getTableLocator()->get('MenuLinkTrees');
        $table->addBehavior('Tree', ['scope' => ['menu' => 'main-menu']]);

        // moveUp
        $table->moveUp($table->get(3), 1);
        $expected = [
            ' 1:10 -  1:Link 1',
            '_ 2: 7 -  3:Link 3',
            '__ 3: 6 -  4:Link 4',
            '___ 4: 5 -  5:Link 5',
            '_ 8: 9 -  2:Link 2',
            '11:14 -  6:Link 6',
            '_12:13 -  7:Link 7',
            '15:16 -  8:Link 8'
        ];
        $this->assertMpttValues($expected, $table);

        // moveDown
        $table->moveDown($table->get(6), 1);
        $expected = [
            ' 1:10 -  1:Link 1',
            '_ 2: 7 -  3:Link 3',
            '__ 3: 6 -  4:Link 4',
            '___ 4: 5 -  5:Link 5',
            '_ 8: 9 -  2:Link 2',
            '11:12 -  8:Link 8',
            '13:16 -  6:Link 6',
            '_14:15 -  7:Link 7'
        ];
        $this->assertMpttValues($expected, $table);
    }

    /**
     * Tests the find('treeList') method with custom options
     *
     * @return void
     */
    public function testFindTreeListCustom()
    {
        $table = $this->getTableLocator()->get('MenuLinkTrees');
        $table->addBehavior('Tree', ['scope' => ['menu' => 'main-menu']]);
        $result = $table
            ->find('treeList', ['keyPath' => 'url', 'valuePath' => 'id', 'spacer' => ' '])
            ->toArray();
        $expected = [
            '/link1.html' => '1',
            'http://example.com' => ' 2',
            '/what/even-more-links.html' => ' 3',
            '/lorem/ipsum.html' => '  4',
            '/what/the.html' => '   5',
            '/yeah/another-link.html' => '6',
            'https://cakephp.org' => ' 7',
            '/page/who-we-are.html' => '8'
        ];
        $this->assertEquals($expected, $result);
    }

    /**
     * Tests the testFormatTreeListCustom() method.
     *
     * @return void
     */
    public function testFormatTreeListCustom()
    {
        $table = $this->getTableLocator()->get('MenuLinkTrees');
        $table->addBehavior('Tree');

        $query = $table
            ->find('threaded')
            ->where(['menu' => 'main-menu']);

        $options = ['keyPath' => 'url', 'valuePath' => 'id', 'spacer' => ' '];
        $result = $table->formatTreeList($query, $options)->toArray();

        $expected = [
            '/link1.html' => '1',
            'http://example.com' => ' 2',
            '/what/even-more-links.html' => ' 3',
            '/lorem/ipsum.html' => '  4',
            '/what/the.html' => '   5',
            '/yeah/another-link.html' => '6',
            'https://cakephp.org' => ' 7',
            '/page/who-we-are.html' => '8'
        ];
        $this->assertEquals($expected, $result);
    }

    /**
     * Tests the moveUp() method
     *
     * @return void
     */
    public function testMoveUp()
    {
        $table = $this->getTableLocator()->get('MenuLinkTrees');
        $table->addBehavior('Tree', ['scope' => ['menu' => 'main-menu']]);

        // top level, won't move
        $node = $this->table->moveUp($table->get(1), 10);
        $this->assertEquals(['lft' => 1, 'rght' => 10], $node->extract(['lft', 'rght']));
        $expected = [
            ' 1:10 -  1:Link 1',
            '_ 2: 3 -  2:Link 2',
            '_ 4: 9 -  3:Link 3',
            '__ 5: 8 -  4:Link 4',
            '___ 6: 7 -  5:Link 5',
            '11:14 -  6:Link 6',
            '_12:13 -  7:Link 7',
            '15:16 -  8:Link 8'
        ];
        $this->assertMpttValues($expected, $table);

        // edge cases
        $this->assertFalse($this->table->moveUp($table->get(1), 0));
        $this->assertFalse($this->table->moveUp($table->get(1), -10));
        $expected = [
            ' 1:10 -  1:Link 1',
            '_ 2: 3 -  2:Link 2',
            '_ 4: 9 -  3:Link 3',
            '__ 5: 8 -  4:Link 4',
            '___ 6: 7 -  5:Link 5',
            '11:14 -  6:Link 6',
            '_12:13 -  7:Link 7',
            '15:16 -  8:Link 8'
        ];
        $this->assertMpttValues($expected, $table);

        // move inner node
        $node = $table->moveUp($table->get(3), 1);
        $nodes = $table->find('children', ['for' => 1])->all();
        $this->assertEquals(['lft' => 2, 'rght' => 7], $node->extract(['lft', 'rght']));
        $expected = [
            ' 1:10 -  1:Link 1',
            '_ 2: 7 -  3:Link 3',
            '__ 3: 6 -  4:Link 4',
            '___ 4: 5 -  5:Link 5',
            '_ 8: 9 -  2:Link 2',
            '11:14 -  6:Link 6',
            '_12:13 -  7:Link 7',
            '15:16 -  8:Link 8'
        ];
        $this->assertMpttValues($expected, $table);
    }

    /**
     * Tests moving a node with no siblings
     *
     * @return void
     */
    public function testMoveLeaf()
    {
        $table = $this->getTableLocator()->get('MenuLinkTrees');
        $table->addBehavior('Tree', ['scope' => ['menu' => 'main-menu']]);
        $node = $table->moveUp($table->get(5), 1);
        $this->assertEquals(['lft' => 6, 'rght' => 7], $node->extract(['lft', 'rght']));
        $expected = [
            ' 1:10 -  1:Link 1',
            '_ 2: 3 -  2:Link 2',
            '_ 4: 9 -  3:Link 3',
            '__ 5: 8 -  4:Link 4',
            '___ 6: 7 -  5:Link 5',
            '11:14 -  6:Link 6',
            '_12:13 -  7:Link 7',
            '15:16 -  8:Link 8'
        ];
        $this->assertMpttValues($expected, $table);
    }

    /**
     * Tests moving a node to the top
     *
     * @return void
     */
    public function testMoveTop()
    {
        $table = $this->getTableLocator()->get('MenuLinkTrees');
        $table->addBehavior('Tree', ['scope' => ['menu' => 'main-menu']]);
        $node = $table->moveUp($table->get(8), true);
        $expected = [
            ' 1: 2 -  8:Link 8',
            ' 3:12 -  1:Link 1',
            '_ 4: 5 -  2:Link 2',
            '_ 6:11 -  3:Link 3',
            '__ 7:10 -  4:Link 4',
            '___ 8: 9 -  5:Link 5',
            '13:16 -  6:Link 6',
            '_14:15 -  7:Link 7'
        ];
        $this->assertMpttValues($expected, $table);
    }

    /**
     * Tests moving a node with no lft and rght
     *
     * @return void
     */
    public function testMoveNoTreeColumns()
    {
        $table = $this->getTableLocator()->get('MenuLinkTrees');
        $table->addBehavior('Tree', ['scope' => ['menu' => 'main-menu']]);
        $node = $table->get(8);
        $node->unsetProperty('lft');
        $node->unsetProperty('rght');
        $node = $table->moveUp($node, true);
        $this->assertEquals(['lft' => 1, 'rght' => 2], $node->extract(['lft', 'rght']));
        $expected = [
            ' 1: 2 -  8:Link 8',
            ' 3:12 -  1:Link 1',
            '_ 4: 5 -  2:Link 2',
            '_ 6:11 -  3:Link 3',
            '__ 7:10 -  4:Link 4',
            '___ 8: 9 -  5:Link 5',
            '13:16 -  6:Link 6',
            '_14:15 -  7:Link 7'
        ];
        $this->assertMpttValues($expected, $table);
    }

    /**
     * Tests the moveDown() method
     *
     * @return void
     */
    public function testMoveDown()
    {
        $table = $this->getTableLocator()->get('MenuLinkTrees');
        $table->addBehavior('Tree', ['scope' => ['menu' => 'main-menu']]);
        // latest node, won't move
        $node = $table->moveDown($table->get(8), 10);
        $this->assertEquals(['lft' => 15, 'rght' => 16], $node->extract(['lft', 'rght']));
        $expected = [
            ' 1:10 -  1:Link 1',
            '_ 2: 3 -  2:Link 2',
            '_ 4: 9 -  3:Link 3',
            '__ 5: 8 -  4:Link 4',
            '___ 6: 7 -  5:Link 5',
            '11:14 -  6:Link 6',
            '_12:13 -  7:Link 7',
            '15:16 -  8:Link 8'
        ];
        $this->assertMpttValues($expected, $table);

        // edge cases
        $this->assertFalse($this->table->moveDown($table->get(8), 0));
        $this->assertFalse($this->table->moveDown($table->get(8), -10));
        $expected = [
            ' 1:10 -  1:Link 1',
            '_ 2: 3 -  2:Link 2',
            '_ 4: 9 -  3:Link 3',
            '__ 5: 8 -  4:Link 4',
            '___ 6: 7 -  5:Link 5',
            '11:14 -  6:Link 6',
            '_12:13 -  7:Link 7',
            '15:16 -  8:Link 8'
        ];
        $this->assertMpttValues($expected, $table);

        // move inner node
        $node = $table->moveDown($table->get(2), 1);
        $this->assertEquals(['lft' => 8, 'rght' => 9], $node->extract(['lft', 'rght']));
        $expected = [
            ' 1:10 -  1:Link 1',
            '_ 2: 7 -  3:Link 3',
            '__ 3: 6 -  4:Link 4',
            '___ 4: 5 -  5:Link 5',
            '_ 8: 9 -  2:Link 2',
            '11:14 -  6:Link 6',
            '_12:13 -  7:Link 7',
            '15:16 -  8:Link 8'
        ];
        $this->assertMpttValues($expected, $table);
    }

    /**
     * Tests moving a node that has no siblings
     *
     * @return void
     */
    public function testMoveLeafDown()
    {
        $table = $this->getTableLocator()->get('MenuLinkTrees');
        $table->addBehavior('Tree', ['scope' => ['menu' => 'main-menu']]);
        $node = $table->moveDown($table->get(5), 1);
        $this->assertEquals(['lft' => 6, 'rght' => 7], $node->extract(['lft', 'rght']));
        $expected = [
            ' 1:10 -  1:Link 1',
            '_ 2: 3 -  2:Link 2',
            '_ 4: 9 -  3:Link 3',
            '__ 5: 8 -  4:Link 4',
            '___ 6: 7 -  5:Link 5',
            '11:14 -  6:Link 6',
            '_12:13 -  7:Link 7',
            '15:16 -  8:Link 8'
        ];
        $this->assertMpttValues($expected, $table);
    }

    /**
     * Tests moving a node to the bottom
     *
     * @return void
     */
    public function testMoveToBottom()
    {
        $table = $this->getTableLocator()->get('MenuLinkTrees');
        $table->addBehavior('Tree', ['scope' => ['menu' => 'main-menu']]);
        $node = $table->moveDown($table->get(1), true);
        $this->assertEquals(['lft' => 7, 'rght' => 16], $node->extract(['lft', 'rght']));
        $expected = [
            ' 1: 4 -  6:Link 6',
            '_ 2: 3 -  7:Link 7',
            ' 5: 6 -  8:Link 8',
            ' 7:16 -  1:Link 1',
            '_ 8: 9 -  2:Link 2',
            '_10:15 -  3:Link 3',
            '__11:14 -  4:Link 4',
            '___12:13 -  5:Link 5'
        ];
        $this->assertMpttValues($expected, $table);
    }

    /**
     * Tests moving a node with no lft and rght columns
     *
     * @return void
     */
    public function testMoveDownNoTreeColumns()
    {
        $table = $this->getTableLocator()->get('MenuLinkTrees');
        $table->addBehavior('Tree', ['scope' => ['menu' => 'main-menu']]);
        $node = $table->get(1);
        $node->unsetProperty('lft');
        $node->unsetProperty('rght');
        $node = $table->moveDown($node, true);
        $this->assertEquals(['lft' => 7, 'rght' => 16], $node->extract(['lft', 'rght']));
        $expected = [
            ' 1: 4 -  6:Link 6',
            '_ 2: 3 -  7:Link 7',
            ' 5: 6 -  8:Link 8',
            ' 7:16 -  1:Link 1',
            '_ 8: 9 -  2:Link 2',
            '_10:15 -  3:Link 3',
            '__11:14 -  4:Link 4',
            '___12:13 -  5:Link 5'
        ];
        $this->assertMpttValues($expected, $table);
    }

    public function testMoveDownMultiplePositions()
    {
        $node = $this->table->moveDown($this->table->get(3), 2);
        $this->assertEquals(['lft' => 7, 'rght' => 8], $node->extract(['lft', 'rght']));
        $expected = [
            ' 1:20 -  1:electronics',
            '_ 2: 9 -  2:televisions',
            '__ 3: 4 -  4:lcd',
            '__ 5: 6 -  5:plasma',
            '__ 7: 8 -  3:tube',
            '_10:19 -  6:portable',
            '__11:14 -  7:mp3',
            '___12:13 -  8:flash',
            '__15:16 -  9:cd',
            '__17:18 - 10:radios',
            '21:22 - 11:alien hardware'
        ];
        $this->assertMpttValues($expected, $this->table);
    }

    /**
     * Tests the recover function
     *
     * @return void
     */
    public function testRecover()
    {
        $table = $this->table;

        $expectedLevels = $table
            ->find('list', ['valueField' => 'depth'])
            ->order('lft')
            ->toArray();
        $table->updateAll(['lft' => null, 'rght' => null, 'depth' => null], []);
        $table->behaviors()->Tree->setConfig('level', 'depth');
        $table->recover();

        $expected = [
            ' 1:20 -  1:electronics',
            '_ 2: 9 -  2:televisions',
            '__ 3: 4 -  3:tube',
            '__ 5: 6 -  4:lcd',
            '__ 7: 8 -  5:plasma',
            '_10:19 -  6:portable',
            '__11:14 -  7:mp3',
            '___12:13 -  8:flash',
            '__15:16 -  9:cd',
            '__17:18 - 10:radios',
            '21:22 - 11:alien hardware'
        ];
        $this->assertMpttValues($expected, $table);

        $result = $table
            ->find('list', ['valueField' => 'depth'])
            ->order('lft')
            ->toArray();
        $this->assertSame($expectedLevels, $result);
    }

    /**
     * Tests the recover function with a custom scope
     *
     * @return void
     */
    public function testRecoverScoped()
    {
        $table = $this->getTableLocator()->get('MenuLinkTrees');
        $table->addBehavior('Tree', ['scope' => ['menu' => 'main-menu']]);
        $table->updateAll(['lft' => null, 'rght' => null], ['menu' => 'main-menu']);
        $table->recover();

        $expected = [
            ' 1:10 -  1:Link 1',
            '_ 2: 3 -  2:Link 2',
            '_ 4: 9 -  3:Link 3',
            '__ 5: 8 -  4:Link 4',
            '___ 6: 7 -  5:Link 5',
            '11:14 -  6:Link 6',
            '_12:13 -  7:Link 7',
            '15:16 -  8:Link 8'
        ];
        $this->assertMpttValues($expected, $table);

        $table->removeBehavior('Tree');
        $table->addBehavior('Tree', ['scope' => ['menu' => 'categories']]);
        $expected = [
            ' 1:10 -  9:electronics',
            '_ 2: 9 - 10:televisions',
            '__ 3: 4 - 11:tube',
            '__ 5: 8 - 12:lcd',
            '___ 6: 7 - 13:plasma',
            '11:20 - 14:portable',
            '_12:15 - 15:mp3',
            '__13:14 - 16:flash',
            '_16:17 - 17:cd',
            '_18:19 - 18:radios'
        ];
        $this->assertMpttValues($expected, $table);
    }

    /**
     * Test recover function with a custom order clause
     *
     * @return void
     */
    public function testRecoverWithCustomOrder()
    {
        $table = $this->getTableLocator()->get('MenuLinkTrees');
        $table->addBehavior('Tree', ['scope' => ['menu' => 'main-menu'], 'recoverOrder' => ['MenuLinkTrees.title' => 'desc']]);
        $table->updateAll(['lft' => null, 'rght' => null], ['menu' => 'main-menu']);
        $table->recover();

        $expected = [
            ' 1: 2 -  8:Link 8',
            ' 3: 6 -  6:Link 6',
            '_ 4: 5 -  7:Link 7',
            ' 7:16 -  1:Link 1',
            '_ 8:13 -  3:Link 3',
            '__ 9:12 -  4:Link 4',
            '___10:11 -  5:Link 5',
            '_14:15 -  2:Link 2'
        ];
        $this->assertMpttValues($expected, $table);
    }

    /**
     * Tests adding a new orphan node
     *
     * @return void
     */
    public function testAddOrphan()
    {
        $table = $this->table;
        $entity = new Entity(
            ['name' => 'New Orphan', 'parent_id' => null, 'level' => null],
            ['markNew' => true]
        );
        $this->assertSame($entity, $table->save($entity));
        $this->assertEquals(23, $entity->lft);
        $this->assertEquals(24, $entity->rght);

        $expected = [
            ' 1:20 -  1:electronics',
            '_ 2: 9 -  2:televisions',
            '__ 3: 4 -  3:tube',
            '__ 5: 6 -  4:lcd',
            '__ 7: 8 -  5:plasma',
            '_10:19 -  6:portable',
            '__11:14 -  7:mp3',
            '___12:13 -  8:flash',
            '__15:16 -  9:cd',
            '__17:18 - 10:radios',
            '21:22 - 11:alien hardware',
            '23:24 - 12:New Orphan',
        ];
        $this->assertMpttValues($expected, $this->table);
    }

    /**
     * Tests that adding a child node as a descendant of one of the roots works
     *
     * @return void
     */
    public function testAddMiddle()
    {
        $table = $this->table;
        $entity = new Entity(
            ['name' => 'laptops', 'parent_id' => 1],
            ['markNew' => true]
        );
        $this->assertSame($entity, $table->save($entity));
        $this->assertEquals(20, $entity->lft);
        $this->assertEquals(21, $entity->rght);

        $expected = [
            ' 1:22 -  1:electronics',
            '_ 2: 9 -  2:televisions',
            '__ 3: 4 -  3:tube',
            '__ 5: 6 -  4:lcd',
            '__ 7: 8 -  5:plasma',
            '_10:19 -  6:portable',
            '__11:14 -  7:mp3',
            '___12:13 -  8:flash',
            '__15:16 -  9:cd',
            '__17:18 - 10:radios',
            '_20:21 - 12:laptops',
            '23:24 - 11:alien hardware',
        ];
        $this->assertMpttValues($expected, $this->table);
    }

    /**
     * Tests adding a leaf to the tree
     *
     * @return void
     */
    public function testAddLeaf()
    {
        $table = $this->table;
        $entity = new Entity(
            ['name' => 'laptops', 'parent_id' => 2],
            ['markNew' => true]
        );
        $this->assertSame($entity, $table->save($entity));
        $this->assertEquals(9, $entity->lft);
        $this->assertEquals(10, $entity->rght);

        $expected = [
            ' 1:22 -  1:electronics',
            '_ 2:11 -  2:televisions',
            '__ 3: 4 -  3:tube',
            '__ 5: 6 -  4:lcd',
            '__ 7: 8 -  5:plasma',
            '__ 9:10 - 12:laptops',
            '_12:21 -  6:portable',
            '__13:16 -  7:mp3',
            '___14:15 -  8:flash',
            '__17:18 -  9:cd',
            '__19:20 - 10:radios',
            '23:24 - 11:alien hardware'
        ];
        $this->assertMpttValues($expected, $this->table);
    }

    /**
     * Tests adding a root element to the tree when all other root elements have children
     *
     * @return void
     */
    public function testAddRoot()
    {
        $table = $this->table;

        //First add a child to the empty root element
        $alien = $table->find()->where(['name' => 'alien hardware'])->first();
        $entity = new Entity(['name' => 'plasma rifle', 'parent_id' => $alien->id], ['markNew' => true]);
        $table->save($entity);

        $entity = new Entity(['name' => 'carpentry', 'parent_id' => null], ['markNew' => true]);
        $this->assertSame($entity, $table->save($entity));
        $this->assertEquals(25, $entity->lft);
        $this->assertEquals(26, $entity->rght);

        $expected = [
            ' 1:20 -  1:electronics',
            '_ 2: 9 -  2:televisions',
            '__ 3: 4 -  3:tube',
            '__ 5: 6 -  4:lcd',
            '__ 7: 8 -  5:plasma',
            '_10:19 -  6:portable',
            '__11:14 -  7:mp3',
            '___12:13 -  8:flash',
            '__15:16 -  9:cd',
            '__17:18 - 10:radios',
            '21:24 - 11:alien hardware',
            '_22:23 - 12:plasma rifle',
            '25:26 - 13:carpentry',
        ];
        $this->assertMpttValues($expected, $this->table);
    }

    /**
     * Tests making a node its own parent as an existing entity
     *
     * @return void
     */
    public function testReParentSelf()
    {
        $this->expectException(\RuntimeException::class);
        $this->expectExceptionMessage('Cannot set a node\'s parent as itself');
        $entity = $this->table->get(1);
        $entity->parent_id = $entity->id;
        $this->table->save($entity);
    }

    /**
     * Tests making a node its own parent as a new entity.
     *
     * @return void
     */
    public function testReParentSelfNewEntity()
    {
        $this->expectException(\RuntimeException::class);
        $this->expectExceptionMessage('Cannot set a node\'s parent as itself');
        $entity = $this->table->newEntity(['name' => 'root']);
        $entity->id = 1;
        $entity->parent_id = $entity->id;
        $this->table->save($entity);
    }

    /**
     * Tests moving a subtree to the right
     *
     * @return void
     */
    public function testReParentSubTreeRight()
    {
        $table = $this->table;
        $entity = $table->get(2);
        $entity->parent_id = 6;
        $this->assertSame($entity, $table->save($entity));
        $this->assertEquals(11, $entity->lft);
        $this->assertEquals(18, $entity->rght);

        $expected = [
            ' 1:20 -  1:electronics',
            '_ 2:19 -  6:portable',
            '__ 3: 6 -  7:mp3',
            '___ 4: 5 -  8:flash',
            '__ 7: 8 -  9:cd',
            '__ 9:10 - 10:radios',
            '__11:18 -  2:televisions',
            '___12:13 -  3:tube',
            '___14:15 -  4:lcd',
            '___16:17 -  5:plasma',
            '21:22 - 11:alien hardware'
        ];
        $this->assertMpttValues($expected, $table);
    }

    /**
     * Tests moving a subtree to the left
     *
     * @return void
     */
    public function testReParentSubTreeLeft()
    {
        $table = $this->table;
        $entity = $table->get(6);
        $entity->parent_id = 2;
        $this->assertSame($entity, $table->save($entity));
        $this->assertEquals(9, $entity->lft);
        $this->assertEquals(18, $entity->rght);

        $expected = [
            ' 1:20 -  1:electronics',
            '_ 2:19 -  2:televisions',
            '__ 3: 4 -  3:tube',
            '__ 5: 6 -  4:lcd',
            '__ 7: 8 -  5:plasma',
            '__ 9:18 -  6:portable',
            '___10:13 -  7:mp3',
            '____11:12 -  8:flash',
            '___14:15 -  9:cd',
            '___16:17 - 10:radios',
            '21:22 - 11:alien hardware'
        ];
        $this->assertMpttValues($expected, $this->table);
    }

    /**
     * Test moving a leaft to the left
     *
     * @return void
     */
    public function testReParentLeafLeft()
    {
        $table = $this->table;
        $entity = $table->get(10);
        $entity->parent_id = 2;
        $this->assertSame($entity, $table->save($entity));
        $this->assertEquals(9, $entity->lft);
        $this->assertEquals(10, $entity->rght);

        $expected = [
            ' 1:20 -  1:electronics',
            '_ 2:11 -  2:televisions',
            '__ 3: 4 -  3:tube',
            '__ 5: 6 -  4:lcd',
            '__ 7: 8 -  5:plasma',
            '__ 9:10 - 10:radios',
            '_12:19 -  6:portable',
            '__13:16 -  7:mp3',
            '___14:15 -  8:flash',
            '__17:18 -  9:cd',
            '21:22 - 11:alien hardware'
        ];
        $this->assertMpttValues($expected, $this->table);
    }

    /**
     * Test moving a leaf to the left
     *
     * @return void
     */
    public function testReParentLeafRight()
    {
        $table = $this->table;
        $entity = $table->get(5);
        $entity->parent_id = 6;
        $this->assertSame($entity, $table->save($entity));
        $this->assertEquals(17, $entity->lft);
        $this->assertEquals(18, $entity->rght);

        $result = $table->find()->order('lft')->enableHydration(false);

        $expected = [
            ' 1:20 -  1:electronics',
            '_ 2: 7 -  2:televisions',
            '__ 3: 4 -  3:tube',
            '__ 5: 6 -  4:lcd',
            '_ 8:19 -  6:portable',
            '__ 9:12 -  7:mp3',
            '___10:11 -  8:flash',
            '__13:14 -  9:cd',
            '__15:16 - 10:radios',
            '__17:18 -  5:plasma',
            '21:22 - 11:alien hardware'
        ];
        $this->assertMpttValues($expected, $table);
    }

    /**
     * Tests moving a subtree with a node having no lft and rght columns
     *
     * @return void
     */
    public function testReParentNoTreeColumns()
    {
        $table = $this->table;
        $entity = $table->get(6);
        $entity->unsetProperty('lft');
        $entity->unsetProperty('rght');
        $entity->parent_id = 2;
        $this->assertSame($entity, $table->save($entity));
        $this->assertEquals(9, $entity->lft);
        $this->assertEquals(18, $entity->rght);

        $expected = [
            ' 1:20 -  1:electronics',
            '_ 2:19 -  2:televisions',
            '__ 3: 4 -  3:tube',
            '__ 5: 6 -  4:lcd',
            '__ 7: 8 -  5:plasma',
            '__ 9:18 -  6:portable',
            '___10:13 -  7:mp3',
            '____11:12 -  8:flash',
            '___14:15 -  9:cd',
            '___16:17 - 10:radios',
            '21:22 - 11:alien hardware'
        ];
        $this->assertMpttValues($expected, $this->table);
    }

    /**
     * Tests moving a subtree as a new root
     *
     * @return void
     */
    public function testRootingSubTree()
    {
        $table = $this->table;
        $entity = $table->get(2);
        $entity->parent_id = null;
        $this->assertSame($entity, $table->save($entity));
        $this->assertEquals(15, $entity->lft);
        $this->assertEquals(22, $entity->rght);

        $expected = [
            ' 1:12 -  1:electronics',
            '_ 2:11 -  6:portable',
            '__ 3: 6 -  7:mp3',
            '___ 4: 5 -  8:flash',
            '__ 7: 8 -  9:cd',
            '__ 9:10 - 10:radios',
            '13:14 - 11:alien hardware',
            '15:22 -  2:televisions',
            '_16:17 -  3:tube',
            '_18:19 -  4:lcd',
            '_20:21 -  5:plasma'
        ];
        $this->assertMpttValues($expected, $table);
    }

    /**
     * Tests moving a subtree with no tree columns
     *
     * @return void
     */
    public function testRootingNoTreeColumns()
    {
        $table = $this->table;
        $entity = $table->get(2);
        $entity->unsetProperty('lft');
        $entity->unsetProperty('rght');
        $entity->parent_id = null;
        $this->assertSame($entity, $table->save($entity));
        $this->assertEquals(15, $entity->lft);
        $this->assertEquals(22, $entity->rght);

        $expected = [
            ' 1:12 -  1:electronics',
            '_ 2:11 -  6:portable',
            '__ 3: 6 -  7:mp3',
            '___ 4: 5 -  8:flash',
            '__ 7: 8 -  9:cd',
            '__ 9:10 - 10:radios',
            '13:14 - 11:alien hardware',
            '15:22 -  2:televisions',
            '_16:17 -  3:tube',
            '_18:19 -  4:lcd',
            '_20:21 -  5:plasma'
        ];
        $this->assertMpttValues($expected, $table);
    }

    /**
     * Tests that trying to create a cycle throws an exception
     *
     * @return void
     */
    public function testReparentCycle()
    {
        $this->expectException(\RuntimeException::class);
        $this->expectExceptionMessage('Cannot use node "5" as parent for entity "2"');
        $table = $this->table;
        $entity = $table->get(2);
        $entity->parent_id = 5;
        $table->save($entity);
    }

    /**
     * Tests deleting a leaf in the tree
     *
     * @return void
     */
    public function testDeleteLeaf()
    {
        $table = $this->table;
        $entity = $table->get(4);
        $this->assertTrue($table->delete($entity));

        $expected = [
            ' 1:18 -  1:electronics',
            '_ 2: 7 -  2:televisions',
            '__ 3: 4 -  3:tube',
            '__ 5: 6 -  5:plasma',
            '_ 8:17 -  6:portable',
            '__ 9:12 -  7:mp3',
            '___10:11 -  8:flash',
            '__13:14 -  9:cd',
            '__15:16 - 10:radios',
            '19:20 - 11:alien hardware'
        ];
        $this->assertMpttValues($expected, $this->table);
    }

    /**
     * Tests deleting a subtree
     *
     * @return void
     */
    public function testDeleteSubTree()
    {
        $table = $this->table;
        $entity = $table->get(6);
        $this->assertTrue($table->delete($entity));

        $expected = [
            ' 1:10 -  1:electronics',
            '_ 2: 9 -  2:televisions',
            '__ 3: 4 -  3:tube',
            '__ 5: 6 -  4:lcd',
            '__ 7: 8 -  5:plasma',
            '11:12 - 11:alien hardware'
        ];
        $this->assertMpttValues($expected, $this->table);
    }

    /**
     * Tests deleting a subtree in a scoped tree
     *
     * @return void
     */
    public function testDeleteSubTreeScopedTree()
    {
        $table = $this->getTableLocator()->get('MenuLinkTrees');
        $table->addBehavior('Tree', ['scope' => ['menu' => 'main-menu']]);
        $entity = $table->get(3);
        $this->assertTrue($table->delete($entity));

        $expected = [
            ' 1: 4 -  1:Link 1',
            '_ 2: 3 -  2:Link 2',
            ' 5: 8 -  6:Link 6',
            '_ 6: 7 -  7:Link 7',
            ' 9:10 -  8:Link 8',
        ];
        $this->assertMpttValues($expected, $table);

        $table->behaviors()->get('Tree')->setConfig('scope', ['menu' => 'categories']);
        $expected = [
            ' 1:10 -  9:electronics',
            '_ 2: 9 - 10:televisions',
            '__ 3: 4 - 11:tube',
            '__ 5: 8 - 12:lcd',
            '___ 6: 7 - 13:plasma',
            '11:20 - 14:portable',
            '_12:15 - 15:mp3',
            '__13:14 - 16:flash',
            '_16:17 - 17:cd',
            '_18:19 - 18:radios',
        ];
        $this->assertMpttValues($expected, $table);
    }

    /**
     * Test deleting a root node
     *
     * @return void
     */
    public function testDeleteRoot()
    {
        $table = $this->table;
        $entity = $table->get(1);
        $this->assertTrue($table->delete($entity));

        $expected = [
            ' 1: 2 - 11:alien hardware'
        ];
        $this->assertMpttValues($expected, $this->table);
    }

    /**
     * Test deleting a node with no tree columns
     *
     * @return void
     */
    public function testDeleteRootNoTreeColumns()
    {
        $table = $this->table;
        $entity = $table->get(1);
        $entity->unsetProperty('lft');
        $entity->unsetProperty('rght');
        $this->assertTrue($table->delete($entity));

        $expected = [
            ' 1: 2 - 11:alien hardware'
        ];
        $this->assertMpttValues($expected, $this->table);
    }

    /**
     * Tests that a leaf can be taken out of the tree and put in as a root
     *
     * @return void
     */
    public function testRemoveFromLeafFromTree()
    {
        $table = $this->table;
        $entity = $table->get(10);
        $this->assertSame($entity, $table->removeFromTree($entity));
        $this->assertEquals(21, $entity->lft);
        $this->assertEquals(22, $entity->rght);
        $this->assertNull($entity->parent_id);
        $result = $table->find()->order('lft')->enableHydration(false);
        $expected = [
            ' 1:18 -  1:electronics',
            '_ 2: 9 -  2:televisions',
            '__ 3: 4 -  3:tube',
            '__ 5: 6 -  4:lcd',
            '__ 7: 8 -  5:plasma',
            '_10:17 -  6:portable',
            '__11:14 -  7:mp3',
            '___12:13 -  8:flash',
            '__15:16 -  9:cd',
            '19:20 - 11:alien hardware',
            '21:22 - 10:radios'

        ];
        $this->assertMpttValues($expected, $table);
    }

    /**
     * Test removing a middle node from a tree
     *
     * @return void
     */
    public function testRemoveMiddleNodeFromTree()
    {
        $table = $this->table;
        $entity = $table->get(6);
        $this->assertSame($entity, $table->removeFromTree($entity));
        $result = $table->find('threaded')->order('lft')->enableHydration(false)->toArray();
        $this->assertEquals(21, $entity->lft);
        $this->assertEquals(22, $entity->rght);
        $this->assertNull($entity->parent_id);
        $result = $table->find()->order('lft')->enableHydration(false);
        $expected = [
            ' 1:18 -  1:electronics',
            '_ 2: 9 -  2:televisions',
            '__ 3: 4 -  3:tube',
            '__ 5: 6 -  4:lcd',
            '__ 7: 8 -  5:plasma',
            '_10:13 -  7:mp3',
            '__11:12 -  8:flash',
            '_14:15 -  9:cd',
            '_16:17 - 10:radios',
            '19:20 - 11:alien hardware',
            '21:22 -  6:portable'
        ];
        $this->assertMpttValues($expected, $table);
    }

    /**
     * Tests removing the root of a tree
     *
     * @return void
     */
    public function testRemoveRootFromTree()
    {
        $table = $this->table;
        $entity = $table->get(1);
        $this->assertSame($entity, $table->removeFromTree($entity));
        $result = $table->find('threaded')->order('lft')->enableHydration(false)->toArray();
        $this->assertEquals(21, $entity->lft);
        $this->assertEquals(22, $entity->rght);
        $this->assertNull($entity->parent_id);

        $expected = [
            ' 1: 8 -  2:televisions',
            '_ 2: 3 -  3:tube',
            '_ 4: 5 -  4:lcd',
            '_ 6: 7 -  5:plasma',
            ' 9:18 -  6:portable',
            '_10:13 -  7:mp3',
            '__11:12 -  8:flash',
            '_14:15 -  9:cd',
            '_16:17 - 10:radios',
            '19:20 - 11:alien hardware',
            '21:22 -  1:electronics'
        ];
        $this->assertMpttValues($expected, $table);
    }

    /**
     * Tests that using associations having tree fields in the schema
     * does not generate SQL errors
     *
     * @return void
     */
    public function testFindPathWithAssociation()
    {
        $table = $this->table;
<<<<<<< HEAD
        $other = $this->getTableLocator()->get('FriendlyTrees', [
            'table' => $table->table()
=======
        $other = TableRegistry::get('FriendlyTrees', [
            'table' => $table->getTable()
>>>>>>> fdfd0260
        ]);
        $table->hasOne('FriendlyTrees', [
            'foreignKey' => 'id'
        ]);
        $result = $table
            ->find('children', ['for' => 1])
            ->contain('FriendlyTrees')
            ->toArray();
        $this->assertCount(9, $result);
    }

    /**
     * Tests getting the depth level of a node in the tree.
     *
     * @return void
     */
    public function testGetLevel()
    {
        $entity = $this->table->get(8);
        $result = $this->table->getLevel($entity);
        $this->assertEquals(3, $result);

        $result = $this->table->getLevel($entity->id);
        $this->assertEquals(3, $result);

        $result = $this->table->getLevel(5);
        $this->assertEquals(2, $result);

        $result = $this->table->getLevel(99999);
        $this->assertFalse($result);
    }

    /**
     * Test setting level for new nodes
     *
     * @return void
     */
    public function testSetLevelNewNode()
    {
        $this->table->behaviors()->Tree->setConfig('level', 'depth');

        $entity = new Entity(['parent_id' => null, 'name' => 'Depth 0']);
        $this->table->save($entity);
        $entity = $this->table->get(12);
        $this->assertEquals(0, $entity->depth);

        $entity = new Entity(['parent_id' => 1, 'name' => 'Depth 1']);
        $this->table->save($entity);
        $entity = $this->table->get(13);
        $this->assertEquals(1, $entity->depth);

        $entity = new Entity(['parent_id' => 8, 'name' => 'Depth 4']);
        $this->table->save($entity);
        $entity = $this->table->get(14);
        $this->assertEquals(4, $entity->depth);
    }

    /**
     * Test setting level for existing nodes
     *
     * @return void
     */
    public function testSetLevelExistingNode()
    {
        $this->table->behaviors()->Tree->setConfig('level', 'depth');

        // Leaf node
        $entity = $this->table->get(4);
        $this->assertEquals(2, $entity->depth);
        $this->table->save($entity);
        $entity = $this->table->get(4);
        $this->assertEquals(2, $entity->depth);

        // Non leaf node so depth of descendants will also change
        $entity = $this->table->get(6);
        $this->assertEquals(1, $entity->depth);

        $entity->parent_id = null;
        $this->table->save($entity);
        $entity = $this->table->get(6);
        $this->assertEquals(0, $entity->depth);

        $entity = $this->table->get(7);
        $this->assertEquals(1, $entity->depth);

        $entity = $this->table->get(8);
        $this->assertEquals(2, $entity->depth);

        $entity->parent_id = 6;
        $this->table->save($entity);
        $entity = $this->table->get(8);
        $this->assertEquals(1, $entity->depth);
    }

    /**
     * Assert MPTT values
     *
     * Custom assert method to make identifying the differences between expected
     * and actual db state easier to identify.
     *
     * @param array $expected tree state to be expected
     * @param \Cake\ORM\Table $table Table instance
     * @param \Cake\ORM\Query $query Optional query object
     * @return void
     */
    public function assertMpttValues($expected, $table, $query = null)
    {
        $query = $query ?: $table->find();
        $primaryKey = $table->getPrimaryKey();
        if (is_array($primaryKey)) {
            $primaryKey = $primaryKey[0];
        }
        $displayField = $table->getDisplayField();

        $options = [
            'valuePath' => function ($item, $key, $iterator) use ($primaryKey, $displayField) {
                return sprintf(
                    '%s:%s - %s:%s',
                    str_pad($item->lft, 2, ' ', STR_PAD_LEFT),
                    str_pad($item->rght, 2, ' ', STR_PAD_LEFT),
                    str_pad($item->$primaryKey, 2, ' ', STR_PAD_LEFT),
                    $item->{$displayField}
                );
            }
        ];
        $result = array_values($query->find('treeList', $options)->toArray());

        if (count($result) === count($expected)) {
            $subExpected = array_diff($expected, $result);
            if ($subExpected) {
                $subResult = array_intersect_key($result, $subExpected);
                $this->assertSame($subExpected, $subResult, 'Differences in the tree were found (lft:rght id:display-name)');
            }
        }

        $this->assertSame($expected, $result, 'The tree is not the same (lft:rght id:display-name)');
    }
}<|MERGE_RESOLUTION|>--- conflicted
+++ resolved
@@ -36,13 +36,8 @@
     public function setUp()
     {
         parent::setUp();
-<<<<<<< HEAD
-        $this->table = $this->getTableLocator()->get('NumberTrees');
-        $this->table->primaryKey(['id']);
-=======
         $this->table = TableRegistry::get('NumberTrees');
         $this->table->setPrimaryKey(['id']);
->>>>>>> fdfd0260
         $this->table->addBehavior('Tree');
     }
 
@@ -1395,13 +1390,8 @@
     public function testFindPathWithAssociation()
     {
         $table = $this->table;
-<<<<<<< HEAD
         $other = $this->getTableLocator()->get('FriendlyTrees', [
-            'table' => $table->table()
-=======
-        $other = TableRegistry::get('FriendlyTrees', [
             'table' => $table->getTable()
->>>>>>> fdfd0260
         ]);
         $table->hasOne('FriendlyTrees', [
             'foreignKey' => 'id'
