--- conflicted
+++ resolved
@@ -38,13 +38,8 @@
      * @var array
      */
     public $fixtures = [
-<<<<<<< HEAD
-        'core.number_trees',
-        'core.translates',
-=======
         'core.NumberTrees',
         'core.Translates'
->>>>>>> 653ae009
     ];
 
     /**
