--- conflicted
+++ resolved
@@ -496,17 +496,10 @@
      */
     public function testOneGenerateBelongsToManyEntitiesFromIds()
     {
-<<<<<<< HEAD
         $articles = $this->getTableLocator()->get('SiteArticles');
-        $articles->entityClass(__NAMESPACE__ . '\OpenArticleEntity');
+        $articles->setEntityClass(__NAMESPACE__ . '\OpenArticleEntity');
         $tags = $this->getTableLocator()->get('SiteTags');
         $junction = $this->getTableLocator()->get('SiteArticlesTags');
-=======
-        $articles = TableRegistry::get('SiteArticles');
-        $articles->setEntityClass(__NAMESPACE__ . '\OpenArticleEntity');
-        $tags = TableRegistry::get('SiteTags');
-        $junction = TableRegistry::get('SiteArticlesTags');
->>>>>>> fdfd0260
         $articles->belongsToMany('SiteTags', [
             'targetTable' => $tags,
             'propertyName' => 'tags',
