<?php
declare(strict_types=1);

/**
 * CakePHP(tm) : Rapid Development Framework (https://cakephp.org)
 * Copyright (c) Cake Software Foundation, Inc. (https://cakefoundation.org)
 *
 * Licensed under The MIT License
 * For full copyright and license information, please see the LICENSE.txt
 * Redistributions of files must retain the above copyright notice.
 *
 * @copyright     Copyright (c) Cake Software Foundation, Inc. (https://cakefoundation.org)
 * @link          https://cakephp.org CakePHP Project
 * @since         4.4.0
 * @license       https://opensource.org/licenses/mit-license.php MIT License
 */
namespace Cake\Test\TestCase\Error;

use Cake\Console\TestSuite\StubConsoleOutput;
use Cake\Error\ErrorLogger;
use Cake\Error\ExceptionTrap;
use Cake\Error\Renderer\ConsoleExceptionRenderer;
use Cake\Error\Renderer\TextExceptionRenderer;
use Cake\Error\Renderer\WebExceptionRenderer;
use Cake\Http\Exception\MissingControllerException;
use Cake\Log\Log;
use Cake\TestSuite\TestCase;
use Cake\Utility\Text;
use InvalidArgumentException;
<<<<<<< HEAD
use stdClass;
=======
use TestApp\Error\LegacyErrorLogger;
>>>>>>> bf58da1c
use Throwable;

class ExceptionTrapTest extends TestCase
{
    /**
     * @var string
     */
    private $memoryLimit;

    private $triggered = false;

    public function setUp(): void
    {
        parent::setUp();
        $this->memoryLimit = ini_get('memory_limit');
    }

    public function tearDown(): void
    {
        parent::tearDown();
        Log::reset();
        ini_set('memory_limit', $this->memoryLimit);
    }

<<<<<<< HEAD
    public function testConfigRendererInvalid()
    {
        $trap = new ExceptionTrap(['exceptionRenderer' => stdClass::class]);
        $this->expectException(InvalidArgumentException::class);
        $error = new InvalidArgumentException('nope');
        $trap->renderer($error);
=======
    public function testConfigExceptionRendererFallbackInCli()
    {
        $this->deprecated(function () {
            $output = new StubConsoleOutput();
            $trap = new ExceptionTrap(['exceptionRenderer' => ExceptionRenderer::class, 'stderr' => $output]);
            $error = new InvalidArgumentException('nope');
            // Even though we asked for ExceptionRenderer we should get a
            // ConsoleExceptionRenderer as we're in a CLI context.
            $this->assertInstanceOf(ConsoleExceptionRenderer::class, $trap->renderer($error));
        });
>>>>>>> bf58da1c
    }

    public function testConfigExceptionRendererFallback()
    {
        $output = new StubConsoleOutput();
        $trap = new ExceptionTrap(['exceptionRenderer' => null, 'stderr' => $output]);
        $error = new InvalidArgumentException('nope');
        $this->assertInstanceOf(ConsoleExceptionRenderer::class, $trap->renderer($error));
    }

    public function testConfigExceptionRenderer()
    {
        $trap = new ExceptionTrap(['exceptionRenderer' => WebExceptionRenderer::class]);
        $error = new InvalidArgumentException('nope');
        $this->assertInstanceOf(WebExceptionRenderer::class, $trap->renderer($error));
    }

    public function testConfigExceptionRendererFactory()
    {
        $trap = new ExceptionTrap(['exceptionRenderer' => function ($err, $req) {
            return new WebExceptionRenderer($err, $req);
        }]);
        $error = new InvalidArgumentException('nope');
        $this->assertInstanceOf(WebExceptionRenderer::class, $trap->renderer($error));
    }

    public function testConfigRendererHandleUnsafeOverwrite()
    {
        $output = new StubConsoleOutput();
        $trap = new ExceptionTrap(['stderr' => $output]);
        $trap->setConfig('exceptionRenderer', null);
        $error = new InvalidArgumentException('nope');
        $this->assertInstanceOf(ConsoleExceptionRenderer::class, $trap->renderer($error));
    }

    public function testLoggerConfig()
    {
        $trap = new ExceptionTrap(['logger' => ErrorLogger::class]);
        $this->assertInstanceOf(ErrorLogger::class, $trap->logger());
    }

    public function testLoggerHandleUnsafeOverwrite()
    {
        $trap = new ExceptionTrap();
        $trap->setConfig('logger', null);
        $this->assertInstanceOf(ErrorLogger::class, $trap->logger());
    }

    public function testHandleExceptionText()
    {
        $trap = new ExceptionTrap([
            'exceptionRenderer' => TextExceptionRenderer::class,
        ]);
        $error = new InvalidArgumentException('nope');

        ob_start();
        $trap->handleException($error);
        $out = ob_get_clean();

        $this->assertStringContainsString('nope', $out);
        $this->assertStringContainsString('ExceptionTrapTest', $out);
    }

    public function testHandleExceptionConsoleRenderingNoStack()
    {
        $output = new StubConsoleOutput();
        $trap = new ExceptionTrap([
            'exceptionRenderer' => ConsoleExceptionRenderer::class,
            'stderr' => $output,
        ]);
        $error = new InvalidArgumentException('nope');

        $trap->handleException($error);
        $out = $output->messages();

        $this->assertStringContainsString('nope', $out[0]);
        $this->assertStringNotContainsString('Stack', $out[0]);
    }

    public function testHandleExceptionConsoleRenderingWithStack()
    {
        $output = new StubConsoleOutput();
        $trap = new ExceptionTrap([
            'exceptionRenderer' => ConsoleExceptionRenderer::class,
            'stderr' => $output,
            'trace' => true,
        ]);
        $error = new InvalidArgumentException('nope');

        $trap->handleException($error);
        $out = $output->messages();

        $this->assertStringContainsString('nope', $out[0]);
        $this->assertStringContainsString('Stack', $out[0]);
        $this->assertStringContainsString('->testHandleExceptionConsoleRenderingWithStack', $out[0]);
    }

    public function testHandleExceptionConsoleWithAttributes()
    {
        $output = new StubConsoleOutput();
        $trap = new ExceptionTrap([
            'exceptionRenderer' => ConsoleExceptionRenderer::class,
            'stderr' => $output,
        ]);
        $error = new MissingControllerException(['name' => 'Articles']);

        $trap->handleException($error);
        $out = $output->messages();

        $this->assertStringContainsString('Controller class Articles', $out[0]);
        $this->assertStringContainsString('Exception Attributes', $out[0]);
        $this->assertStringContainsString('Articles', $out[0]);
    }

    /**
     * Test integration with HTML exception rendering
     *
     * Run in a separate process because HTML output writes headers.
     *
     * @preserveGlobalState disabled
     * @runInSeparateProcess
     */
    public function testHandleExceptionHtmlRendering()
    {
        $trap = new ExceptionTrap([
            'exceptionRenderer' => WebExceptionRenderer::class,
        ]);
        $error = new InvalidArgumentException('nope');

        ob_start();
        $trap->handleException($error);
        $out = ob_get_clean();

        $this->assertStringContainsString('<!DOCTYPE', $out);
        $this->assertStringContainsString('<html', $out);
        $this->assertStringContainsString('nope', $out);
        $this->assertStringContainsString('ExceptionTrapTest', $out);
    }

    public function testLogException()
    {
        Log::setConfig('test_error', [
            'className' => 'Array',
        ]);
        $trap = new ExceptionTrap();
        $error = new InvalidArgumentException('nope');
        $trap->logException($error);

        $logs = Log::engine('test_error')->read();
        $this->assertStringContainsString('nope', $logs[0]);
    }

    public function testLogExceptionConfigOff()
    {
        Log::setConfig('test_error', [
            'className' => 'Array',
        ]);
        $trap = new ExceptionTrap(['log' => false]);
        $error = new InvalidArgumentException('nope');
        $trap->logException($error);

        $logs = Log::engine('test_error')->read();
        $this->assertEmpty($logs);
    }

    /**
     * @preserveGlobalState disabled
     * @runInSeparateProcess
     */
    public function testSkipLogException(): void
    {
        Log::setConfig('test_error', [
            'className' => 'Array',
        ]);
        $trap = new ExceptionTrap([
            'exceptionRenderer' => WebExceptionRenderer::class,
            'skipLog' => [InvalidArgumentException::class],
        ]);

        $trap->getEventManager()->on('Exception.beforeRender', function () {
            $this->triggered = true;
        });

        ob_start();
        $trap->handleException(new InvalidArgumentException('nope'));
        ob_get_clean();

        $logs = Log::engine('test_error')->read();
        $this->assertEmpty($logs);
        $this->assertTrue($this->triggered, 'Should have triggered event when skipping logging.');
    }

    public function testEventTriggered()
    {
        $trap = new ExceptionTrap(['exceptionRenderer' => TextExceptionRenderer::class]);
        $trap->getEventManager()->on('Exception.beforeRender', function ($event, Throwable $error) {
            $this->assertEquals(100, $error->getCode());
            $this->assertStringContainsString('nope', $error->getMessage());
            $event->stopPropagation();
        });
        $error = new InvalidArgumentException('nope', 100);

        ob_start();
        $trap->handleException($error);
        $out = ob_get_clean();

        $this->assertNotEmpty($out);
    }

    public function testHandleShutdownNoOp()
    {
        $trap = new ExceptionTrap([
            'exceptionRenderer' => TextExceptionRenderer::class,
        ]);
        ob_start();
        $trap->handleShutdown();
        $out = ob_get_clean();

        $this->assertEmpty($out);
    }

    public function testHandleFatalShutdownNoError()
    {
        $trap = new ExceptionTrap([
            'exceptionRenderer' => TextExceptionRenderer::class,
        ]);
        error_clear_last();
        ob_start();
        $trap->handleShutdown();
        $out = ob_get_clean();

        $this->assertSame('', $out);
    }

    public function testHandleFatalErrorText()
    {
        $trap = new ExceptionTrap([
            'exceptionRenderer' => TextExceptionRenderer::class,
        ]);
        ob_start();
        $trap->handleFatalError(E_USER_ERROR, 'Something bad', __FILE__, __LINE__);
        $out = ob_get_clean();

        $this->assertStringContainsString('500 : Fatal Error', $out);
        $this->assertStringContainsString('Something bad', $out);
        $this->assertStringContainsString(__FILE__, $out);
    }

    /**
     * Test integration with HTML rendering for fatal errors
     *
     * Run in a separate process because HTML output writes headers.
     *
     * @preserveGlobalState disabled
     * @runInSeparateProcess
     */
    public function testHandleFatalErrorHtmlRendering()
    {
        $trap = new ExceptionTrap([
            'exceptionRenderer' => WebExceptionRenderer::class,
        ]);

        ob_start();
        $trap->handleFatalError(E_USER_ERROR, 'Something bad', __FILE__, __LINE__);
        $out = ob_get_clean();

        $this->assertStringContainsString('<!DOCTYPE', $out);
        $this->assertStringContainsString('<html', $out);
        $this->assertStringContainsString('Something bad', $out);
        $this->assertStringContainsString(__FILE__, $out);
    }

    /**
     * Data provider for memory limit increase
     */
    public static function initialMemoryProvider(): array
    {
        return [
            ['256M'],
            ['1G'],
        ];
    }

    /**
     * @dataProvider initialMemoryProvider
     */
    public function testIncreaseMemoryLimit($initial)
    {
        ini_set('memory_limit', $initial);
        $this->assertEquals($initial, ini_get('memory_limit'));

        $trap = new ExceptionTrap([
            'exceptionRenderer' => TextExceptionRenderer::class,
        ]);
        $trap->increaseMemoryLimit(4 * 1024);
        $initialBytes = Text::parseFileSize($initial, false);
        $result = Text::parseFileSize(ini_get('memory_limit'), false);
        $this->assertWithinRange($initialBytes + (4 * 1024 * 1024), $result, 1024);
    }

    public function testSingleton()
    {
        $trap = new ExceptionTrap();
        $trap->register();
        $this->assertSame($trap, ExceptionTrap::instance());

        $trap->unregister();
        $this->assertNull(ExceptionTrap::instance());
    }
}<|MERGE_RESOLUTION|>--- conflicted
+++ resolved
@@ -27,11 +27,6 @@
 use Cake\TestSuite\TestCase;
 use Cake\Utility\Text;
 use InvalidArgumentException;
-<<<<<<< HEAD
-use stdClass;
-=======
-use TestApp\Error\LegacyErrorLogger;
->>>>>>> bf58da1c
 use Throwable;
 
 class ExceptionTrapTest extends TestCase
@@ -54,27 +49,6 @@
         parent::tearDown();
         Log::reset();
         ini_set('memory_limit', $this->memoryLimit);
-    }
-
-<<<<<<< HEAD
-    public function testConfigRendererInvalid()
-    {
-        $trap = new ExceptionTrap(['exceptionRenderer' => stdClass::class]);
-        $this->expectException(InvalidArgumentException::class);
-        $error = new InvalidArgumentException('nope');
-        $trap->renderer($error);
-=======
-    public function testConfigExceptionRendererFallbackInCli()
-    {
-        $this->deprecated(function () {
-            $output = new StubConsoleOutput();
-            $trap = new ExceptionTrap(['exceptionRenderer' => ExceptionRenderer::class, 'stderr' => $output]);
-            $error = new InvalidArgumentException('nope');
-            // Even though we asked for ExceptionRenderer we should get a
-            // ConsoleExceptionRenderer as we're in a CLI context.
-            $this->assertInstanceOf(ConsoleExceptionRenderer::class, $trap->renderer($error));
-        });
->>>>>>> bf58da1c
     }
 
     public function testConfigExceptionRendererFallback()
