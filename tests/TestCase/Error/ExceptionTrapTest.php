<?php
declare(strict_types=1);

/**
 * CakePHP(tm) : Rapid Development Framework (https://cakephp.org)
 * Copyright (c) Cake Software Foundation, Inc. (https://cakefoundation.org)
 *
 * Licensed under The MIT License
 * For full copyright and license information, please see the LICENSE.txt
 * Redistributions of files must retain the above copyright notice.
 *
 * @copyright     Copyright (c) Cake Software Foundation, Inc. (https://cakefoundation.org)
 * @link          https://cakephp.org CakePHP Project
 * @since         4.4.0
 * @license       https://opensource.org/licenses/mit-license.php MIT License
 */
namespace Cake\Test\TestCase\Error;

use Cake\Console\TestSuite\StubConsoleOutput;
use Cake\Error\ErrorLogger;
use Cake\Error\ExceptionTrap;
use Cake\Error\Renderer\ConsoleExceptionRenderer;
use Cake\Error\Renderer\TextExceptionRenderer;
use Cake\Error\Renderer\WebExceptionRenderer;
use Cake\Http\Exception\MissingControllerException;
use Cake\Log\Log;
use Cake\TestSuite\TestCase;
use Cake\Utility\Text;
use InvalidArgumentException;
use stdClass;
use Throwable;

class ExceptionTrapTest extends TestCase
{
    /**
     * @var string
     */
    private $memoryLimit;

    private $triggered = false;

    public function setUp(): void
    {
        parent::setUp();
        $this->memoryLimit = ini_get('memory_limit');
    }

    public function tearDown(): void
    {
        parent::tearDown();
        Log::reset();
        ini_set('memory_limit', $this->memoryLimit);
    }

    public function testConfigRendererInvalid()
    {
        $trap = new ExceptionTrap(['exceptionRenderer' => stdClass::class]);
        $this->expectException(InvalidArgumentException::class);
        $error = new InvalidArgumentException('nope');
        $trap->renderer($error);
    }

<<<<<<< HEAD
=======
    public function testConfigExceptionRendererFallbackInCli()
    {
        $this->deprecated(function () {
            $output = new StubConsoleOutput();
            $trap = new ExceptionTrap(['exceptionRenderer' => ExceptionRenderer::class, 'stderr' => $output]);
            $error = new InvalidArgumentException('nope');
            // Even though we asked for ExceptionRenderer we should get a
            // ConsoleExceptionRenderer as we're in a CLI context.
            $this->assertInstanceOf(ConsoleExceptionRenderer::class, $trap->renderer($error));
        });
    }

>>>>>>> c6769884
    public function testConfigExceptionRendererFallback()
    {
        $output = new StubConsoleOutput();
        $trap = new ExceptionTrap(['exceptionRenderer' => null, 'stderr' => $output]);
        $error = new InvalidArgumentException('nope');
        $this->assertInstanceOf(ConsoleExceptionRenderer::class, $trap->renderer($error));
    }

    public function testConfigExceptionRenderer()
    {
        $trap = new ExceptionTrap(['exceptionRenderer' => WebExceptionRenderer::class]);
        $error = new InvalidArgumentException('nope');
        $this->assertInstanceOf(WebExceptionRenderer::class, $trap->renderer($error));
    }

    public function testConfigExceptionRendererFactory()
    {
        $trap = new ExceptionTrap(['exceptionRenderer' => function ($err, $req) {
            return new WebExceptionRenderer($err, $req);
        }]);
        $error = new InvalidArgumentException('nope');
        $this->assertInstanceOf(WebExceptionRenderer::class, $trap->renderer($error));
    }

    public function testConfigRendererHandleUnsafeOverwrite()
    {
        $output = new StubConsoleOutput();
        $trap = new ExceptionTrap(['stderr' => $output]);
        $trap->setConfig('exceptionRenderer', null);
        $error = new InvalidArgumentException('nope');
        $this->assertInstanceOf(ConsoleExceptionRenderer::class, $trap->renderer($error));
    }

    public function testLoggerConfigInvalid()
    {
        $trap = new ExceptionTrap(['logger' => stdClass::class]);
        $this->expectException(InvalidArgumentException::class);
        $trap->logger();
    }

    public function testLoggerConfig()
    {
        $trap = new ExceptionTrap(['logger' => ErrorLogger::class]);
        $this->assertInstanceOf(ErrorLogger::class, $trap->logger());
    }

    public function testLoggerHandleUnsafeOverwrite()
    {
        $trap = new ExceptionTrap();
        $trap->setConfig('logger', null);
        $this->assertInstanceOf(ErrorLogger::class, $trap->logger());
    }

    public function testHandleExceptionText()
    {
        $trap = new ExceptionTrap([
            'exceptionRenderer' => TextExceptionRenderer::class,
        ]);
        $error = new InvalidArgumentException('nope');

        ob_start();
        $trap->handleException($error);
        $out = ob_get_clean();

        $this->assertStringContainsString('nope', $out);
        $this->assertStringContainsString('ExceptionTrapTest', $out);
    }

    public function testHandleExceptionConsoleRenderingNoStack()
    {
        $output = new StubConsoleOutput();
        $trap = new ExceptionTrap([
            'exceptionRenderer' => ConsoleExceptionRenderer::class,
            'stderr' => $output,
        ]);
        $error = new InvalidArgumentException('nope');

        $trap->handleException($error);
        $out = $output->messages();

        $this->assertStringContainsString('nope', $out[0]);
        $this->assertStringNotContainsString('Stack', $out[0]);
    }

    public function testHandleExceptionConsoleRenderingWithStack()
    {
        $output = new StubConsoleOutput();
        $trap = new ExceptionTrap([
            'exceptionRenderer' => ConsoleExceptionRenderer::class,
            'stderr' => $output,
            'trace' => true,
        ]);
        $error = new InvalidArgumentException('nope');

        $trap->handleException($error);
        $out = $output->messages();

        $this->assertStringContainsString('nope', $out[0]);
        $this->assertStringContainsString('Stack', $out[0]);
        $this->assertStringContainsString('->testHandleExceptionConsoleRenderingWithStack', $out[0]);
    }

    public function testHandleExceptionConsoleWithAttributes()
    {
        $output = new StubConsoleOutput();
        $trap = new ExceptionTrap([
            'exceptionRenderer' => ConsoleExceptionRenderer::class,
            'stderr' => $output,
        ]);
        $error = new MissingControllerException(['name' => 'Articles']);

        $trap->handleException($error);
        $out = $output->messages();

        $this->assertStringContainsString('Controller class Articles', $out[0]);
        $this->assertStringContainsString('Exception Attributes', $out[0]);
        $this->assertStringContainsString('Articles', $out[0]);
    }

    /**
     * Test integration with HTML exception rendering
     *
     * Run in a separate process because HTML output writes headers.
     *
     * @preserveGlobalState disabled
     * @runInSeparateProcess
     */
    public function testHandleExceptionHtmlRendering()
    {
        $trap = new ExceptionTrap([
            'exceptionRenderer' => WebExceptionRenderer::class,
        ]);
        $error = new InvalidArgumentException('nope');

        ob_start();
        $trap->handleException($error);
        $out = ob_get_clean();

        $this->assertStringContainsString('<!DOCTYPE', $out);
        $this->assertStringContainsString('<html', $out);
        $this->assertStringContainsString('nope', $out);
        $this->assertStringContainsString('ExceptionTrapTest', $out);
    }

    public function testLogException()
    {
        Log::setConfig('test_error', [
            'className' => 'Array',
        ]);
        $trap = new ExceptionTrap();
        $error = new InvalidArgumentException('nope');
        $trap->logException($error);

        $logs = Log::engine('test_error')->read();
        $this->assertStringContainsString('nope', $logs[0]);
    }

    public function testLogExceptionConfigOff()
    {
        Log::setConfig('test_error', [
            'className' => 'Array',
        ]);
        $trap = new ExceptionTrap(['log' => false]);
        $error = new InvalidArgumentException('nope');
        $trap->logException($error);

        $logs = Log::engine('test_error')->read();
        $this->assertEmpty($logs);
    }

    /**
     * @preserveGlobalState disabled
     * @runInSeparateProcess
     */
    public function testSkipLogException(): void
    {
        Log::setConfig('test_error', [
            'className' => 'Array',
        ]);
        $trap = new ExceptionTrap([
            'exceptionRenderer' => WebExceptionRenderer::class,
            'skipLog' => [InvalidArgumentException::class],
        ]);

        $trap->getEventManager()->on('Exception.beforeRender', function () {
            $this->triggered = true;
        });

        ob_start();
        $trap->handleException(new InvalidArgumentException('nope'));
        ob_get_clean();

        $logs = Log::engine('test_error')->read();
        $this->assertEmpty($logs);
        $this->assertTrue($this->triggered, 'Should have triggered event when skipping logging.');
    }

    public function testEventTriggered()
    {
        $trap = new ExceptionTrap(['exceptionRenderer' => TextExceptionRenderer::class]);
        $trap->getEventManager()->on('Exception.beforeRender', function ($event, Throwable $error) {
            $this->assertEquals(100, $error->getCode());
            $this->assertStringContainsString('nope', $error->getMessage());
            $event->stopPropagation();
        });
        $error = new InvalidArgumentException('nope', 100);

        ob_start();
        $trap->handleException($error);
        $out = ob_get_clean();

        $this->assertNotEmpty($out);
    }

    public function testHandleShutdownNoOp()
    {
        $trap = new ExceptionTrap([
            'exceptionRenderer' => TextExceptionRenderer::class,
        ]);
        ob_start();
        $trap->handleShutdown();
        $out = ob_get_clean();

        $this->assertEmpty($out);
    }

    public function testHandleFatalShutdownNoError()
    {
        $trap = new ExceptionTrap([
            'exceptionRenderer' => TextExceptionRenderer::class,
        ]);
        error_clear_last();
        ob_start();
        $trap->handleShutdown();
        $out = ob_get_clean();

        $this->assertSame('', $out);
    }

    public function testHandleFatalErrorText()
    {
        $trap = new ExceptionTrap([
            'exceptionRenderer' => TextExceptionRenderer::class,
        ]);
        ob_start();
        $trap->handleFatalError(E_USER_ERROR, 'Something bad', __FILE__, __LINE__);
        $out = ob_get_clean();

        $this->assertStringContainsString('500 : Fatal Error', $out);
        $this->assertStringContainsString('Something bad', $out);
        $this->assertStringContainsString(__FILE__, $out);
    }

    /**
     * Test integration with HTML rendering for fatal errors
     *
     * Run in a separate process because HTML output writes headers.
     *
     * @preserveGlobalState disabled
     * @runInSeparateProcess
     */
    public function testHandleFatalErrorHtmlRendering()
    {
        $trap = new ExceptionTrap([
            'exceptionRenderer' => WebExceptionRenderer::class,
        ]);

        ob_start();
        $trap->handleFatalError(E_USER_ERROR, 'Something bad', __FILE__, __LINE__);
        $out = ob_get_clean();

        $this->assertStringContainsString('<!DOCTYPE', $out);
        $this->assertStringContainsString('<html', $out);
        $this->assertStringContainsString('Something bad', $out);
        $this->assertStringContainsString(__FILE__, $out);
    }

    /**
     * Data provider for memory limit increase
     */
    public static function initialMemoryProvider(): array
    {
        return [
            ['256M'],
            ['1G'],
        ];
    }

    /**
     * @dataProvider initialMemoryProvider
     */
    public function testIncreaseMemoryLimit($initial)
    {
        ini_set('memory_limit', $initial);
        $this->assertEquals($initial, ini_get('memory_limit'));

        $trap = new ExceptionTrap([
            'exceptionRenderer' => TextExceptionRenderer::class,
        ]);
        $trap->increaseMemoryLimit(4 * 1024);
        $initialBytes = Text::parseFileSize($initial, false);
        $result = Text::parseFileSize(ini_get('memory_limit'), false);
        $this->assertWithinRange($initialBytes + (4 * 1024 * 1024), $result, 1024);
    }

    public function testSingleton()
    {
        $trap = new ExceptionTrap();
        $trap->register();
        $this->assertSame($trap, ExceptionTrap::instance());

        $trap->unregister();
        $this->assertNull(ExceptionTrap::instance());
    }
}<|MERGE_RESOLUTION|>--- conflicted
+++ resolved
@@ -60,21 +60,6 @@
         $trap->renderer($error);
     }
 
-<<<<<<< HEAD
-=======
-    public function testConfigExceptionRendererFallbackInCli()
-    {
-        $this->deprecated(function () {
-            $output = new StubConsoleOutput();
-            $trap = new ExceptionTrap(['exceptionRenderer' => ExceptionRenderer::class, 'stderr' => $output]);
-            $error = new InvalidArgumentException('nope');
-            // Even though we asked for ExceptionRenderer we should get a
-            // ConsoleExceptionRenderer as we're in a CLI context.
-            $this->assertInstanceOf(ConsoleExceptionRenderer::class, $trap->renderer($error));
-        });
-    }
-
->>>>>>> c6769884
     public function testConfigExceptionRendererFallback()
     {
         $output = new StubConsoleOutput();
