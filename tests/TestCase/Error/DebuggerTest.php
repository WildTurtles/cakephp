--- conflicted
+++ resolved
@@ -288,11 +288,7 @@
     public function testOutputErrorLog(): void
     {
         $this->deprecated(function () {
-<<<<<<< HEAD
-        Debugger::setOutputFormat('log');
-=======
             Debugger::setOutputFormat('log');
->>>>>>> dc3ef285
             Log::setConfig('array', ['engine' => 'Array']);
 
             ob_start();
