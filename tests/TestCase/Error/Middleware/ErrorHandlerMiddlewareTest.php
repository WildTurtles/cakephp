--- conflicted
+++ resolved
@@ -161,16 +161,8 @@
     {
         $request = ServerRequestFactory::fromGlobals();
         $middleware = new ErrorHandlerMiddleware();
-<<<<<<< HEAD
         $handler = new TestRequestHandler(function () {
             $err = new RedirectException('http://example.org/login', 301, ['Constructor' => 'yes', 'Method' => 'yes']);
-=======
-        $handler = new TestRequestHandler(function (): void {
-            $err = new RedirectException('http://example.org/login', 301, ['Constructor' => 'yes']);
-            $this->deprecated(function () use ($err): void {
-                $err->addHeaders(['Constructor' => 'no', 'Method' => 'yes']);
-            });
->>>>>>> 68d84d47
             throw $err;
         });
 
