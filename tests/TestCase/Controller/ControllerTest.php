<?php
declare(strict_types=1);

/**
 * CakePHP(tm) : Rapid Development Framework (https://cakephp.org)
 * Copyright (c) Cake Software Foundation, Inc. (https://cakefoundation.org)
 *
 * Licensed under The MIT License
 * For full copyright and license information, please see the LICENSE.txt
 * Redistributions of files must retain the above copyright notice.
 *
 * @copyright     Copyright (c) Cake Software Foundation, Inc. (https://cakefoundation.org)
 * @link          https://cakephp.org CakePHP Project
 * @since         1.2.0
 * @license       https://opensource.org/licenses/mit-license.php MIT License
 */
namespace Cake\Test\TestCase\Controller;

use Cake\Controller\Controller;
use Cake\Controller\Exception\MissingActionException;
use Cake\Core\Configure;
use Cake\Datasource\Paging\PaginatedInterface;
use Cake\Event\Event;
use Cake\Event\EventInterface;
use Cake\Http\Exception\NotFoundException;
use Cake\Http\Response;
use Cake\Http\ServerRequest;
use Cake\Routing\Router;
use Cake\TestSuite\TestCase;
use Cake\View\View;
use Laminas\Diactoros\Uri;
use ReflectionFunction;
use RuntimeException;
use TestApp\Controller\Admin\PostsController as AdminPostsController;
use TestApp\Controller\ArticlesController;
use TestApp\Controller\ContentTypesController;
use TestApp\Controller\PagesController;
use TestApp\Controller\PostsController;
use TestApp\Controller\TestController;
use TestApp\Controller\WithDefaultTableController;
use TestApp\Model\Table\ArticlesTable;
use TestApp\Model\Table\PostsTable;
use TestPlugin\Controller\Admin\CommentsController;
use TestPlugin\Controller\TestPluginController;
use UnexpectedValueException;

/**
 * ControllerTest class
 */
class ControllerTest extends TestCase
{
    /**
     * fixtures property
     *
     * @var array<string>
     */
    protected array $fixtures = [
        'core.Comments',
        'core.Posts',
    ];

    /**
     * reset environment.
     */
    public function setUp(): void
    {
        parent::setUp();

        static::setAppNamespace();
        Router::reload();
    }

    /**
     * tearDown
     */
    public function tearDown(): void
    {
        parent::tearDown();
        $this->clearPlugins();
    }

    /**
     * test autoload default table
     */
    public function testTableAutoload(): void
    {
        $request = new ServerRequest(['url' => 'controller/posts/index']);
        $Controller = new Controller($request, new Response(), 'Articles');

        $this->assertInstanceOf(
            'TestApp\Model\Table\ArticlesTable',
            $Controller->Articles
        );
    }

    /**
     * testUndefinedPropertyError
     */
    public function testUndefinedPropertyError(): void
    {
        $controller = new Controller();

        $this->expectNotice();
        $this->expectNoticeMessage(sprintf(
            'Undefined property: Controller::$Foo in %s on line %s',
            __FILE__,
            __LINE__ + 2
        ));
        $controller->Foo->baz();
    }

    /**
     * testGetTable method
     */
    public function testGetTable(): void
    {
        $request = new ServerRequest(['url' => 'controller/posts/index']);
        $Controller = new Controller($request, new Response());

        $this->assertFalse(isset($Controller->Articles));

        $result = $Controller->fetchTable('Articles');
        $this->assertInstanceOf(
            'TestApp\Model\Table\ArticlesTable',
            $result
        );
    }

    public function testAutoLoadModelUsingDefaultTable()
    {
        Configure::write('App.namespace', 'TestApp');
        $Controller = new WithDefaultTableController(new ServerRequest(), new Response());

        $this->assertInstanceOf(PostsTable::class, $Controller->Posts);

        Configure::write('App.namespace', 'App');
    }

    /**
     * @link https://github.com/cakephp/cakephp/issues/14804
     */
    public function testAutoLoadTableUsingFqcn(): void
    {
        Configure::write('App.namespace', 'TestApp');
        $Controller = new ArticlesController(new ServerRequest(), new Response());

        $this->assertInstanceOf(ArticlesTable::class, $Controller->fetchTable());

        Configure::write('App.namespace', 'App');
    }

    public function testGetTableInPlugins(): void
    {
        $this->loadPlugins(['TestPlugin']);

        $Controller = new TestPluginController();
        $Controller->setPlugin('TestPlugin');

        $this->assertFalse(isset($Controller->TestPluginComments));

        $result = $Controller->fetchTable('TestPlugin.TestPluginComments');
        $this->assertInstanceOf(
            'TestPlugin\Model\Table\TestPluginCommentsTable',
            $result
        );
    }

    /**
     * Test that the constructor sets defaultTable properly.
     */
    public function testConstructSetDefaultTable(): void
    {
        $this->loadPlugins(['TestPlugin']);

        $request = new ServerRequest();
        $response = new Response();
        $controller = new PostsController($request, $response);
        $this->assertInstanceOf(PostsTable::class, $controller->fetchTable());

        $controller = new AdminPostsController($request, $response);
        $this->assertInstanceOf(PostsTable::class, $controller->fetchTable());

        $request = $request->withParam('plugin', 'TestPlugin');
        $controller = new CommentsController($request, $response);
        $this->assertInstanceOf('TestPlugin\Model\Table\CommentsTable', $controller->fetchTable());
    }

    /**
     * testConstructClassesWithComponents method
     */
    public function testConstructClassesWithComponents(): void
    {
        $this->loadPlugins(['TestPlugin']);

        $Controller = new TestPluginController(new ServerRequest(), new Response());
        $Controller->loadComponent('TestPlugin.Other');

        $this->assertInstanceOf('TestPlugin\Controller\Component\OtherComponent', $Controller->Other);
    }

    /**
     * testRender method
     */
    public function testRender(): void
    {
        $this->loadPlugins(['TestPlugin']);

        $request = new ServerRequest([
            'url' => 'controller_posts/index',
            'params' => [
                'action' => 'header',
            ],
        ]);

        $Controller = new Controller($request, new Response());
        $Controller->viewBuilder()->setTemplatePath('Posts');

        $result = $Controller->render('index');
        $this->assertMatchesRegularExpression('/posts index/', (string)$result);

        $Controller->viewBuilder()->setTemplate('index');
        $result = $Controller->render();
        $this->assertMatchesRegularExpression('/posts index/', (string)$result);

        $result = $Controller->render('/element/test_element');
        $this->assertMatchesRegularExpression('/this is the test element/', (string)$result);
    }

    /**
     * Test that render() will do content negotiation when supported
     * by the controller.
     */
    public function testRenderViewClassesContentNegotiationMatch()
    {
        $request = new ServerRequest([
            'url' => '/',
            'environment' => ['HTTP_ACCEPT' => 'application/json'],
        ]);
        $controller = new ContentTypesController($request, new Response());
        $controller->all();
        $response = $controller->render();
        $this->assertSame('application/json', $response->getHeaderLine('Content-Type'), 'Has correct header');
        $this->assertNotEmpty(json_decode($response->getBody() . ''), 'Body should be json');
    }

    /**
     * Test that render() will do content negotiation when supported
     * by the controller.
     */
    public function testRenderViewClassContentNegotiationMatchLast()
    {
        $request = new ServerRequest([
            'url' => '/',
            'environment' => ['HTTP_ACCEPT' => 'application/xml'],
        ]);
        $controller = new ContentTypesController($request, new Response());
        $controller->all();
        $response = $controller->render();
        $this->assertSame(
            'application/xml; charset=UTF-8',
            $response->getHeaderLine('Content-Type'),
            'Has correct header'
        );
        $this->assertStringContainsString('<?xml', $response->getBody() . '');
    }

    public function testRenderViewClassesContentNegotiationNoMatch()
    {
        $request = new ServerRequest([
            'url' => '/',
            'environment' => ['HTTP_ACCEPT' => 'text/plain'],
            'params' => ['plugin' => null, 'controller' => 'ContentTypes', 'action' => 'all'],
        ]);
        $controller = new ContentTypesController($request, new Response());
        $controller->all();
        $response = $controller->render();
        $this->assertSame('text/html; charset=UTF-8', $response->getHeaderLine('Content-Type'));
        $this->assertStringContainsString('hello world', $response->getBody() . '');
    }

    /**
     * Test that render() will skip content-negotiation when a view class is set.
     */
    public function testRenderViewClassContentNegotiationSkipWithViewClass()
    {
        $request = new ServerRequest([
            'url' => '/',
            'environment' => ['HTTP_ACCEPT' => 'application/xml'],
            'params' => ['plugin' => null, 'controller' => 'ContentTypes', 'action' => 'all'],
        ]);
        $controller = new ContentTypesController($request, new Response());
        $controller->all();
        $controller->viewBuilder()->setClassName(View::class);
        $response = $controller->render();
        $this->assertSame(
            'text/html; charset=UTF-8',
            $response->getHeaderLine('Content-Type'),
            'Should not be XML response.'
        );
        $this->assertStringContainsString('hello world', $response->getBody() . '');
    }

    public function testRenderViewClassesSetContentTypeHeader()
    {
        $request = new ServerRequest([
            'url' => '/',
            'environment' => ['HTTP_ACCEPT' => 'text/plain'],
            'params' => ['plugin' => null, 'controller' => 'ContentTypes', 'action' => 'plain'],
        ]);
        $controller = new ContentTypesController($request, new Response());
        $controller->plain();
        $response = $controller->render();
        $this->assertSame('text/plain; charset=UTF-8', $response->getHeaderLine('Content-Type'));
        $this->assertStringContainsString('hello world', $response->getBody() . '');
    }

    public function testRenderViewClassesUsesExt()
    {
        $request = new ServerRequest([
            'url' => '/',
            'environment' => [],
            'params' => ['plugin' => null, 'controller' => 'ContentTypes', 'action' => 'all', '_ext' => 'json'],
        ]);
        $controller = new ContentTypesController($request, new Response());
        $controller->all();
        $response = $controller->render();
        $this->assertSame('application/json', $response->getHeaderLine('Content-Type'));
        $this->assertNotEmpty(json_decode($response->getBody() . ''), 'Body should be json');
    }

    /**
     * test view rendering changing response
     */
    public function testRenderViewChangesResponse(): void
    {
        $request = new ServerRequest([
            'url' => 'controller_posts/index',
            'params' => [
                'action' => 'header',
            ],
        ]);

        $controller = new Controller($request, new Response());
        $controller->viewBuilder()->setTemplatePath('Posts');

        $result = $controller->render('header');
        $this->assertStringContainsString('header template', (string)$result);
        $this->assertTrue($controller->getResponse()->hasHeader('X-view-template'));
        $this->assertSame('yes', $controller->getResponse()->getHeaderLine('X-view-template'));
    }

    /**
     * test that a component beforeRender can change the controller view class.
     */
    public function testBeforeRenderCallbackChangingViewClass(): void
    {
        $Controller = new Controller(new ServerRequest(), new Response());

        $Controller->getEventManager()->on('Controller.beforeRender', function (EventInterface $event): void {
            $controller = $event->getSubject();
            $controller->viewBuilder()->setClassName('Json');
        });

        $Controller->set([
            'test' => 'value',
        ]);
        $Controller->viewBuilder()->setOption('serialize', ['test']);
        $debug = Configure::read('debug');
        Configure::write('debug', false);
        $result = $Controller->render('index');
        $this->assertSame('{"test":"value"}', (string)$result->getBody());
        Configure::write('debug', $debug);
    }

    /**
     * test that a component beforeRender can change the controller view class.
     */
    public function testBeforeRenderEventCancelsRender(): void
    {
        $Controller = new Controller(new ServerRequest(), new Response());

        $Controller->getEventManager()->on('Controller.beforeRender', function (EventInterface $event) {
            return false;
        });

        $result = $Controller->render('index');
        $this->assertInstanceOf('Cake\Http\Response', $result);
    }

    public function testControllerRedirect(): void
    {
        $Controller = new Controller();
        $uri = new Uri('/foo/bar');
        $response = $Controller->redirect($uri);
        $this->assertSame('http://localhost/foo/bar', $response->getHeaderLine('Location'));

        $Controller = new Controller();
        $uri = new Uri('http://cakephp.org/foo/bar');
        $response = $Controller->redirect($uri);
        $this->assertSame('http://cakephp.org/foo/bar', $response->getHeaderLine('Location'));
    }

    /**
     * Generates status codes for redirect test.
     *
     * @return array
     */
    public static function statusCodeProvider(): array
    {
        return [
            [300, 'Multiple Choices'],
            [301, 'Moved Permanently'],
            [302, 'Found'],
            [303, 'See Other'],
            [304, 'Not Modified'],
            [305, 'Use Proxy'],
            [307, 'Temporary Redirect'],
            [403, 'Forbidden'],
        ];
    }

    /**
     * testRedirect method
     *
     * @dataProvider statusCodeProvider
     */
    public function testRedirectByCode(int $code, string $msg): void
    {
        $Controller = new Controller(null, new Response());

        $response = $Controller->redirect('http://cakephp.org', (int)$code);
        $this->assertSame($response, $Controller->getResponse());
        $this->assertEquals($code, $response->getStatusCode());
        $this->assertSame('http://cakephp.org', $response->getHeaderLine('Location'));
        $this->assertFalse($Controller->isAutoRenderEnabled());
    }

    /**
     * test that beforeRedirect callbacks can set the URL that is being redirected to.
     */
    public function testRedirectBeforeRedirectModifyingUrl(): void
    {
        $Controller = new Controller(null, new Response());

        $Controller->getEventManager()->on('Controller.beforeRedirect', function (EventInterface $event, $url, Response $response): void {
            $controller = $event->getSubject();
            $controller->setResponse($response->withLocation('https://book.cakephp.org'));
        });

        $response = $Controller->redirect('http://cakephp.org', 301);
        $this->assertSame('https://book.cakephp.org', $response->getHeaderLine('Location'));
        $this->assertSame(301, $response->getStatusCode());
    }

    /**
     * test that beforeRedirect callback returning null doesn't affect things.
     */
    public function testRedirectBeforeRedirectModifyingStatusCode(): void
    {
        $response = new Response();
        $Controller = new Controller(null, $response);

        $Controller->getEventManager()->on('Controller.beforeRedirect', function (EventInterface $event, $url, Response $response): void {
            $controller = $event->getSubject();
            $controller->setResponse($response->withStatus(302));
        });

        $response = $Controller->redirect('http://cakephp.org', 301);

        $this->assertSame('http://cakephp.org', $response->getHeaderLine('Location'));
        $this->assertSame(302, $response->getStatusCode());
    }

    public function testRedirectBeforeRedirectListenerReturnResponse(): void
    {
        $Controller = new Controller(null, new Response());

        $newResponse = new Response();
        $Controller->getEventManager()->on('Controller.beforeRedirect', function (EventInterface $event, $url, Response $response) use ($newResponse) {
            return $newResponse;
        });

        $result = $Controller->redirect('http://cakephp.org');
        $this->assertSame($newResponse, $result);
        $this->assertSame($newResponse, $Controller->getResponse());
    }

    /**
     * testReferer method
     */
    public function testReferer(): void
    {
        $request = new ServerRequest([
            'environment' => ['HTTP_REFERER' => 'http://localhost/posts/index'],
        ]);
        $Controller = new Controller($request);
        $result = $Controller->referer();
        $this->assertSame('/posts/index', $result);

        $request = new ServerRequest([
            'environment' => ['HTTP_REFERER' => 'http://localhost/posts/index'],
        ]);
        $Controller = new Controller($request);
        $result = $Controller->referer(['controller' => 'Posts', 'action' => 'index'], true);
        $this->assertSame('/posts/index', $result);

        $request = $this->getMockBuilder('Cake\Http\ServerRequest')
            ->onlyMethods(['referer'])
            ->getMock();

        $request = new ServerRequest([
            'environment' => ['HTTP_REFERER' => 'http://localhost/posts/index'],
        ]);
        $Controller = new Controller($request);
        $result = $Controller->referer(null, false);
        $this->assertSame('http://localhost/posts/index', $result);

        $Controller = new Controller(null);
        $result = $Controller->referer('/', false);
        $this->assertSame('http://localhost/', $result);
    }

    /**
     * Test that the referer is not absolute if it is '/'.
     *
     * This avoids the base path being applied twice on string urls.
     */
    public function testRefererSlash(): void
    {
        $request = new ServerRequest();
        $request = $request->withAttribute('base', '/base');
        Router::setRequest($request);

        $controller = new Controller($request);
        $result = $controller->referer('/', true);
        $this->assertSame('/', $result);

        $controller = new Controller($request);
        $result = $controller->referer('/some/path', true);
        $this->assertSame('/some/path', $result);
    }

    /**
     * Tests that the startup process calls the correct functions
     */
    public function testStartupProcess(): void
    {
        $eventManager = $this->getMockBuilder('Cake\Event\EventManagerInterface')->getMock();
        $controller = new Controller(null, null, null, $eventManager);

        $eventManager
            ->expects($this->exactly(2))
            ->method('dispatch')
            ->withConsecutive(
                [$this->callback(function (EventInterface $event) {
                    return $event->getName() === 'Controller.initialize';
                })],
                [$this->callback(function (EventInterface $event) {
                    return $event->getName() === 'Controller.startup';
                })]
            )
            ->will($this->returnValue(new Event('stub')));

        $controller->startupProcess();
    }

    /**
     * Tests that the shutdown process calls the correct functions
     */
    public function testShutdownProcess(): void
    {
        $eventManager = $this->getMockBuilder('Cake\Event\EventManagerInterface')->getMock();
        $controller = new Controller(null, null, null, $eventManager);

        $eventManager->expects($this->once())
            ->method('dispatch')
            ->with($this->callback(function (EventInterface $event) {
                return $event->getName() === 'Controller.shutdown';
            }))
            ->will($this->returnValue(new Event('stub')));

        $controller->shutdownProcess();
    }

    /**
     * test using Controller::paginate()
     */
    public function testPaginate(): void
    {
        $request = new ServerRequest(['url' => 'controller_posts/index']);
        $response = new Response();

        $Controller = new Controller($request, $response);
        $Controller->setRequest($Controller->getRequest()->withQueryParams([
            'posts' => [
                'page' => 2,
                'limit' => 2,
            ],
        ]));

        $this->assertNotContains('Paginator', $Controller->viewBuilder()->getHelpers());
        $this->assertArrayNotHasKey('Paginator', $Controller->viewBuilder()->getHelpers());

        $results = $Controller->paginate('Posts');
        $this->assertInstanceOf(PaginatedInterface::class, $results);
        $this->assertCount(3, $results);

        $results = $Controller->paginate($this->getTableLocator()->get('Posts'));
        $this->assertInstanceOf(PaginatedInterface::class, $results);
        $this->assertCount(3, $results);

        $paging = $Controller->getRequest()->getAttribute('paging');
        $this->assertSame($results->currentPage(), 1);
        $this->assertSame($results->pageCount(), 1);
        $this->assertFalse($results->hasPrevPage());
        $this->assertFalse($results->hasPrevPage());
        $this->assertNull($results->pagingParam('scope'));

        $Controller->paginate = ['className' => 'Numeric'];
        $results = $Controller->paginate($this->getTableLocator()->get('Posts'), ['scope' => 'posts']);
        $this->assertInstanceOf(PaginatedInterface::class, $results);
        $this->assertCount(1, $results);

        $paging = $Controller->getRequest()->getAttribute('paging');
<<<<<<< HEAD
        $this->assertSame($results->currentPage(), 2);
        $this->assertSame($results->pageCount(), 2);
        $this->assertTrue($results->hasPrevPage());
        $this->assertFalse($results->hasNextPage());
        $this->assertSame($results->pagingParam('scope'), 'posts');
=======
        $this->assertSame($paging['Posts']['page'], 2);
        $this->assertSame($paging['Posts']['pageCount'], 2);
        $this->assertTrue($paging['Posts']['prevPage']);
        $this->assertFalse($paging['Posts']['nextPage']);
        $this->assertSame($paging['Posts']['scope'], 'posts');

        $results = $Controller->paginate(
            $this->getTableLocator()->get('Posts'),
            ['className' => 'Simple']
        );
        $this->assertInstanceOf('Cake\Datasource\ResultSetInterface', $results);

        $paging = $Controller->getRequest()->getAttribute('paging');
        $this->assertSame($paging['Posts']['pageCount'], 0, 'SimplePaginator doesn\'t have a page count');
>>>>>>> c30732ad
    }

    /**
     * test that paginate uses modelClass property.
     */
    public function testPaginateUsesModelClass(): void
    {
        $request = new ServerRequest([
            'url' => 'controller_posts/index',
        ]);
        $response = new Response();

        $Controller = new Controller($request, $response, 'Posts');
        $results = $Controller->paginate();

        $this->assertInstanceOf(PaginatedInterface::class, $results);
    }

    public function testPaginateException()
    {
        $this->expectException(NotFoundException::class);

        $request = new ServerRequest(['url' => 'controller_posts/index?page=2&limit=100']);
        $response = new Response();

        $Controller = new Controller($request, $response, 'Posts');

        $Controller->paginate();
    }

    /**
     * testMissingAction method
     */
    public function testGetActionMissingAction(): void
    {
        $this->expectException(MissingActionException::class);
        $this->expectExceptionMessage('Action TestController::missing() could not be found, or is not accessible.');
        $url = new ServerRequest([
            'url' => 'test/missing',
            'params' => ['controller' => 'Test', 'action' => 'missing'],
        ]);
        $response = new Response();

        $Controller = new TestController($url, $response);
        $Controller->getAction();
    }

    /**
     * test invoking private methods.
     */
    public function testGetActionPrivate(): void
    {
        $this->expectException(MissingActionException::class);
        $this->expectExceptionMessage('Action TestController::private_m() could not be found, or is not accessible.');
        $url = new ServerRequest([
            'url' => 'test/private_m/',
            'params' => ['controller' => 'Test', 'action' => 'private_m'],
        ]);
        $response = new Response();

        $Controller = new TestController($url, $response);
        $Controller->getAction();
    }

    /**
     * test invoking protected methods.
     */
    public function testGetActionProtected(): void
    {
        $this->expectException(MissingActionException::class);
        $this->expectExceptionMessage('Action TestController::protected_m() could not be found, or is not accessible.');
        $url = new ServerRequest([
            'url' => 'test/protected_m/',
            'params' => ['controller' => 'Test', 'action' => 'protected_m'],
        ]);
        $response = new Response();

        $Controller = new TestController($url, $response);
        $Controller->getAction();
    }

    /**
     * test invoking controller methods.
     */
    public function testGetActionBaseMethods(): void
    {
        $this->expectException(MissingActionException::class);
        $this->expectExceptionMessage('Action TestController::redirect() could not be found, or is not accessible.');
        $url = new ServerRequest([
            'url' => 'test/redirect/',
            'params' => ['controller' => 'Test', 'action' => 'redirect'],
        ]);
        $response = new Response();

        $Controller = new TestController($url, $response);
        $Controller->getAction();
    }

    /**
     * test invoking action method with mismatched casing.
     */
    public function testGetActionMethodCasing(): void
    {
        $this->expectException(MissingActionException::class);
        $this->expectExceptionMessage('Action TestController::RETURNER() could not be found, or is not accessible.');
        $url = new ServerRequest([
            'url' => 'test/RETURNER/',
            'params' => ['controller' => 'Test', 'action' => 'RETURNER'],
        ]);
        $response = new Response();

        $Controller = new TestController($url, $response);
        $Controller->getAction();
    }

    public function testGetActionArgsReflection(): void
    {
        $request = new ServerRequest([
            'url' => 'test/reflection/1',
            'params' => [
                'controller' => 'Test',
                'action' => 'reflection',
                'pass' => ['1'],
            ],
        ]);
        $controller = new TestController($request, new Response());

        $closure = $controller->getAction();
        $args = (new ReflectionFunction($closure))->getParameters();

        $this->assertSame('Parameter #0 [ <required> $passed ]', (string)$args[0]);
        $this->assertSame('Parameter #1 [ <required> Cake\ORM\Table $table ]', (string)$args[1]);
    }

    /**
     * test invoking controller methods.
     */
    public function testInvokeActionReturnValue(): void
    {
        $url = new ServerRequest([
            'url' => 'test/returner/',
            'params' => [
                'controller' => 'Test',
                'action' => 'returner',
                'pass' => [],
            ],
        ]);
        $response = new Response();

        $Controller = new TestController($url, $response);
        $Controller->invokeAction($Controller->getAction(), $Controller->getRequest()->getParam('pass'));

        $this->assertSame('I am from the controller.', (string)$Controller->getResponse());
    }

    /**
     * test invoking controller methods with passed params
     */
    public function testInvokeActionWithPassedParams(): void
    {
        $request = new ServerRequest([
            'url' => 'test/index/1/2',
            'params' => [
                'controller' => 'Test',
                'action' => 'index',
                'pass' => ['param1' => '1', 'param2' => '2'],
            ],
        ]);
        $controller = new TestController($request, new Response());
        $controller->disableAutoRender();
        $controller->invokeAction($controller->getAction(), array_values($controller->getRequest()->getParam('pass')));

        $this->assertEquals(
            ['testId' => '1', 'test2Id' => '2'],
            $controller->getRequest()->getData()
        );
    }

    /**
     * test invalid return value from action method.
     */
    public function testInvokeActionException(): void
    {
        $this->expectException(UnexpectedValueException::class);
        $this->expectExceptionMessage(
            'Controller actions can only return ResponseInterface instance or null. '
                . 'Got string instead.'
        );

        $url = new ServerRequest([
            'url' => 'test/willCauseException',
            'params' => [
                'controller' => 'Test',
                'action' => 'willCauseException',
                'pass' => [],
            ],
        ]);
        $response = new Response();

        $Controller = new TestController($url, $response);
        $Controller->invokeAction($Controller->getAction(), $Controller->getRequest()->getParam('pass'));
    }

    /**
     * test that a classes namespace is used in the viewPath.
     */
    public function testViewPathConventions(): void
    {
        $request = new ServerRequest([
            'url' => 'admin/posts',
            'params' => ['prefix' => 'Admin'],
        ]);
        $response = new Response();
        $Controller = new AdminPostsController($request, $response);
        $Controller->getEventManager()->on('Controller.beforeRender', function (EventInterface $e) {
            return $e->getSubject()->getResponse();
        });
        $Controller->render();
        $this->assertSame('Admin' . DS . 'Posts', $Controller->viewBuilder()->getTemplatePath());

        $request = $request->withParam('prefix', 'admin/super');
        $response = new Response();
        $Controller = new AdminPostsController($request, $response);
        $Controller->getEventManager()->on('Controller.beforeRender', function (EventInterface $e) {
            return $e->getSubject()->getResponse();
        });
        $Controller->render();
        $this->assertSame('Admin' . DS . 'Super' . DS . 'Posts', $Controller->viewBuilder()->getTemplatePath());

        $request = new ServerRequest([
            'url' => 'pages/home',
            'params' => [
                'prefix' => false,
            ],
        ]);
        $Controller = new PagesController($request, $response);
        $Controller->getEventManager()->on('Controller.beforeRender', function (EventInterface $e) {
            return $e->getSubject()->getResponse();
        });
        $Controller->render();
        $this->assertSame('Pages', $Controller->viewBuilder()->getTemplatePath());
    }

    /**
     * Test the components() method.
     */
    public function testComponents(): void
    {
        $request = new ServerRequest(['url' => '/']);
        $response = new Response();

        $controller = new TestController($request, $response);
        $this->assertInstanceOf('Cake\Controller\ComponentRegistry', $controller->components());

        $result = $controller->components();
        $this->assertSame($result, $controller->components());
    }

    /**
     * Test the components() method with the custom ObjectRegistry.
     */
    public function testComponentsWithCustomRegistry(): void
    {
        $request = new ServerRequest(['url' => '/']);
        $response = new Response();
        $componentRegistry = $this->getMockBuilder('Cake\Controller\ComponentRegistry')
            ->addMethods(['offsetGet'])
            ->getMock();

        $controller = new TestController($request, $response, null, null, $componentRegistry);
        $this->assertInstanceOf(get_class($componentRegistry), $controller->components());

        $result = $controller->components();
        $this->assertSame($result, $controller->components());
    }

    /**
     * Test adding a component
     */
    public function testLoadComponent(): void
    {
        $request = new ServerRequest(['url' => '/']);
        $response = new Response();

        $controller = new TestController($request, $response);
        $result = $controller->loadComponent('FormProtection');
        $this->assertInstanceOf('Cake\Controller\Component\FormProtectionComponent', $result);
        $this->assertSame($result, $controller->FormProtection);

        $registry = $controller->components();
        $this->assertTrue(isset($registry->FormProtection));
    }

    /**
     * Test adding a component that is a duplicate.
     */
    public function testLoadComponentDuplicate(): void
    {
        $request = new ServerRequest(['url' => '/']);
        $response = new Response();

        $controller = new TestController($request, $response);
        $this->assertNotEmpty($controller->loadComponent('FormProtection'));
        $this->assertNotEmpty($controller->loadComponent('FormProtection'));
        try {
            $controller->loadComponent('FormProtection', ['bad' => 'settings']);
            $this->fail('No exception');
        } catch (RuntimeException $e) {
            $this->assertStringContainsString('The "FormProtection" alias has already been loaded', $e->getMessage());
        }
    }

    /**
     * Test the isAction method.
     */
    public function testIsAction(): void
    {
        $request = new ServerRequest(['url' => '/']);
        $response = new Response();
        $controller = new TestController($request, $response);

        $this->assertFalse($controller->isAction('redirect'));
        $this->assertFalse($controller->isAction('beforeFilter'));
        $this->assertTrue($controller->isAction('index'));
    }

    /**
     * Test that view variables are being set after the beforeRender event gets dispatched
     */
    public function testBeforeRenderViewVariables(): void
    {
        $controller = new AdminPostsController();

        $controller->getEventManager()->on('Controller.beforeRender', function (EventInterface $event): void {
            /** @var \Cake\Controller\Controller $controller */
            $controller = $event->getSubject();

            $controller->set('testVariable', 'test');
        });

        $controller->dispatchEvent('Controller.beforeRender');
        $view = $controller->createView();

        $this->assertNotEmpty('testVariable', $view->get('testVariable'));
    }

    /**
     * Test that render()'s arguments are available in beforeRender() through view builder.
     */
    public function testBeforeRenderTemplateAndLayout(): void
    {
        $Controller = new Controller(new ServerRequest(), new Response());
        $Controller->getEventManager()->on('Controller.beforeRender', function ($event): void {
            $this->assertSame(
                '/Element/test_element',
                $event->getSubject()->viewBuilder()->getTemplate()
            );
            $this->assertSame(
                'default',
                $event->getSubject()->viewBuilder()->getLayout()
            );

            $event->getSubject()->viewBuilder()
                ->setTemplatePath('Posts')
                ->setTemplate('index');
        });

        $result = $Controller->render('/Element/test_element', 'default');
        $this->assertMatchesRegularExpression('/posts index/', (string)$result);
    }

    /**
     * Test name getter and setter.
     */
    public function testName(): void
    {
        $controller = new AdminPostsController();
        $this->assertSame('Posts', $controller->getName());

        $this->assertSame($controller, $controller->setName('Articles'));
        $this->assertSame('Articles', $controller->getName());
    }

    /**
     * Test plugin getter and setter.
     */
    public function testPlugin(): void
    {
        $controller = new AdminPostsController();
        $this->assertNull($controller->getPlugin());

        $this->assertSame($controller, $controller->setPlugin('Articles'));
        $this->assertSame('Articles', $controller->getPlugin());
    }

    /**
     * Test request getter and setter.
     */
    public function testRequest(): void
    {
        $controller = new AdminPostsController();
        $this->assertInstanceOf(ServerRequest::class, $controller->getRequest());

        $request = new ServerRequest([
            'params' => [
                'plugin' => 'Posts',
                'pass' => [
                    'foo',
                    'bar',
                ],
            ],
        ]);
        $this->assertSame($controller, $controller->setRequest($request));
        $this->assertSame($request, $controller->getRequest());

        $this->assertSame('Posts', $controller->getRequest()->getParam('plugin'));
        $this->assertEquals(['foo', 'bar'], $controller->getRequest()->getParam('pass'));
    }

    /**
     * Test response getter and setter.
     */
    public function testResponse(): void
    {
        $controller = new AdminPostsController();
        $this->assertInstanceOf(Response::class, $controller->getResponse());

        $response = new Response();
        $this->assertSame($controller, $controller->setResponse($response));
        $this->assertSame($response, $controller->getResponse());
    }

    /**
     * Test autoRender getter and setter.
     */
    public function testAutoRender(): void
    {
        $controller = new AdminPostsController();
        $this->assertTrue($controller->isAutoRenderEnabled());

        $this->assertSame($controller, $controller->disableAutoRender());
        $this->assertFalse($controller->isAutoRenderEnabled());

        $this->assertSame($controller, $controller->enableAutoRender());
        $this->assertTrue($controller->isAutoRenderEnabled());
    }
}<|MERGE_RESOLUTION|>--- conflicted
+++ resolved
@@ -616,34 +616,27 @@
         $this->assertFalse($results->hasPrevPage());
         $this->assertNull($results->pagingParam('scope'));
 
-        $Controller->paginate = ['className' => 'Numeric'];
-        $results = $Controller->paginate($this->getTableLocator()->get('Posts'), ['scope' => 'posts']);
+        $results = $Controller->paginate(
+            $this->getTableLocator()->get('Posts'),
+            ['scope' => 'posts', 'className' => 'Numeric']
+        );
         $this->assertInstanceOf(PaginatedInterface::class, $results);
         $this->assertCount(1, $results);
 
         $paging = $Controller->getRequest()->getAttribute('paging');
-<<<<<<< HEAD
         $this->assertSame($results->currentPage(), 2);
         $this->assertSame($results->pageCount(), 2);
         $this->assertTrue($results->hasPrevPage());
         $this->assertFalse($results->hasNextPage());
         $this->assertSame($results->pagingParam('scope'), 'posts');
-=======
-        $this->assertSame($paging['Posts']['page'], 2);
-        $this->assertSame($paging['Posts']['pageCount'], 2);
-        $this->assertTrue($paging['Posts']['prevPage']);
-        $this->assertFalse($paging['Posts']['nextPage']);
-        $this->assertSame($paging['Posts']['scope'], 'posts');
 
         $results = $Controller->paginate(
             $this->getTableLocator()->get('Posts'),
             ['className' => 'Simple']
         );
-        $this->assertInstanceOf('Cake\Datasource\ResultSetInterface', $results);
-
-        $paging = $Controller->getRequest()->getAttribute('paging');
-        $this->assertSame($paging['Posts']['pageCount'], 0, 'SimplePaginator doesn\'t have a page count');
->>>>>>> c30732ad
+        $this->assertInstanceOf(PaginatedInterface::class, $results);
+
+        $this->assertNull($results->pageCount(), 'SimplePaginator doesn\'t have a page count');
     }
 
     /**
