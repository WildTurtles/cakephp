<?php
declare(strict_types=1);

namespace TestApp\Command;

use Cake\Command\Command;
use Cake\Console\Arguments;
use Cake\Console\ConsoleIo;

class DemoCommand extends Command
{
<<<<<<< HEAD
    public function execute(Arguments $args, ConsoleIo $io)
=======
    public static function getDescription(): string
    {
        return 'This is a demo command';
    }

    public function execute(Arguments $args, ConsoleIo $io): ?int
>>>>>>> 36ac07da
    {
        $io->quiet('Quiet!');
        $io->out('Demo Command!');
        $io->verbose('Verbose!');
        if ($args->hasArgumentAt(0)) {
            $io->out($args->getArgumentAt(0));
        }

        return null;
    }
}<|MERGE_RESOLUTION|>--- conflicted
+++ resolved
@@ -9,16 +9,12 @@
 
 class DemoCommand extends Command
 {
-<<<<<<< HEAD
-    public function execute(Arguments $args, ConsoleIo $io)
-=======
     public static function getDescription(): string
     {
         return 'This is a demo command';
     }
 
     public function execute(Arguments $args, ConsoleIo $io): ?int
->>>>>>> 36ac07da
     {
         $io->quiet('Quiet!');
         $io->out('Demo Command!');
