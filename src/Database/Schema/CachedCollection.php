--- conflicted
+++ resolved
@@ -85,11 +85,7 @@
      * disables it if false is passed.
      *
      * @param bool $enable Whether or not to enable caching
-<<<<<<< HEAD
-     * @return $this
-=======
      * @return self
->>>>>>> 53be5558
      */
     public function setCacheMetadata($enable)
     {
