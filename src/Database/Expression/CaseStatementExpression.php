--- conflicted
+++ resolved
@@ -299,13 +299,8 @@
             if (!($when instanceof WhenThenExpression)) {
                 throw new LogicException(sprintf(
                     '`when()` callables must return an instance of `\%s`, `%s` given.',
-<<<<<<< HEAD
-                    WhenThenExpressionInterface::class,
+                    WhenThenExpression::class,
                     get_debug_type($when)
-=======
-                    WhenThenExpression::class,
-                    getTypeName($when)
->>>>>>> 35b75a41
                 ));
             }
         }
