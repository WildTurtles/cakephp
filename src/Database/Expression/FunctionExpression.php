--- conflicted
+++ resolved
@@ -77,11 +77,7 @@
      * Sets the name of the SQL function to be invoke in this expression.
      *
      * @param string $name The name of the function
-<<<<<<< HEAD
-     * @return $this
-=======
      * @return self
->>>>>>> 53be5558
      */
     public function setName($name)
     {
