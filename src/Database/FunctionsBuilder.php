<?php
/**
 * CakePHP(tm) : Rapid Development Framework (http://cakephp.org)
 * Copyright (c) Cake Software Foundation, Inc. (http://cakefoundation.org)
 *
 * Licensed under The MIT License
 * For full copyright and license information, please see the LICENSE.txt
 * Redistributions of files must retain the above copyright notice.
 *
 * @copyright     Copyright (c) Cake Software Foundation, Inc. (http://cakefoundation.org)
 * @link          http://cakephp.org CakePHP(tm) Project
 * @since         3.0.0
 * @license       http://www.opensource.org/licenses/mit-license.php MIT License
 */
namespace Cake\Database;

use Cake\Database\Expression\FunctionExpression;

/**
 * Contains methods related to generating FunctionExpression objects
 * with most commonly used SQL functions.
 * This acts as a factory for FunctionExpression objects.
 */
class FunctionsBuilder
{

    /**
     * Returns a new instance of a FunctionExpression. This is used for generating
     * arbitrary function calls in the final SQL string.
     *
     * @param string $name the name of the SQL function to constructed
     * @param array $params list of params to be passed to the function
     * @param array $types list of types for each function param
     * @param string $return The return type of the function expression
     * @return FunctionExpression
     */
    protected function _build($name, $params = [], $types = [], $return = 'string')
    {
        return new FunctionExpression($name, $params, $types, $return);
    }

    /**
     * Helper function to build a function expression that only takes one literal
     * argument.
     *
     * @param string $name name of the function to build
     * @param mixed $expression the function argument
     * @param array $types list of types to bind to the arguments
     * @param string $return The return type for the function
     * @return FunctionExpression
     */
    protected function _literalArgumentFunction($name, $expression, $types = [], $return = 'string')
    {
        if (!is_string($expression)) {
            $expression = [$expression];
        } else {
            $expression = [$expression => 'literal'];
        }
        return $this->_build($name, $expression, $types, $return);
    }

    /**
     * Returns a FunctionExpression representing a call to SQL SUM function.
     *
     * @param mixed $expression the function argument
     * @param array $types list of types to bind to the arguments
     * @return FunctionExpression
     */
    public function sum($expression, $types = [])
    {
        return $this->_literalArgumentFunction('SUM', $expression, $types, 'float');
    }

    /**
     * Returns a FunctionExpression representing a call to SQL AVG function.
     *
     * @param mixed $expression the function argument
     * @param array $types list of types to bind to the arguments
     * @return FunctionExpression
     */
    public function avg($expression, $types = [])
    {
        return $this->_literalArgumentFunction('AVG', $expression, $types, 'float');
    }

    /**
     * Returns a FunctionExpression representing a call to SQL MAX function.
     *
     * @param mixed $expression the function argument
     * @param array $types list of types to bind to the arguments
     * @return FunctionExpression
     */
    public function max($expression, $types = [])
    {
        return $this->_literalArgumentFunction('MAX', $expression, $types, current($types) ?: 'string');
    }

    /**
     * Returns a FunctionExpression representing a call to SQL MIN function.
     *
     * @param mixed $expression the function argument
     * @param array $types list of types to bind to the arguments
     * @return FunctionExpression
     */
    public function min($expression, $types = [])
    {
        return $this->_literalArgumentFunction('MIN', $expression, $types, current($types) ?: 'string');
    }

    /**
     * Returns a FunctionExpression representing a call to SQL COUNT function.
     *
     * @param mixed $expression the function argument
     * @param array $types list of types to bind to the arguments
     * @return FunctionExpression
     */
    public function count($expression, $types = [])
    {
        return $this->_literalArgumentFunction('COUNT', $expression, $types, 'integer');
    }

    /**
     * Returns a FunctionExpression representing a string concatenation
     *
     * @param array $args List of strings or expressions to concatenate
     * @param array $types list of types to bind to the arguments
     * @return FunctionExpression
     */
    public function concat($args, $types = [])
    {
        return $this->_build('CONCAT', $args, $types, 'string');
    }

    /**
     * Returns a FunctionExpression representing a call to SQL COALESCE function.
     *
     * @param array $args List of expressions to evaluate as function parameters
     * @param array $types list of types to bind to the arguments
     * @return FunctionExpression
     */
    public function coalesce($args, $types = [])
    {
        return $this->_build('COALESCE', $args, $types, current($types) ?: 'string');
    }

    /**
     * Returns a FunctionExpression representing the difference in days between
     * two dates.
     *
     * @param array $args List of expressions to obtain the difference in days.
     * @param array $types list of types to bind to the arguments
     * @return FunctionExpression
     */
    public function dateDiff($args, $types = [])
    {
        return $this->_build('DATEDIFF', $args, $types, 'integer');
    }

    /**
     * Returns the specified date part from the SQL expression.
     *
     * @param string $part Part of the date to return.
     * @param string $expression Expression to obtain the date part from.
     * @param array $types list of types to bind to the arguments
     * @return \Cake\Database\Expression\FunctionExpression
     */
    public function datePart($part, $expression, $types = [])
    {
        return $this->extract($part, $expression);
    }

    /**
     * Returns the specified date part from the SQL expression.
     *
     * @param string $part Part of the date to return.
     * @param string $expression Expression to obtain the date part from.
     * @param array $types list of types to bind to the arguments
     * @return \Cake\Database\Expression\FunctionExpression
     */
    public function extract($part, $expression, $types = [])
    {
<<<<<<< HEAD
        $expression = $this->_literalArgumentFunction('EXTRACT', $expression, $types);
=======
        $expression = $this->_literalArgumentFunction('EXTRACT', $expression, $types, 'integer');
>>>>>>> 6e415a6c
        $expression->tieWith(' FROM')->add([$part => 'literal'], [], true);
        return $expression;
    }

    /**
     * Add the time unit to the date expression
     *
     * @param string $expression Expression to obtain the date part from.
     * @param string $value Value to be added. Use negative to substract.
     * @param string $unit Unit of the value e.g. hour or day.
     * @param array $types list of types to bind to the arguments
     * @return \Cake\Database\Expression\FunctionExpression
     */
    public function dateAdd($expression, $value, $unit, $types = [])
    {
        if (!is_numeric($value)) {
            $value = 0;
        }
        $interval = $value . ' ' . $unit;
<<<<<<< HEAD
        $expression = $this->_literalArgumentFunction('DATE_ADD', $expression, $types);
=======
        $expression = $this->_literalArgumentFunction('DATE_ADD', $expression, $types, 'datetime');
>>>>>>> 6e415a6c
        $expression->tieWith(', INTERVAL')->add([$interval => 'literal']);
        return $expression;
    }

    /**
     * Returns a FunctionExpression representing a call to SQL WEEKDAY function.
     * 1 - Sunday, 2 - Monday, 3 - Tuesday...
     *
     * @param mixed $expression the function argument
     * @param array $types list of types to bind to the arguments
     * @return \Cake\Database\Expression\FunctionExpression
     */
    public function dayOfWeek($expression, $types = [])
    {
        return $this->_literalArgumentFunction('DAYOFWEEK', $expression, $types, 'integer');
    }

    /**
     * Returns a FunctionExpression representing a call to SQL WEEKDAY function.
     * 1 - Sunday, 2 - Monday, 3 - Tuesday...
     *
     * @param mixed $expression the function argument
     * @param array $types list of types to bind to the arguments
     * @return \Cake\Database\Expression\FunctionExpression
     */
    public function weekday($expression, $types = [])
    {
        return $this->dayOfWeek($expression, $types);
    }

    /**
     * Returns a FunctionExpression representing a call that will return the current
     * date and time. By default it returns both date and time, but you can also
     * make it generate only the date or only the time.
     *
     * @param string $type (datetime|date|time)
     * @return \Cake\Database\Expression\FunctionExpression
     */
    public function now($type = 'datetime')
    {
        if ($type === 'datetime') {
            return $this->_build('NOW')->returnType('datetime');
        }
        if ($type === 'date') {
            return $this->_build('CURRENT_DATE')->returnType('date');
        }
        if ($type === 'time') {
            return $this->_build('CURRENT_TIME')->returnType('time');
        }
    }

    /**
     * Magic method dispatcher to create custom SQL function calls
     *
     * @param string $name the SQL function name to construct
     * @param array $args list with up to 3 arguments, first one being an array with
     * parameters for the SQL function, the second one a list of types to bind to those
     * params, and the third one the return type of the function
     * @return \Cake\Database\Expression\FunctionExpression
     */
    public function __call($name, $args)
    {
        switch (count($args)) {
            case 0:
                return $this->_build($name);
            case 1:
                return $this->_build($name, $args[0]);
            case 2:
                return $this->_build($name, $args[0], $args[1]);
            default:
                return $this->_build($name, $args[0], $args[1], $args[2]);
        }
    }
}<|MERGE_RESOLUTION|>--- conflicted
+++ resolved
@@ -179,11 +179,7 @@
      */
     public function extract($part, $expression, $types = [])
     {
-<<<<<<< HEAD
-        $expression = $this->_literalArgumentFunction('EXTRACT', $expression, $types);
-=======
         $expression = $this->_literalArgumentFunction('EXTRACT', $expression, $types, 'integer');
->>>>>>> 6e415a6c
         $expression->tieWith(' FROM')->add([$part => 'literal'], [], true);
         return $expression;
     }
@@ -203,11 +199,7 @@
             $value = 0;
         }
         $interval = $value . ' ' . $unit;
-<<<<<<< HEAD
-        $expression = $this->_literalArgumentFunction('DATE_ADD', $expression, $types);
-=======
         $expression = $this->_literalArgumentFunction('DATE_ADD', $expression, $types, 'datetime');
->>>>>>> 6e415a6c
         $expression->tieWith(', INTERVAL')->add([$interval => 'literal']);
         return $expression;
     }
