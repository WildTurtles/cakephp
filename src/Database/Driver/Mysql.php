<?php
declare(strict_types=1);

/**
 * CakePHP(tm) : Rapid Development Framework (https://cakephp.org)
 * Copyright (c) Cake Software Foundation, Inc. (https://cakefoundation.org)
 *
 * Licensed under The MIT License
 * For full copyright and license information, please see the LICENSE.txt
 * Redistributions of files must retain the above copyright notice.
 *
 * @copyright     Copyright (c) Cake Software Foundation, Inc. (https://cakefoundation.org)
 * @link          https://cakephp.org CakePHP(tm) Project
 * @since         3.0.0
 * @license       https://opensource.org/licenses/mit-license.php MIT License
 */
namespace Cake\Database\Driver;

use Cake\Database\Driver;
use Cake\Database\Query;
use Cake\Database\Schema\MysqlSchemaDialect;
use Cake\Database\Schema\SchemaDialect;
use Cake\Database\Statement\MysqlStatement;
use Cake\Database\StatementInterface;
use PDO;

/**
 * MySQL Driver
 */
class Mysql extends Driver
{
    use SqlDialectTrait;

    /**
     * @inheritDoc
     */
    protected const MAX_ALIAS_LENGTH = 256;

    /**
     * Server type MySQL
     *
     * @var string
     */
    protected const SERVER_TYPE_MYSQL = 'mysql';

    /**
     * Server type MariaDB
     *
     * @var string
     */
    protected const SERVER_TYPE_MARIADB = 'mariadb';

    /**
     * Base configuration settings for MySQL driver
     *
     * @var array
     */
    protected array $_baseConfig = [
        'persistent' => true,
        'host' => 'localhost',
        'username' => 'root',
        'password' => '',
        'database' => 'cake',
        'port' => '3306',
        'flags' => [],
        'encoding' => 'utf8mb4',
        'timezone' => null,
        'init' => [],
    ];

    /**
     * The schema dialect for this driver
     *
     * @var \Cake\Database\Schema\MysqlSchemaDialect|null
     */
    protected ?MysqlSchemaDialect $_schemaDialect = null;

    /**
<<<<<<< HEAD
     * Whether or not the server supports native JSON
     *
     * @var bool|null
     */
    protected ?bool $_supportsNativeJson = null;

    /**
     * Whether or not the connected server supports window functions.
     *
     * @var bool|null
     */
    protected ?bool $_supportsWindowFunctions = null;

    /**
=======
>>>>>>> e7af2724
     * String used to start a database identifier quoting to make it safe
     *
     * @var string
     */
    protected string $_startQuote = '`';

    /**
     * String used to end a database identifier quoting to make it safe
     *
     * @var string
     */
    protected string $_endQuote = '`';

    /**
     * Server type.
     *
     * If the underlying server is MariaDB, its value will get set to `'mariadb'`
     * after `version()` method is called.
     *
     * @var string
     */
    protected string $serverType = self::SERVER_TYPE_MYSQL;

    /**
     * Mapping of feature to db server version for feature availability checks.
     *
     * @var array
     */
<<<<<<< HEAD
    protected array $featuresToVersionMap = [
=======
    protected $featureVersions = [
>>>>>>> e7af2724
        'mysql' => [
            'json' => '5.7.0',
            'cte' => '8.0.0',
            'window' => '8.0.0',
        ],
        'mariadb' => [
            'json' => '10.2.7',
            'cte' => '10.2.1',
            'window' => '10.2.0',
        ],
    ];

    /**
     * Establishes a connection to the database server
     *
     * @return bool true on success
     */
    public function connect(): bool
    {
        if ($this->_connection) {
            return true;
        }
        $config = $this->_config;

        if ($config['timezone'] === 'UTC') {
            $config['timezone'] = '+0:00';
        }

        if (!empty($config['timezone'])) {
            $config['init'][] = sprintf("SET time_zone = '%s'", $config['timezone']);
        }

        $config['flags'] += [
            PDO::ATTR_PERSISTENT => $config['persistent'],
            PDO::MYSQL_ATTR_USE_BUFFERED_QUERY => true,
            PDO::ATTR_ERRMODE => PDO::ERRMODE_EXCEPTION,
        ];

        if (!empty($config['ssl_key']) && !empty($config['ssl_cert'])) {
            $config['flags'][PDO::MYSQL_ATTR_SSL_KEY] = $config['ssl_key'];
            $config['flags'][PDO::MYSQL_ATTR_SSL_CERT] = $config['ssl_cert'];
        }
        if (!empty($config['ssl_ca'])) {
            $config['flags'][PDO::MYSQL_ATTR_SSL_CA] = $config['ssl_ca'];
        }

        if (empty($config['unix_socket'])) {
            $dsn = "mysql:host={$config['host']};port={$config['port']};dbname={$config['database']}";
        } else {
            $dsn = "mysql:unix_socket={$config['unix_socket']};dbname={$config['database']}";
        }

        if (!empty($config['encoding'])) {
            $dsn .= ";charset={$config['encoding']}";
        }

        $this->_connect($dsn, $config);

        if (!empty($config['init'])) {
            $connection = $this->getConnection();
            foreach ((array)$config['init'] as $command) {
                $connection->exec($command);
            }
        }

        return true;
    }

    /**
     * Returns whether php is able to use this driver for connecting to database
     *
     * @return bool true if it is valid to use this driver
     */
    public function enabled(): bool
    {
        return in_array('mysql', PDO::getAvailableDrivers(), true);
    }

    /**
     * Prepares a sql statement to be executed
     *
     * @param \Cake\Database\Query|string $query The query to prepare.
     * @return \Cake\Database\StatementInterface
     */
    public function prepare(Query|string $query): StatementInterface
    {
        $this->connect();
        $isObject = $query instanceof Query;
        /**
         * @psalm-suppress PossiblyInvalidMethodCall
         * @psalm-suppress PossiblyInvalidArgument
         */
        $statement = $this->_connection->prepare($isObject ? $query->sql() : $query);
        $result = new MysqlStatement($statement, $this);
        /** @psalm-suppress PossiblyInvalidMethodCall */
        if ($isObject && $query->isBufferedResultsEnabled() === false) {
            $result->bufferResults(false);
        }

        return $result;
    }

    /**
     * @inheritDoc
     */
    public function schemaDialect(): SchemaDialect
    {
        if ($this->_schemaDialect === null) {
            $this->_schemaDialect = new MysqlSchemaDialect($this);
        }

        return $this->_schemaDialect;
    }

    /**
     * @inheritDoc
     */
    public function schema(): string
    {
        return $this->_config['database'];
    }

    /**
     * @inheritDoc
     */
    public function disableForeignKeySQL(): string
    {
        return 'SET foreign_key_checks = 0';
    }

    /**
     * @inheritDoc
     */
    public function enableForeignKeySQL(): string
    {
        return 'SET foreign_key_checks = 1';
    }

    /**
     * @inheritDoc
     */
    public function supports(string $feature): bool
    {
        switch ($feature) {
            case static::FEATURE_CTE:
            case static::FEATURE_JSON:
            case static::FEATURE_WINDOW:
                return version_compare(
                    $this->version(),
                    $this->featureVersions[$this->serverType][$feature],
                    '>='
                );
        }

        return parent::supports($feature);
    }

    /**
     * @inheritDoc
     */
    public function supportsDynamicConstraints(): bool
    {
        return true;
    }

    /**
     * Returns true if the connected server is MariaDB.
     *
     * @return bool
     */
    public function isMariadb(): bool
    {
        $this->version();

        return $this->serverType === static::SERVER_TYPE_MARIADB;
    }

    /**
     * Returns connected server version.
     *
     * @return string
     */
    public function version(): string
    {
        if ($this->_version === null) {
            $this->connect();
            $this->_version = (string)$this->_connection->getAttribute(PDO::ATTR_SERVER_VERSION);

            if (strpos($this->_version, 'MariaDB') !== false) {
                $this->serverType = static::SERVER_TYPE_MARIADB;
                preg_match('/^(?:5\.5\.5-)?(\d+\.\d+\.\d+.*-MariaDB[^:]*)/', $this->_version, $matches);
                $this->_version = $matches[1];
            }
        }

        return $this->_version;
    }

    /**
     * Returns true if the server supports common table expressions.
     *
     * @return bool
     * @deprecated 4.3.0 Use `supports(DriverInterface::FEATURE_CTE)` instead
     */
    public function supportsCTEs(): bool
    {
        deprecationWarning('Feature support checks are now implemented by `supports()` with FEATURE_* constants.');

        return $this->supports(static::FEATURE_CTE);
    }

    /**
     * Returns true if the server supports native JSON columns
     *
     * @return bool
     * @deprecated 4.3.0 Use `supports(DriverInterface::FEATURE_JSON)` instead
     */
    public function supportsNativeJson(): bool
    {
        deprecationWarning('Feature support checks are now implemented by `supports()` with FEATURE_* constants.');

        return $this->supports(static::FEATURE_JSON);
    }

    /**
     * Returns true if the connected server supports window functions.
     *
     * @return bool
     * @deprecated 4.3.0 Use `supports(DriverInterface::FEATURE_WINDOW)` instead
     */
    public function supportsWindowFunctions(): bool
    {
        deprecationWarning('Feature support checks are now implemented by `supports()` with FEATURE_* constants.');

        return $this->supports(static::FEATURE_WINDOW);
    }
}<|MERGE_RESOLUTION|>--- conflicted
+++ resolved
@@ -76,23 +76,6 @@
     protected ?MysqlSchemaDialect $_schemaDialect = null;
 
     /**
-<<<<<<< HEAD
-     * Whether or not the server supports native JSON
-     *
-     * @var bool|null
-     */
-    protected ?bool $_supportsNativeJson = null;
-
-    /**
-     * Whether or not the connected server supports window functions.
-     *
-     * @var bool|null
-     */
-    protected ?bool $_supportsWindowFunctions = null;
-
-    /**
-=======
->>>>>>> e7af2724
      * String used to start a database identifier quoting to make it safe
      *
      * @var string
@@ -121,11 +104,7 @@
      *
      * @var array
      */
-<<<<<<< HEAD
-    protected array $featuresToVersionMap = [
-=======
     protected $featureVersions = [
->>>>>>> e7af2724
         'mysql' => [
             'json' => '5.7.0',
             'cte' => '8.0.0',
