<?php
declare(strict_types=1);

/**
 * CakePHP(tm) : Rapid Development Framework (https://cakephp.org)
 * Copyright (c) Cake Software Foundation, Inc. (https://cakefoundation.org)
 *
 * Licensed under The MIT License
 * For full copyright and license information, please see the LICENSE.txt
 * Redistributions of files must retain the above copyright notice.
 *
 * @copyright     Copyright (c) Cake Software Foundation, Inc. (https://cakefoundation.org)
 * @link          https://cakephp.org CakePHP(tm) Project
 * @since         3.0.0
 * @license       https://opensource.org/licenses/mit-license.php MIT License
 */
namespace Cake\Database\Driver;

use Cake\Database\Driver;
use Cake\Database\Expression\FunctionExpression;
use Cake\Database\Expression\OrderByExpression;
use Cake\Database\Expression\TupleComparison;
use Cake\Database\Expression\UnaryExpression;
use Cake\Database\ExpressionInterface;
use Cake\Database\Query;
use Cake\Database\QueryCompiler;
use Cake\Database\Schema\SchemaDialect;
use Cake\Database\Schema\SqlserverSchemaDialect;
use Cake\Database\SqlserverCompiler;
use Cake\Database\Statement\SqlserverStatement;
use Cake\Database\StatementInterface;
use Cake\Database\ValueBinder;
use InvalidArgumentException;
use PDO;

/**
 * SQLServer driver.
 */
class Sqlserver extends Driver
{
    use SqlDialectTrait;
    use TupleComparisonTranslatorTrait;

    /**
     * @inheritDoc
     */
    protected const MAX_ALIAS_LENGTH = 128;

    /**
     * Base configuration settings for Sqlserver driver
     *
     * @var array
     */
    protected $_baseConfig = [
        'host' => 'localhost\SQLEXPRESS',
        'username' => '',
        'password' => '',
        'database' => 'cake',
        'port' => '',
        // PDO::SQLSRV_ENCODING_UTF8
        'encoding' => 65001,
        'flags' => [],
        'init' => [],
        'settings' => [],
        'attributes' => [],
        'app' => null,
        'connectionPooling' => null,
        'failoverPartner' => null,
        'loginTimeout' => null,
        'multiSubnetFailover' => null,
    ];

    /**
     * The schema dialect class for this driver
     *
     * @var \Cake\Database\Schema\SqlserverSchemaDialect
     */
    protected $_schemaDialect;

    /**
     * String used to start a database identifier quoting to make it safe
     *
     * @var string
     */
    protected $_startQuote = '[';

    /**
     * String used to end a database identifier quoting to make it safe
     *
     * @var string
     */
    protected $_endQuote = ']';

    /**
     * @inheritDoc
     */
    protected $supportsCTEs = true;

    /**
     * Establishes a connection to the database server.
     *
     * Please note that the PDO::ATTR_PERSISTENT attribute is not supported by
     * the SQL Server PHP PDO drivers.  As a result you cannot use the
     * persistent config option when connecting to a SQL Server  (for more
     * information see: https://github.com/Microsoft/msphpsql/issues/65).
     *
     * @throws \InvalidArgumentException if an unsupported setting is in the driver config
     * @return bool true on success
     */
    public function connect(): bool
    {
        if ($this->_connection) {
            return true;
        }
        $config = $this->_config;

        if (isset($config['persistent']) && $config['persistent']) {
            throw new InvalidArgumentException(
                'Config setting "persistent" cannot be set to true, '
                . 'as the Sqlserver PDO driver does not support PDO::ATTR_PERSISTENT'
            );
        }

        $config['flags'] += [
            PDO::ATTR_EMULATE_PREPARES => false,
            PDO::ATTR_ERRMODE => PDO::ERRMODE_EXCEPTION,
        ];

        if (!empty($config['encoding'])) {
            /** @psalm-suppress UndefinedConstant */
            $config['flags'][PDO::SQLSRV_ATTR_ENCODING] = $config['encoding'];
        }
        $port = '';
        if ($config['port']) {
            $port = ',' . $config['port'];
        }

        $dsn = "sqlsrv:Server={$config['host']}{$port};Database={$config['database']};MultipleActiveResultSets=false";
        if ($config['app'] !== null) {
            $dsn .= ";APP={$config['app']}";
        }
        if ($config['connectionPooling'] !== null) {
            $dsn .= ";ConnectionPooling={$config['connectionPooling']}";
        }
        if ($config['failoverPartner'] !== null) {
            $dsn .= ";Failover_Partner={$config['failoverPartner']}";
        }
        if ($config['loginTimeout'] !== null) {
            $dsn .= ";LoginTimeout={$config['loginTimeout']}";
        }
        if ($config['multiSubnetFailover'] !== null) {
            $dsn .= ";MultiSubnetFailover={$config['multiSubnetFailover']}";
        }
        $this->_connect($dsn, $config);

        $connection = $this->getConnection();
        if (!empty($config['init'])) {
            foreach ((array)$config['init'] as $command) {
                $connection->exec($command);
            }
        }
        if (!empty($config['settings']) && is_array($config['settings'])) {
            foreach ($config['settings'] as $key => $value) {
                $connection->exec("SET {$key} {$value}");
            }
        }
        if (!empty($config['attributes']) && is_array($config['attributes'])) {
            foreach ($config['attributes'] as $key => $value) {
                $connection->setAttribute($key, $value);
            }
        }

        return true;
    }

    /**
     * Returns whether PHP is able to use this driver for connecting to database
     *
     * @return bool true if it is valid to use this driver
     */
    public function enabled(): bool
    {
        return in_array('sqlsrv', PDO::getAvailableDrivers(), true);
    }

    /**
     * Prepares a sql statement to be executed
     *
     * @param string|\Cake\Database\Query $query The query to prepare.
     * @return \Cake\Database\StatementInterface
     */
    public function prepare($query): StatementInterface
    {
        $this->connect();
<<<<<<< HEAD
        $options = [
            PDO::ATTR_CURSOR => PDO::CURSOR_SCROLL,
            PDO::SQLSRV_ATTR_CURSOR_SCROLL_TYPE => PDO::SQLSRV_CURSOR_BUFFERED,
        ];
        $isObject = $query instanceof Query;
        /** @psalm-suppress PossiblyInvalidMethodCall */
        if ($isObject && $query->isBufferedResultsEnabled() === false) {
            $options = [];
=======

        $sql = $query;
        $options = [PDO::ATTR_CURSOR => PDO::CURSOR_SCROLL];
        if ($query instanceof Query) {
            $sql = $query->sql();
            if (count($query->getValueBinder()->bindings()) > 2100) {
                throw new InvalidArgumentException(
                    'Exceeded maximum number of parameters (2100) for prepared statements in Sql Server. ' .
                    'This is probably due to a very large WHERE IN () clause which generates a parameter ' .
                    'for each value in the array. ' .
                    'If using an Association, try changing the `strategy` from select to subquery.'
                );
            }

            if (!$query->isBufferedResultsEnabled()) {
                $options = [];
            }
>>>>>>> 2bdd7da7
        }

        /** @psalm-suppress PossiblyInvalidArgument */
        $statement = $this->_connection->prepare($sql, $options);

        return new SqlserverStatement($statement, $this);
    }

    /**
     * Returns a SQL snippet for creating a new transaction savepoint
     *
     * @param string|int $name save point name
     * @return string
     */
    public function savePointSQL($name): string
    {
        return 'SAVE TRANSACTION t' . $name;
    }

    /**
     * Returns a SQL snippet for releasing a previously created save point
     *
     * @param string|int $name save point name
     * @return string
     */
    public function releaseSavePointSQL($name): string
    {
        return 'COMMIT TRANSACTION t' . $name;
    }

    /**
     * Returns a SQL snippet for rollbacking a previously created save point
     *
     * @param string|int $name save point name
     * @return string
     */
    public function rollbackSavePointSQL($name): string
    {
        return 'ROLLBACK TRANSACTION t' . $name;
    }

    /**
     * @inheritDoc
     */
    public function disableForeignKeySQL(): string
    {
        return 'EXEC sp_MSforeachtable "ALTER TABLE ? NOCHECK CONSTRAINT all"';
    }

    /**
     * @inheritDoc
     */
    public function enableForeignKeySQL(): string
    {
        return 'EXEC sp_MSforeachtable "ALTER TABLE ? WITH CHECK CHECK CONSTRAINT all"';
    }

    /**
     * @inheritDoc
     */
    public function supportsDynamicConstraints(): bool
    {
        return true;
    }

    /**
     * @inheritDoc
     */
    public function schemaDialect(): SchemaDialect
    {
        if ($this->_schemaDialect === null) {
            $this->_schemaDialect = new SqlserverSchemaDialect($this);
        }

        return $this->_schemaDialect;
    }

    /**
     * {@inheritDoc}
     *
     * @return \Cake\Database\SqlserverCompiler
     */
    public function newCompiler(): QueryCompiler
    {
        return new SqlserverCompiler();
    }

    /**
     * @inheritDoc
     */
    protected function _selectQueryTranslator(Query $query): Query
    {
        $limit = $query->clause('limit');
        $offset = $query->clause('offset');

        if ($limit && $offset === null) {
            $query->modifier(['_auto_top_' => sprintf('TOP %d', $limit)]);
        }

        if ($offset !== null && !$query->clause('order')) {
            $query->order($query->newExpr()->add('(SELECT NULL)'));
        }

        if ($this->version() < 11 && $offset !== null) {
            return $this->_pagingSubquery($query, $limit, $offset);
        }

        return $this->_transformDistinct($query);
    }

    /**
     * Generate a paging subquery for older versions of SQLserver.
     *
     * Prior to SQLServer 2012 there was no equivalent to LIMIT OFFSET, so a subquery must
     * be used.
     *
     * @param \Cake\Database\Query $original The query to wrap in a subquery.
     * @param int|null $limit The number of rows to fetch.
     * @param int|null $offset The number of rows to offset.
     * @return \Cake\Database\Query Modified query object.
     */
    protected function _pagingSubquery(Query $original, ?int $limit, ?int $offset): Query
    {
        $field = '_cake_paging_._cake_page_rownum_';

        if ($original->clause('order')) {
            // SQL server does not support column aliases in OVER clauses.  But
            // the only practical way to specify the use of calculated columns
            // is with their alias.  So substitute the select SQL in place of
            // any column aliases for those entries in the order clause.
            $select = $original->clause('select');
            $order = new OrderByExpression();
            $original
                ->clause('order')
                ->iterateParts(function ($direction, $orderBy) use ($select, $order) {
                    $key = $orderBy;
                    if (
                        isset($select[$orderBy]) &&
                        $select[$orderBy] instanceof ExpressionInterface
                    ) {
                        $key = $select[$orderBy]->sql(new ValueBinder());
                    }
                    $order->add([$key => $direction]);

                    // Leave original order clause unchanged.
                    return $orderBy;
                });
        } else {
            $order = new OrderByExpression('(SELECT NULL)');
        }

        $query = clone $original;
        $query->select([
                '_cake_page_rownum_' => new UnaryExpression('ROW_NUMBER() OVER', $order),
            ])->limit(null)
            ->offset(null)
            ->order([], true);

        $outer = new Query($query->getConnection());
        $outer->select('*')
            ->from(['_cake_paging_' => $query]);

        if ($offset) {
            $outer->where(["$field > " . (int)$offset]);
        }
        if ($limit) {
            $value = (int)$offset + (int)$limit;
            $outer->where(["$field <= $value"]);
        }

        // Decorate the original query as that is what the
        // end developer will be calling execute() on originally.
        $original->decorateResults(function ($row) {
            if (isset($row['_cake_page_rownum_'])) {
                unset($row['_cake_page_rownum_']);
            }

            return $row;
        });

        return $outer;
    }

    /**
     * @inheritDoc
     */
    protected function _transformDistinct(Query $original): Query
    {
        if (!is_array($original->clause('distinct'))) {
            return $original;
        }

        $query = clone $original;
        $distinct = $query->clause('distinct');
        $query->distinct(false);

        $order = new OrderByExpression($distinct);
        $query
            ->select(function ($q) use ($distinct, $order) {
                $over = $q->newExpr('ROW_NUMBER() OVER')
                    ->add('(PARTITION BY')
                    ->add($q->newExpr()->add($distinct)->setConjunction(','))
                    ->add($order)
                    ->add(')')
                    ->setConjunction(' ');

                return [
                    '_cake_distinct_pivot_' => $over,
                ];
            })
            ->limit(null)
            ->offset(null)
            ->order([], true);

        $outer = new Query($query->getConnection());
        $outer->select('*')
            ->from(['_cake_distinct_' => $query])
            ->where(['_cake_distinct_pivot_' => 1]);

        // Decorate the original query as that is what the
        // end developer will be calling execute() on originally.
        $original->decorateResults(function ($row) {
            if (isset($row['_cake_distinct_pivot_'])) {
                unset($row['_cake_distinct_pivot_']);
            }

            return $row;
        });

        return $outer;
    }

    /**
     * @inheritDoc
     */
    protected function _expressionTranslators(): array
    {
        return [
            FunctionExpression::class => '_transformFunctionExpression',
            TupleComparison::class => '_transformTupleComparison',
        ];
    }

    /**
     * Receives a FunctionExpression and changes it so that it conforms to this
     * SQL dialect.
     *
     * @param \Cake\Database\Expression\FunctionExpression $expression The function expression to convert to TSQL.
     * @return void
     */
    protected function _transformFunctionExpression(FunctionExpression $expression): void
    {
        switch ($expression->getName()) {
            case 'CONCAT':
                // CONCAT function is expressed as exp1 + exp2
                $expression->setName('')->setConjunction(' +');
                break;
            case 'DATEDIFF':
                /** @var bool $hasDay */
                $hasDay = false;
                $visitor = function ($value) use (&$hasDay) {
                    if ($value === 'day') {
                        $hasDay = true;
                    }

                    return $value;
                };
                $expression->iterateParts($visitor);

                if (!$hasDay) {
                    $expression->add(['day' => 'literal'], [], true);
                }
                break;
            case 'CURRENT_DATE':
                $time = new FunctionExpression('GETUTCDATE');
                $expression->setName('CONVERT')->add(['date' => 'literal', $time]);
                break;
            case 'CURRENT_TIME':
                $time = new FunctionExpression('GETUTCDATE');
                $expression->setName('CONVERT')->add(['time' => 'literal', $time]);
                break;
            case 'NOW':
                $expression->setName('GETUTCDATE');
                break;
            case 'EXTRACT':
                $expression->setName('DATEPART')->setConjunction(' ,');
                break;
            case 'DATE_ADD':
                $params = [];
                $visitor = function ($p, $key) use (&$params) {
                    if ($key === 0) {
                        $params[2] = $p;
                    } else {
                        $valueUnit = explode(' ', $p);
                        $params[0] = rtrim($valueUnit[1], 's');
                        $params[1] = $valueUnit[0];
                    }

                    return $p;
                };
                $manipulator = function ($p, $key) use (&$params) {
                    return $params[$key];
                };

                $expression
                    ->setName('DATEADD')
                    ->setConjunction(',')
                    ->iterateParts($visitor)
                    ->iterateParts($manipulator)
                    ->add([$params[2] => 'literal']);
                break;
            case 'DAYOFWEEK':
                $expression
                    ->setName('DATEPART')
                    ->setConjunction(' ')
                    ->add(['weekday, ' => 'literal'], [], true);
                break;
            case 'SUBSTR':
                $expression->setName('SUBSTRING');
                if (count($expression) < 4) {
                    $params = [];
                    $expression
                        ->iterateParts(function ($p) use (&$params) {
                            return $params[] = $p;
                        })
                        ->add([new FunctionExpression('LEN', [$params[0]]), ['string']]);
                }

                break;
        }
    }
}<|MERGE_RESOLUTION|>--- conflicted
+++ resolved
@@ -192,19 +192,12 @@
     public function prepare($query): StatementInterface
     {
         $this->connect();
-<<<<<<< HEAD
+
+        $sql = $query;
         $options = [
             PDO::ATTR_CURSOR => PDO::CURSOR_SCROLL,
             PDO::SQLSRV_ATTR_CURSOR_SCROLL_TYPE => PDO::SQLSRV_CURSOR_BUFFERED,
         ];
-        $isObject = $query instanceof Query;
-        /** @psalm-suppress PossiblyInvalidMethodCall */
-        if ($isObject && $query->isBufferedResultsEnabled() === false) {
-            $options = [];
-=======
-
-        $sql = $query;
-        $options = [PDO::ATTR_CURSOR => PDO::CURSOR_SCROLL];
         if ($query instanceof Query) {
             $sql = $query->sql();
             if (count($query->getValueBinder()->bindings()) > 2100) {
@@ -219,7 +212,6 @@
             if (!$query->isBufferedResultsEnabled()) {
                 $options = [];
             }
->>>>>>> 2bdd7da7
         }
 
         /** @psalm-suppress PossiblyInvalidArgument */
