--- conflicted
+++ resolved
@@ -151,16 +151,12 @@
         if ($config['multiSubnetFailover'] !== null) {
             $dsn .= ";MultiSubnetFailover={$config['multiSubnetFailover']}";
         }
-<<<<<<< HEAD
-=======
         if ($config['encrypt'] !== null) {
             $dsn .= ";Encrypt={$config['encrypt']}";
         }
         if ($config['trustServerCertificate'] !== null) {
             $dsn .= ";TrustServerCertificate={$config['trustServerCertificate']}";
         }
-        $this->_connect($dsn, $config);
->>>>>>> d000f8d8
 
         $this->pdo = $this->createPdo($dsn, $config);
         if (!empty($config['init'])) {
