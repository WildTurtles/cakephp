<?php
/**
 * CakePHP(tm) : Rapid Development Framework (https://cakephp.org)
 * Copyright (c) Cake Software Foundation, Inc. (https://cakefoundation.org)
 *
 * Licensed under The MIT License
 * For full copyright and license information, please see the LICENSE.txt
 * Redistributions of files must retain the above copyright notice.
 *
 * @copyright     Copyright (c) Cake Software Foundation, Inc. (https://cakefoundation.org)
 * @link          https://cakephp.org CakePHP(tm) Project
 * @since         1.2.0
 * @license       https://opensource.org/licenses/mit-license.php MIT License
 */
namespace Cake\Network;

use Cake\Core\InstanceConfigTrait;
use Cake\Network\Exception\SocketException;
use Cake\Validation\Validation;
use Exception;
use InvalidArgumentException;

/**
 * CakePHP network socket connection class.
 *
 * Core base class for network communication.
 */
class Socket
{
    use InstanceConfigTrait;

    /**
     * Object description
     *
     * @var string
     */
    public $description = 'Remote DataSource Network Socket Interface';

    /**
     * Default configuration settings for the socket connection
     *
     * @var array
     */
    protected $_defaultConfig = [
        'persistent' => false,
        'host' => 'localhost',
        'protocol' => 'tcp',
        'port' => 80,
        'timeout' => 30
    ];

    /**
     * Reference to socket connection resource
     *
     * @var resource|null
     */
    public $connection;

    /**
     * This boolean contains the current state of the Socket class
     *
     * @var bool
     */
    public $connected = false;

    /**
     * This variable contains an array with the last error number (num) and string (str)
     *
     * @var array
     */
    public $lastError = [];

    /**
     * True if the socket stream is encrypted after a Cake\Network\Socket::enableCrypto() call
     *
     * @var bool
     */
    public $encrypted = false;

    /**
     * Contains all the encryption methods available
     *
     * SSLv2 and SSLv3 are deprecated, and should not be used as they
     * have several published vulnerablilities.
     *
     * @var array
     */
    protected $_encryptMethods = [
        // @codingStandardsIgnoreStart
        // @deprecated Will be removed in 4.0.0
        'sslv2_client' => STREAM_CRYPTO_METHOD_SSLv2_CLIENT,
        // @deprecated Will be removed in 4.0.0
        'sslv3_client' => STREAM_CRYPTO_METHOD_SSLv3_CLIENT,
        'sslv23_client' => STREAM_CRYPTO_METHOD_SSLv23_CLIENT,
        'tls_client' => STREAM_CRYPTO_METHOD_TLS_CLIENT,
        'tlsv10_client' => STREAM_CRYPTO_METHOD_TLSv1_0_CLIENT,
        'tlsv11_client' => STREAM_CRYPTO_METHOD_TLSv1_1_CLIENT,
        'tlsv12_client' => STREAM_CRYPTO_METHOD_TLSv1_2_CLIENT,
        // @deprecated Will be removed in 4.0.0
        'sslv2_server' => STREAM_CRYPTO_METHOD_SSLv2_SERVER,
        // @deprecated Will be removed in 4.0.0
        'sslv3_server' => STREAM_CRYPTO_METHOD_SSLv3_SERVER,
        'sslv23_server' => STREAM_CRYPTO_METHOD_SSLv23_SERVER,
        'tls_server' => STREAM_CRYPTO_METHOD_TLS_SERVER,
        'tlsv10_server' => STREAM_CRYPTO_METHOD_TLSv1_0_SERVER,
        'tlsv11_server' => STREAM_CRYPTO_METHOD_TLSv1_1_SERVER,
        'tlsv12_server' => STREAM_CRYPTO_METHOD_TLSv1_2_SERVER
        // @codingStandardsIgnoreEnd
    ];

    /**
     * Used to capture connection warnings which can happen when there are
     * SSL errors for example.
     *
     * @var array
     */
    protected $_connectionErrors = [];

    /**
     * Constructor.
     *
     * @param array $config Socket configuration, which will be merged with the base configuration
     * @see \Cake\Network\Socket::$_baseConfig
     */
    public function __construct(array $config = [])
    {
        $this->setConfig($config);
    }

    /**
     * Connect the socket to the given host and port.
     *
     * @return bool Success
     * @throws \Cake\Network\Exception\SocketException
     */
    public function connect()
    {
        if ($this->connection) {
            $this->disconnect();
        }

        $hasProtocol = strpos($this->_config['host'], '://') !== false;
        if ($hasProtocol) {
            list($this->_config['protocol'], $this->_config['host']) = explode('://', $this->_config['host']);
        }
        $scheme = null;
        if (!empty($this->_config['protocol'])) {
            $scheme = $this->_config['protocol'] . '://';
        }

        $this->_setSslContext($this->_config['host']);
        if (!empty($this->_config['context'])) {
            $context = stream_context_create($this->_config['context']);
        } else {
            $context = stream_context_create();
        }

        $connectAs = STREAM_CLIENT_CONNECT;
        if ($this->_config['persistent']) {
            $connectAs |= STREAM_CLIENT_PERSISTENT;
        }

        set_error_handler([$this, '_connectionErrorHandler']);
        $remoteSocketTarget = $scheme . $this->_config['host'];
        $port = (int)$this->_config['port'];
        if ($port > 0) {
            $remoteSocketTarget .= ':' . $port;
        }
<<<<<<< HEAD
        $this->connection = $this->_getStreamSocketClient(
=======
        $this->connection = stream_socket_client(
>>>>>>> 0bbd414e
            $remoteSocketTarget,
            $errNum,
            $errStr,
            $this->_config['timeout'],
            $connectAs,
            $context
        );
        restore_error_handler();

        if (!empty($errNum) || !empty($errStr)) {
            $this->setLastError($errNum, $errStr);
            throw new SocketException($errStr, $errNum);
        }

        if (!$this->connection && $this->_connectionErrors) {
            $message = implode("\n", $this->_connectionErrors);
            throw new SocketException($message, E_WARNING);
        }

        $this->connected = is_resource($this->connection);
        if ($this->connected) {
            stream_set_timeout($this->connection, $this->_config['timeout']);
        }

        return $this->connected;
    }

    /**
     * Create a stream socket client. Mock utility.
     *
     * @param string $remoteSocketTarget remote socket
     * @param int $errNum error number
     * @param string $errStr error string
     * @param int $timeout timeout
     * @param int $connectAs flags
     * @param resource $context context
     * @return bool|resource
     */
    protected function _getStreamSocketClient($remoteSocketTarget, &$errNum, &$errStr, $timeout, $connectAs, $context)
    {
        return stream_socket_client(
            $remoteSocketTarget,
            $errNum,
            $errStr,
            $timeout,
            $connectAs,
            $context
        );
    }

    /**
     * Configure the SSL context options.
     *
     * @param string $host The host name being connected to.
     * @return void
     */
    protected function _setSslContext($host)
    {
        foreach ($this->_config as $key => $value) {
            if (substr($key, 0, 4) !== 'ssl_') {
                continue;
            }
            $contextKey = substr($key, 4);
            if (empty($this->_config['context']['ssl'][$contextKey])) {
                $this->_config['context']['ssl'][$contextKey] = $value;
            }
            unset($this->_config[$key]);
        }
        if (!isset($this->_config['context']['ssl']['SNI_enabled'])) {
            $this->_config['context']['ssl']['SNI_enabled'] = true;
        }
        if (empty($this->_config['context']['ssl']['peer_name'])) {
            $this->_config['context']['ssl']['peer_name'] = $host;
        }
        if (empty($this->_config['context']['ssl']['cafile'])) {
            $dir = dirname(dirname(__DIR__));
            $this->_config['context']['ssl']['cafile'] = $dir . DIRECTORY_SEPARATOR .
                'config' . DIRECTORY_SEPARATOR . 'cacert.pem';
        }
        if (!empty($this->_config['context']['ssl']['verify_host'])) {
            $this->_config['context']['ssl']['CN_match'] = $host;
        }
        unset($this->_config['context']['ssl']['verify_host']);
    }

    /**
     * socket_stream_client() does not populate errNum, or $errStr when there are
     * connection errors, as in the case of SSL verification failure.
     *
     * Instead we need to handle those errors manually.
     *
     * @param int $code Code number.
     * @param string $message Message.
     * @return void
     */
    protected function _connectionErrorHandler($code, $message)
    {
        $this->_connectionErrors[] = $message;
    }

    /**
     * Get the connection context.
     *
     * @return null|array Null when there is no connection, an array when there is.
     */
    public function context()
    {
        if (!$this->connection) {
            return null;
        }

        return stream_context_get_options($this->connection);
    }

    /**
     * Get the host name of the current connection.
     *
     * @return string Host name
     */
    public function host()
    {
        if (Validation::ip($this->_config['host'])) {
            return gethostbyaddr($this->_config['host']);
        }

        return gethostbyaddr($this->address());
    }

    /**
     * Get the IP address of the current connection.
     *
     * @return string IP address
     */
    public function address()
    {
        if (Validation::ip($this->_config['host'])) {
            return $this->_config['host'];
        }

        return gethostbyname($this->_config['host']);
    }

    /**
     * Get all IP addresses associated with the current connection.
     *
     * @return array IP addresses
     */
    public function addresses()
    {
        if (Validation::ip($this->_config['host'])) {
            return [$this->_config['host']];
        }

        return gethostbynamel($this->_config['host']);
    }

    /**
     * Get the last error as a string.
     *
     * @return string|null Last error
     */
    public function lastError()
    {
        if (!empty($this->lastError)) {
            return $this->lastError['num'] . ': ' . $this->lastError['str'];
        }

        return null;
    }

    /**
     * Set the last error.
     *
     * @param int $errNum Error code
     * @param string $errStr Error string
     * @return void
     */
    public function setLastError($errNum, $errStr)
    {
        $this->lastError = ['num' => $errNum, 'str' => $errStr];
    }

    /**
     * Write data to the socket.
     *
     * The bool false return value is deprecated and will be int 0 in the next major.
     * Please code respectively to be future proof.
     *
     * @param string $data The data to write to the socket.
     * @return int|false Bytes written.
     */
    public function write($data)
    {
        if (!$this->connected && !$this->connect()) {
            return false;
        }
        $totalBytes = strlen($data);
        $written = 0;
        while ($written < $totalBytes) {
            $rv = fwrite($this->connection, substr($data, $written));
            if ($rv === false || $rv === 0) {
                return $written;
            }
            $written += $rv;
        }

        return $written;
    }

    /**
     * Read data from the socket. Returns false if no data is available or no connection could be
     * established.
     *
     * The bool false return value is deprecated and will be null in the next major.
     * Please code respectively to be future proof.
     *
     * @param int $length Optional buffer length to read; defaults to 1024
     * @return mixed Socket data
     */
    public function read($length = 1024)
    {
        if (!$this->connected && !$this->connect()) {
            return false;
        }

        if (!feof($this->connection)) {
            $buffer = fread($this->connection, $length);
            $info = stream_get_meta_data($this->connection);
            if ($info['timed_out']) {
                $this->setLastError(E_WARNING, 'Connection timed out');

                return false;
            }

            return $buffer;
        }

        return false;
    }

    /**
     * Disconnect the socket from the current connection.
     *
     * @return bool Success
     */
    public function disconnect()
    {
        if (!is_resource($this->connection)) {
            $this->connected = false;

            return true;
        }
        $this->connected = !fclose($this->connection);

        if (!$this->connected) {
            $this->connection = null;
        }

        return !$this->connected;
    }

    /**
     * Destructor, used to disconnect from current connection.
     */
    public function __destruct()
    {
        $this->disconnect();
    }

    /**
     * Resets the state of this Socket instance to it's initial state (before Object::__construct got executed)
     *
     * @param array|null $state Array with key and values to reset
     * @return bool True on success
     */
    public function reset($state = null)
    {
        if (empty($state)) {
            static $initalState = [];
            if (empty($initalState)) {
                $initalState = get_class_vars(__CLASS__);
            }
            $state = $initalState;
        }

        foreach ($state as $property => $value) {
            $this->{$property} = $value;
        }

        return true;
    }

    /**
     * Encrypts current stream socket, using one of the defined encryption methods
     *
     * @param string $type can be one of 'ssl2', 'ssl3', 'ssl23' or 'tls'
     * @param string $clientOrServer can be one of 'client', 'server'. Default is 'client'
     * @param bool $enable enable or disable encryption. Default is true (enable)
     * @return bool True on success
     * @throws \InvalidArgumentException When an invalid encryption scheme is chosen.
     * @throws \Cake\Network\Exception\SocketException When attempting to enable SSL/TLS fails
     * @see stream_socket_enable_crypto
     */
    public function enableCrypto($type, $clientOrServer = 'client', $enable = true)
    {
        if (!array_key_exists($type . '_' . $clientOrServer, $this->_encryptMethods)) {
            throw new InvalidArgumentException('Invalid encryption scheme chosen');
        }
        $method = $this->_encryptMethods[$type . '_' . $clientOrServer];

        // Prior to PHP 5.6.7 TLS_CLIENT was any version of TLS. This was changed in 5.6.7
        // to fix backwards compatibility issues, and now only resolves to TLS1.0
        //
        // See https://github.com/php/php-src/commit/10bc5fd4c4c8e1dd57bd911b086e9872a56300a0
        if (version_compare(PHP_VERSION, '5.6.7', '>=')) {
            if ($method == STREAM_CRYPTO_METHOD_TLS_CLIENT) {
                // @codingStandardsIgnoreStart
                $method |= STREAM_CRYPTO_METHOD_TLSv1_1_CLIENT | STREAM_CRYPTO_METHOD_TLSv1_2_CLIENT;
                // @codingStandardsIgnoreEnd
            }
            if ($method == STREAM_CRYPTO_METHOD_TLS_SERVER) {
                // @codingStandardsIgnoreStart
                $method |= STREAM_CRYPTO_METHOD_TLSv1_1_SERVER | STREAM_CRYPTO_METHOD_TLSv1_2_SERVER;
                // @codingStandardsIgnoreEnd
            }
        }

        try {
            $enableCryptoResult = stream_socket_enable_crypto($this->connection, $enable, $method);
        } catch (Exception $e) {
            $this->setLastError(null, $e->getMessage());
            throw new SocketException($e->getMessage(), null, $e);
        }
        if ($enableCryptoResult === true) {
            $this->encrypted = $enable;

            return true;
        }
        $errorMessage = 'Unable to perform enableCrypto operation on the current socket';
        $this->setLastError(null, $errorMessage);
        throw new SocketException($errorMessage);
    }
}<|MERGE_RESOLUTION|>--- conflicted
+++ resolved
@@ -166,11 +166,8 @@
         if ($port > 0) {
             $remoteSocketTarget .= ':' . $port;
         }
-<<<<<<< HEAD
+
         $this->connection = $this->_getStreamSocketClient(
-=======
-        $this->connection = stream_socket_client(
->>>>>>> 0bbd414e
             $remoteSocketTarget,
             $errNum,
             $errStr,
