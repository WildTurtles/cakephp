--- conflicted
+++ resolved
@@ -106,11 +106,7 @@
      *
      * @param string $strategy the strategy name to be used
      * @throws \InvalidArgumentException if an invalid strategy name is passed
-<<<<<<< HEAD
-     * @return $this
-=======
      * @return self
->>>>>>> 53be5558
      */
     public function setSaveStrategy($strategy)
     {
@@ -586,11 +582,7 @@
      * Sets the sort order in which target records should be returned.
      *
      * @param mixed $sort A find() compatible order clause
-<<<<<<< HEAD
-     * @return $this
-=======
      * @return self
->>>>>>> 53be5558
      */
     public function setSort($sort)
     {
