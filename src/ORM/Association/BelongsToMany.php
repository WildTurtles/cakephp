--- conflicted
+++ resolved
@@ -1129,12 +1129,8 @@
     protected function _appendJunctionJoin($query, $conditions)
     {
         $name = $this->_junctionAssociationName();
-<<<<<<< HEAD
+        /** @var array $joins */
         $joins = $query->clause('join');
-=======
-        /** @var array $joins */
-        $joins = $query->join();
->>>>>>> 0a7f75e6
         $matching = [
             $name => [
                 'table' => $this->junction()->getTable(),
