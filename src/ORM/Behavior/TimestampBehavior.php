--- conflicted
+++ resolved
@@ -63,11 +63,7 @@
     /**
      * Current timestamp
      *
-<<<<<<< HEAD
      * @var \DateTimeInterface
-=======
-     * @var \Cake\I18n\Time
->>>>>>> 9258019c
      */
     protected $_ts;
 
@@ -142,11 +138,7 @@
      *
      * @param \DateTimeInterface|null $ts Timestamp
      * @param bool $refreshTimestamp If true timestamp is refreshed.
-<<<<<<< HEAD
-     * @return \DateTimeInterface
-=======
      * @return \Cake\I18n\Time
->>>>>>> 9258019c
      */
     public function timestamp(?DateTimeInterface $ts = null, bool $refreshTimestamp = false): DateTimeInterface
     {
