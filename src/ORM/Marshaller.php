--- conflicted
+++ resolved
@@ -302,12 +302,8 @@
         $targetTable = $assoc->getTarget();
         $marshaller = $targetTable->marshaller();
         $types = [Association::ONE_TO_ONE, Association::MANY_TO_ONE];
-<<<<<<< HEAD
         $type = $assoc->type();
         if (in_array($type, $types, true)) {
-=======
-        if (in_array($assoc->type(), $types, true)) {
->>>>>>> 793d4249
             return $marshaller->one($value, (array)$options);
         }
         if ($type === Association::ONE_TO_MANY || $type === Association::MANY_TO_MANY) {
@@ -725,12 +721,8 @@
         $targetTable = $assoc->getTarget();
         $marshaller = $targetTable->marshaller();
         $types = [Association::ONE_TO_ONE, Association::MANY_TO_ONE];
-<<<<<<< HEAD
         $type = $assoc->type();
         if (in_array($type, $types, true)) {
-=======
-        if (in_array($assoc->type(), $types, true)) {
->>>>>>> 793d4249
             return $marshaller->merge($original, $value, (array)$options);
         }
         if ($type === Association::MANY_TO_MANY) {
