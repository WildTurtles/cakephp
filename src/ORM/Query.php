--- conflicted
+++ resolved
@@ -222,11 +222,7 @@
      * and storing containments.
      *
      * @param \Cake\ORM\EagerLoader $instance The eager loader to use.
-<<<<<<< HEAD
-     * @return $this
-=======
      * @return self
->>>>>>> 53be5558
      */
     public function setEagerLoader(EagerLoader $instance)
     {
