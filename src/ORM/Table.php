<?php
declare(strict_types=1);

/**
 * CakePHP(tm) : Rapid Development Framework (https://cakephp.org)
 * Copyright (c) Cake Software Foundation, Inc. (https://cakefoundation.org)
 *
 * Licensed under The MIT License
 * For full copyright and license information, please see the LICENSE.txt
 * Redistributions of files must retain the above copyright notice.
 *
 * @copyright     Copyright (c) Cake Software Foundation, Inc. (https://cakefoundation.org)
 * @link          https://cakephp.org CakePHP(tm) Project
 * @since         3.0.0
 * @license       https://opensource.org/licenses/mit-license.php MIT License
 */
namespace Cake\ORM;

use ArrayObject;
use BadMethodCallException;
use Cake\Core\App;
use Cake\Database\Connection;
use Cake\Database\Schema\TableSchemaInterface;
use Cake\Database\TypeFactory;
use Cake\Datasource\ConnectionManager;
use Cake\Datasource\EntityInterface;
use Cake\Datasource\Exception\InvalidPrimaryKeyException;
use Cake\Datasource\RepositoryInterface;
use Cake\Datasource\RulesAwareTrait;
use Cake\Event\EventDispatcherInterface;
use Cake\Event\EventDispatcherTrait;
use Cake\Event\EventListenerInterface;
use Cake\Event\EventManager;
use Cake\ORM\Association\BelongsTo;
use Cake\ORM\Association\BelongsToMany;
use Cake\ORM\Association\HasMany;
use Cake\ORM\Association\HasOne;
use Cake\ORM\Exception\MissingEntityException;
use Cake\ORM\Exception\PersistenceFailedException;
use Cake\ORM\Exception\RolledbackTransactionException;
use Cake\ORM\Rule\IsUnique;
use Cake\Utility\Inflector;
use Cake\Validation\ValidatorAwareInterface;
use Cake\Validation\ValidatorAwareTrait;
use Exception;
use InvalidArgumentException;
use RuntimeException;

/**
 * Represents a single database table.
 *
 * Exposes methods for retrieving data out of it, and manages the associations
 * this table has to other tables. Multiple instances of this class can be created
 * for the same database table with different aliases, this allows you to address
 * your database structure in a richer and more expressive way.
 *
 * ### Retrieving data
 *
 * The primary way to retrieve data is using Table::find(). See that method
 * for more information.
 *
 * ### Dynamic finders
 *
 * In addition to the standard find($type) finder methods, CakePHP provides dynamic
 * finder methods. These methods allow you to easily set basic conditions up. For example
 * to filter users by username you would call
 *
 * ```
 * $query = $users->findByUsername('mark');
 * ```
 *
 * You can also combine conditions on multiple fields using either `Or` or `And`:
 *
 * ```
 * $query = $users->findByUsernameOrEmail('mark', 'mark@example.org');
 * ```
 *
 * ### Bulk updates/deletes
 *
 * You can use Table::updateAll() and Table::deleteAll() to do bulk updates/deletes.
 * You should be aware that events will *not* be fired for bulk updates/deletes.
 *
 * ### Callbacks/events
 *
 * Table objects provide a few callbacks/events you can hook into to augment/replace
 * find operations. Each event uses the standard event subsystem in CakePHP
 *
 * - `beforeFind(EventInterface $event, Query $query, ArrayObject $options, boolean $primary)`
 *   Fired before each find operation. By stopping the event and supplying a
 *   return value you can bypass the find operation entirely. Any changes done
 *   to the $query instance will be retained for the rest of the find. The
 *   $primary parameter indicates whether or not this is the root query,
 *   or an associated query.
 *
 * - `buildValidator(EventInterface $event, Validator $validator, string $name)`
 *   Allows listeners to modify validation rules for the provided named validator.
 *
 * - `buildRules(EventInterface $event, RulesChecker $rules)`
 *   Allows listeners to modify the rules checker by adding more rules.
 *
 * - `beforeRules(EventInterface $event, EntityInterface $entity, ArrayObject $options, string $operation)`
 *   Fired before an entity is validated using the rules checker. By stopping this event,
 *   you can return the final value of the rules checking operation.
 *
 * - `afterRules(EventInterface $event, EntityInterface $entity, ArrayObject $options, bool $result, string $operation)`
 *   Fired after the rules have been checked on the entity. By stopping this event,
 *   you can return the final value of the rules checking operation.
 *
 * - `beforeSave(EventInterface $event, EntityInterface $entity, ArrayObject $options)`
 *   Fired before each entity is saved. Stopping this event will abort the save
 *   operation. When the event is stopped the result of the event will be returned.
 *
 * - `afterSave(EventInterface $event, EntityInterface $entity, ArrayObject $options)`
 *   Fired after an entity is saved.
 *
 * - `afterSaveCommit(EventInterface $event, EntityInterface $entity, ArrayObject $options)`
 *   Fired after the transaction in which the save operation is wrapped has been committed.
 *   It’s also triggered for non atomic saves where database operations are implicitly committed.
 *   The event is triggered only for the primary table on which save() is directly called.
 *   The event is not triggered if a transaction is started before calling save.
 *
 * - `beforeDelete(EventInterface $event, EntityInterface $entity, ArrayObject $options)`
 *   Fired before an entity is deleted. By stopping this event you will abort
 *   the delete operation.
 *
 * - `afterDelete(EventInterface $event, EntityInterface $entity, ArrayObject $options)`
 *   Fired after an entity has been deleted.
 *
 * @see \Cake\Event\EventManager for reference on the events system.
 */
class Table implements RepositoryInterface, EventListenerInterface, EventDispatcherInterface, ValidatorAwareInterface
{
    use EventDispatcherTrait;
    use RulesAwareTrait;
    use ValidatorAwareTrait;

    /**
     * Name of default validation set.
     *
     * @var string
     */
    public const DEFAULT_VALIDATOR = 'default';

    /**
     * The alias this object is assigned to validators as.
     *
     * @var string
     */
    public const VALIDATOR_PROVIDER_NAME = 'table';

    /**
     * The name of the event dispatched when a validator has been built.
     *
     * @var string
     */
    public const BUILD_VALIDATOR_EVENT = 'Model.buildValidator';

    /**
     * The rules class name that is used.
     *
     * @var string
     */
    public const RULES_CLASS = RulesChecker::class;

    /**
     * The IsUnique class name that is used.
     *
     * @var string
     */
    public const IS_UNIQUE_CLASS = IsUnique::class;

    /**
     * Name of the table as it can be found in the database
     *
     * @var string
     */
    protected $_table;

    /**
     * Human name giving to this particular instance. Multiple objects representing
     * the same database table can exist by using different aliases.
     *
     * @var string
     */
    protected $_alias;

    /**
     * Connection instance
     *
     * @var \Cake\Database\Connection|null
     */
    protected $_connection;

    /**
     * The schema object containing a description of this table fields
     *
     * @var \Cake\Database\Schema\TableSchemaInterface|null
     */
    protected $_schema;

    /**
     * The name of the field that represents the primary key in the table
     *
     * @var string|string[]
     */
    protected $_primaryKey;

    /**
     * The name of the field that represents a human readable representation of a row
     *
     * @var string|string[]
     */
    protected $_displayField;

    /**
     * The associations container for this Table.
     *
     * @var \Cake\ORM\AssociationCollection
     */
    protected $_associations;

    /**
     * BehaviorRegistry for this table
     *
     * @var \Cake\ORM\BehaviorRegistry
     */
    protected $_behaviors;

    /**
     * The name of the class that represent a single row for this table
     *
     * @var string
     */
    protected $_entityClass;

    /**
     * Registry key used to create this table object
     *
     * @var string|null
     */
    protected $_registryAlias;

    /**
     * Initializes a new instance
     *
     * The $config array understands the following keys:
     *
     * - table: Name of the database table to represent
     * - alias: Alias to be assigned to this table (default to table name)
     * - connection: The connection instance to use
     * - entityClass: The fully namespaced class name of the entity class that will
     *   represent rows in this table.
     * - schema: A \Cake\Database\Schema\TableSchemaInterface object or an array that can be
     *   passed to it.
     * - eventManager: An instance of an event manager to use for internal events
     * - behaviors: A BehaviorRegistry. Generally not used outside of tests.
     * - associations: An AssociationCollection instance.
     * - validator: A Validator instance which is assigned as the "default"
     *   validation set, or an associative array, where key is the name of the
     *   validation set and value the Validator instance.
     *
     * @param array $config List of options for this table
     */
    public function __construct(array $config = [])
    {
        if (!empty($config['registryAlias'])) {
            $this->setRegistryAlias($config['registryAlias']);
        }
        if (!empty($config['table'])) {
            $this->setTable($config['table']);
        }
        if (!empty($config['alias'])) {
            $this->setAlias($config['alias']);
        }
        if (!empty($config['connection'])) {
            $this->setConnection($config['connection']);
        }
        if (!empty($config['schema'])) {
            $this->setSchema($config['schema']);
        }
        if (!empty($config['entityClass'])) {
            $this->setEntityClass($config['entityClass']);
        }
        $eventManager = $behaviors = $associations = null;
        if (!empty($config['eventManager'])) {
            $eventManager = $config['eventManager'];
        }
        if (!empty($config['behaviors'])) {
            $behaviors = $config['behaviors'];
        }
        if (!empty($config['associations'])) {
            $associations = $config['associations'];
        }
        if (!empty($config['validator'])) {
            if (!is_array($config['validator'])) {
                $this->setValidator(static::DEFAULT_VALIDATOR, $config['validator']);
            } else {
                foreach ($config['validator'] as $name => $validator) {
                    $this->setValidator($name, $validator);
                }
            }
        }
        $this->_eventManager = $eventManager ?: new EventManager();
        $this->_behaviors = $behaviors ?: new BehaviorRegistry();
        $this->_behaviors->setTable($this);
        $this->_associations = $associations ?: new AssociationCollection();

        $this->initialize($config);
        $this->_eventManager->on($this);
        $this->dispatchEvent('Model.initialize');
    }

    /**
     * Get the default connection name.
     *
     * This method is used to get the fallback connection name if an
     * instance is created through the TableLocator without a connection.
     *
     * @return string
     * @see \Cake\ORM\Locator\TableLocator::get()
     */
    public static function defaultConnectionName(): string
    {
        return 'default';
    }

    /**
     * Initialize a table instance. Called after the constructor.
     *
     * You can use this method to define associations, attach behaviors
     * define validation and do any other initialization logic you need.
     *
     * ```
     *  public function initialize(array $config)
     *  {
     *      $this->belongsTo('Users');
     *      $this->belongsToMany('Tagging.Tags');
     *      $this->setPrimaryKey('something_else');
     *  }
     * ```
     *
     * @param array $config Configuration options passed to the constructor
     * @return void
     */
    public function initialize(array $config): void
    {
    }

    /**
     * Sets the database table name.
     *
     * This can include the database schema name in the form 'schema.table'.
     * If the name must be quoted, enable automatic identifier quoting.
     *
     * @param string $table Table name.
     * @return $this
     */
    public function setTable(string $table)
    {
        $this->_table = $table;

        return $this;
    }

    /**
     * Returns the database table name.
     *
     * This can include the database schema name if set using `setTable()`.
     *
     * @return string
     */
    public function getTable(): string
    {
        if ($this->_table === null) {
            $table = namespaceSplit(static::class);
            $table = substr(end($table), 0, -5);
            if (!$table) {
                $table = $this->getAlias();
            }
            $this->_table = Inflector::underscore($table);
        }

        return $this->_table;
    }

    /**
     * Sets the table alias.
     *
     * @param string $alias Table alias
     * @return $this
     */
    public function setAlias(string $alias)
    {
        $this->_alias = $alias;

        return $this;
    }

    /**
     * Returns the table alias.
     *
     * @return string
     */
    public function getAlias(): string
    {
        if ($this->_alias === null) {
            $alias = namespaceSplit(static::class);
            $alias = substr(end($alias), 0, -5) ?: $this->_table;
            $this->_alias = $alias;
        }

        return $this->_alias;
    }

    /**
     * Alias a field with the table's current alias.
     *
     * If field is already aliased it will result in no-op.
     *
     * @param string $field The field to alias.
     * @return string The field prefixed with the table alias.
     */
    public function aliasField(string $field): string
    {
        if (strpos($field, '.') !== false) {
            return $field;
        }

        return $this->getAlias() . '.' . $field;
    }

    /**
     * Sets the table registry key used to create this table instance.
     *
     * @param string $registryAlias The key used to access this object.
     * @return $this
     */
    public function setRegistryAlias(string $registryAlias)
    {
        $this->_registryAlias = $registryAlias;

        return $this;
    }

    /**
     * Returns the table registry key used to create this table instance.
     *
     * @return string
     */
    public function getRegistryAlias(): string
    {
        if ($this->_registryAlias === null) {
            $this->_registryAlias = $this->getAlias();
        }

        return $this->_registryAlias;
    }

    /**
     * Sets the connection instance.
     *
     * @param \Cake\Database\Connection $connection The connection instance
     * @return $this
     */
    public function setConnection(Connection $connection)
    {
        $this->_connection = $connection;

        return $this;
    }

    /**
     * Returns the connection instance.
     *
     * @return \Cake\Database\Connection
     */
    public function getConnection(): Connection
    {
        if (!$this->_connection) {
            /** @var \Cake\Database\Connection $connection */
            $connection = ConnectionManager::get(static::defaultConnectionName());
            $this->_connection = $connection;
        }

        return $this->_connection;
    }

    /**
     * Returns the schema table object describing this table's properties.
     *
     * @return \Cake\Database\Schema\TableSchemaInterface
     */
    public function getSchema(): TableSchemaInterface
    {
        if ($this->_schema === null) {
            $this->_schema = $this->_initializeSchema(
                $this->getConnection()
                    ->getSchemaCollection()
                    ->describe($this->getTable())
            );
        }

        return $this->_schema;
    }

    /**
     * Sets the schema table object describing this table's properties.
     *
     * If an array is passed, a new TableSchemaInterface will be constructed
     * out of it and used as the schema for this table.
     *
     * @param array|\Cake\Database\Schema\TableSchemaInterface $schema Schema to be used for this table
     * @return $this
     */
    public function setSchema($schema)
    {
        if (is_array($schema)) {
            $constraints = [];

            if (isset($schema['_constraints'])) {
                $constraints = $schema['_constraints'];
                unset($schema['_constraints']);
            }

            $schema = $this->getConnection()->getDriver()->newTableSchema($this->getTable(), $schema);

            foreach ($constraints as $name => $value) {
                $schema->addConstraint($name, $value);
            }
        }

        $this->_schema = $schema;

        return $this;
    }

    /**
     * Override this function in order to alter the schema used by this table.
     * This function is only called after fetching the schema out of the database.
     * If you wish to provide your own schema to this table without touching the
     * database, you can override schema() or inject the definitions though that
     * method.
     *
     * ### Example:
     *
     * ```
     * protected function _initializeSchema(\Cake\Database\Schema\TableSchemaInterface $schema) {
     *  $schema->setColumnType('preferences', 'json');
     *  return $schema;
     * }
     * ```
     *
     * @param \Cake\Database\Schema\TableSchemaInterface $schema The table definition fetched from database.
     * @return \Cake\Database\Schema\TableSchemaInterface the altered schema
     */
    protected function _initializeSchema(TableSchemaInterface $schema): TableSchemaInterface
    {
        return $schema;
    }

    /**
     * Test to see if a Table has a specific field/column.
     *
     * Delegates to the schema object and checks for column presence
     * using the Schema\Table instance.
     *
     * @param string $field The field to check for.
     * @return bool True if the field exists, false if it does not.
     */
    public function hasField(string $field): bool
    {
        $schema = $this->getSchema();

        return $schema->getColumn($field) !== null;
    }

    /**
     * Sets the primary key field name.
     *
     * @param string|string[] $key Sets a new name to be used as primary key
     * @return $this
     */
    public function setPrimaryKey($key)
    {
        $this->_primaryKey = $key;

        return $this;
    }

    /**
     * Returns the primary key field name.
     *
     * @return string|string[]
     */
    public function getPrimaryKey()
    {
        if ($this->_primaryKey === null) {
            $key = (array)$this->getSchema()->primaryKey();
            if (count($key) === 1) {
                $key = $key[0];
            }
            $this->_primaryKey = $key;
        }

        return $this->_primaryKey;
    }

    /**
     * Sets the display field.
     *
     * @param string|string[] $field Name to be used as display field.
     * @return $this
     */
    public function setDisplayField($field)
    {
        $this->_displayField = $field;

        return $this;
    }

    /**
     * Returns the display field.
     *
     * @return string|string[]|null
     */
    public function getDisplayField()
    {
        if ($this->_displayField === null) {
            $schema = $this->getSchema();
            $primary = (array)$this->getPrimaryKey();
            $this->_displayField = array_shift($primary);
            if ($schema->getColumn('title')) {
                $this->_displayField = 'title';
            }
            if ($schema->getColumn('name')) {
                $this->_displayField = 'name';
            }
        }

        return $this->_displayField;
    }

    /**
     * Returns the class used to hydrate rows for this table.
     *
     * @return string
     */
    public function getEntityClass(): string
    {
        if (!$this->_entityClass) {
            $default = Entity::class;
            $self = static::class;
            $parts = explode('\\', $self);

            if ($self === self::class || count($parts) < 3) {
                return $this->_entityClass = $default;
            }

            $alias = Inflector::classify(Inflector::underscore(substr(array_pop($parts), 0, -5)));
            $name = implode('\\', array_slice($parts, 0, -1)) . '\\Entity\\' . $alias;
            if (!class_exists($name)) {
                return $this->_entityClass = $default;
            }

            $class = App::className($name, 'Model/Entity');
            if (!$class) {
                throw new MissingEntityException([$name]);
            }

            $this->_entityClass = $class;
        }

        return $this->_entityClass;
    }

    /**
     * Sets the class used to hydrate rows for this table.
     *
     * @param string $name The name of the class to use
     * @throws \Cake\ORM\Exception\MissingEntityException when the entity class cannot be found
     * @return $this
     */
    public function setEntityClass(string $name)
    {
        $class = App::className($name, 'Model/Entity');
        if (!$class) {
            throw new MissingEntityException([$name]);
        }

        $this->_entityClass = $class;

        return $this;
    }

    /**
     * Add a behavior.
     *
     * Adds a behavior to this table's behavior collection. Behaviors
     * provide an easy way to create horizontally re-usable features
     * that can provide trait like functionality, and allow for events
     * to be listened to.
     *
     * Example:
     *
     * Load a behavior, with some settings.
     *
     * ```
     * $this->addBehavior('Tree', ['parent' => 'parentId']);
     * ```
     *
     * Behaviors are generally loaded during Table::initialize().
     *
     * @param string $name The name of the behavior. Can be a short class reference.
     * @param array $options The options for the behavior to use.
     * @return $this
     * @throws \RuntimeException If a behavior is being reloaded.
     * @see \Cake\ORM\Behavior
     */
    public function addBehavior(string $name, array $options = [])
    {
        $this->_behaviors->load($name, $options);

        return $this;
    }

    /**
     * Adds an array of behaviors to the table's behavior collection.
     *
     * Example:
     *
     * ```
     * $this->addBehaviors([
     *      'Timestamp',
     *      'Tree' => ['level' => 'level'],
     * ]);
     * ```
     *
     * @param array $behaviors All of the behaviors to load.
     * @return $this
     * @throws \RuntimeException If a behavior is being reloaded.
     */
    public function addBehaviors(array $behaviors)
    {
        foreach ($behaviors as $name => $options) {
            if (is_int($name)) {
                $name = $options;
                $options = [];
            }

            $this->addBehavior($name, $options);
        }

        return $this;
    }

    /**
     * Removes a behavior from this table's behavior registry.
     *
     * Example:
     *
     * Remove a behavior from this table.
     *
     * ```
     * $this->removeBehavior('Tree');
     * ```
     *
     * @param string $name The alias that the behavior was added with.
     * @return $this
     * @see \Cake\ORM\Behavior
     */
    public function removeBehavior(string $name)
    {
        $this->_behaviors->unload($name);

        return $this;
    }

    /**
     * Returns the behavior registry for this table.
     *
     * @return \Cake\ORM\BehaviorRegistry The BehaviorRegistry instance.
     */
    public function behaviors(): BehaviorRegistry
    {
        return $this->_behaviors;
    }

    /**
     * Get a behavior from the registry.
     *
     * @param string $name The behavior alias to get from the registry.
     * @return \Cake\ORM\Behavior
     * @throws \InvalidArgumentException If the behavior does not exist.
     */
    public function getBehavior(string $name): Behavior
    {
        if (!$this->_behaviors->has($name)) {
            throw new InvalidArgumentException(sprintf(
                'The %s behavior is not defined on %s.',
                $name,
                static::class
            ));
        }

        /** @var \Cake\ORM\Behavior $behavior */
        $behavior = $this->_behaviors->get($name);

        return $behavior;
    }

    /**
     * Check if a behavior with the given alias has been loaded.
     *
     * @param string $name The behavior alias to check.
     * @return bool Whether or not the behavior exists.
     */
    public function hasBehavior(string $name): bool
    {
        return $this->_behaviors->has($name);
    }

    /**
     * Returns an association object configured for the specified alias.
     *
     * The name argument also supports dot syntax to access deeper associations.
     *
     * ```
     * $users = $this->getAssociation('Articles.Comments.Users');
     * ```
     *
     * Note that this method requires the association to be present or otherwise
     * throws an exception.
     * If you are not sure, use hasAssociation() before calling this method.
     *
     * @param string $name The alias used for the association.
     * @return \Cake\ORM\Association The association.
     * @throws \InvalidArgumentException
     */
    public function getAssociation(string $name): Association
    {
        $association = $this->findAssociation($name);
        if (!$association) {
            throw new InvalidArgumentException("The {$name} association is not defined on {$this->getAlias()}.");
        }

        return $association;
    }

    /**
     * Checks whether a specific association exists on this Table instance.
     *
     * The name argument also supports dot syntax to access deeper associations.
     *
     * ```
     * $hasUsers = $this->hasAssociation('Articles.Comments.Users');
     * ```
     *
     * @param string $name The alias used for the association.
     * @return bool
     */
    public function hasAssociation(string $name): bool
    {
        return $this->findAssociation($name) !== null;
    }

    /**
     * Returns an association object configured for the specified alias if any.
     *
     * The name argument also supports dot syntax to access deeper associations.
     *
     * ```
     * $users = $this->getAssociation('Articles.Comments.Users');
     * ```
     *
     * @param string $name The alias used for the association.
     * @return \Cake\ORM\Association|null Either the association or null.
     */
    protected function findAssociation(string $name): ?Association
    {
        if (strpos($name, '.') === false) {
            return $this->_associations->get($name);
        }

        $result = null;
        [$name, $next] = array_pad(explode('.', $name, 2), 2, null);
<<<<<<< HEAD
        /** @psalm-suppress PossiblyNullArgument */
        $result = $this->_associations->get($name);
=======
        if ($name !== null) {
            $result = $this->_associations->get($name);
        }
>>>>>>> 783ad251

        if ($result !== null && $next !== null) {
            $result = $result->getTarget()->getAssociation($next);
        }

        return $result;
    }

    /**
     * Get the associations collection for this table.
     *
     * @return \Cake\ORM\AssociationCollection The collection of association objects.
     */
    public function associations(): AssociationCollection
    {
        return $this->_associations;
    }

    /**
     * Setup multiple associations.
     *
     * It takes an array containing set of table names indexed by association type
     * as argument:
     *
     * ```
     * $this->Posts->addAssociations([
     *   'belongsTo' => [
     *     'Users' => ['className' => 'App\Model\Table\UsersTable']
     *   ],
     *   'hasMany' => ['Comments'],
     *   'belongsToMany' => ['Tags']
     * ]);
     * ```
     *
     * Each association type accepts multiple associations where the keys
     * are the aliases, and the values are association config data. If numeric
     * keys are used the values will be treated as association aliases.
     *
     * @param array $params Set of associations to bind (indexed by association type)
     * @return $this
     * @see \Cake\ORM\Table::belongsTo()
     * @see \Cake\ORM\Table::hasOne()
     * @see \Cake\ORM\Table::hasMany()
     * @see \Cake\ORM\Table::belongsToMany()
     */
    public function addAssociations(array $params)
    {
        foreach ($params as $assocType => $tables) {
            foreach ($tables as $associated => $options) {
                if (is_numeric($associated)) {
                    $associated = $options;
                    $options = [];
                }
                $this->{$assocType}($associated, $options);
            }
        }

        return $this;
    }

    /**
     * Creates a new BelongsTo association between this table and a target
     * table. A "belongs to" association is a N-1 relationship where this table
     * is the N side, and where there is a single associated record in the target
     * table for each one in this table.
     *
     * Target table can be inferred by its name, which is provided in the
     * first argument, or you can either pass the to be instantiated or
     * an instance of it directly.
     *
     * The options array accept the following keys:
     *
     * - className: The class name of the target table object
     * - targetTable: An instance of a table object to be used as the target table
     * - foreignKey: The name of the field to use as foreign key, if false none
     *   will be used
     * - conditions: array with a list of conditions to filter the join with
     * - joinType: The type of join to be used (e.g. INNER)
     * - strategy: The loading strategy to use. 'join' and 'select' are supported.
     * - finder: The finder method to use when loading records from this association.
     *   Defaults to 'all'. When the strategy is 'join', only the fields, containments,
     *   and where conditions will be used from the finder.
     *
     * This method will return the association object that was built.
     *
     * @param string $associated the alias for the target table. This is used to
     * uniquely identify the association
     * @param array $options list of options to configure the association definition
     * @return \Cake\ORM\Association\BelongsTo
     */
    public function belongsTo(string $associated, array $options = []): BelongsTo
    {
        $options += ['sourceTable' => $this];

        /** @var \Cake\ORM\Association\BelongsTo $association */
        $association = $this->_associations->load(BelongsTo::class, $associated, $options);

        return $association;
    }

    /**
     * Creates a new HasOne association between this table and a target
     * table. A "has one" association is a 1-1 relationship.
     *
     * Target table can be inferred by its name, which is provided in the
     * first argument, or you can either pass the class name to be instantiated or
     * an instance of it directly.
     *
     * The options array accept the following keys:
     *
     * - className: The class name of the target table object
     * - targetTable: An instance of a table object to be used as the target table
     * - foreignKey: The name of the field to use as foreign key, if false none
     *   will be used
     * - dependent: Set to true if you want CakePHP to cascade deletes to the
     *   associated table when an entity is removed on this table. The delete operation
     *   on the associated table will not cascade further. To get recursive cascades enable
     *   `cascadeCallbacks` as well. Set to false if you don't want CakePHP to remove
     *   associated data, or when you are using database constraints.
     * - cascadeCallbacks: Set to true if you want CakePHP to fire callbacks on
     *   cascaded deletes. If false the ORM will use deleteAll() to remove data.
     *   When true records will be loaded and then deleted.
     * - conditions: array with a list of conditions to filter the join with
     * - joinType: The type of join to be used (e.g. LEFT)
     * - strategy: The loading strategy to use. 'join' and 'select' are supported.
     * - finder: The finder method to use when loading records from this association.
     *   Defaults to 'all'. When the strategy is 'join', only the fields, containments,
     *   and where conditions will be used from the finder.
     *
     * This method will return the association object that was built.
     *
     * @param string $associated the alias for the target table. This is used to
     * uniquely identify the association
     * @param array $options list of options to configure the association definition
     * @return \Cake\ORM\Association\HasOne
     */
    public function hasOne(string $associated, array $options = []): HasOne
    {
        $options += ['sourceTable' => $this];

        /** @var \Cake\ORM\Association\HasOne $association */
        $association = $this->_associations->load(HasOne::class, $associated, $options);

        return $association;
    }

    /**
     * Creates a new HasMany association between this table and a target
     * table. A "has many" association is a 1-N relationship.
     *
     * Target table can be inferred by its name, which is provided in the
     * first argument, or you can either pass the class name to be instantiated or
     * an instance of it directly.
     *
     * The options array accept the following keys:
     *
     * - className: The class name of the target table object
     * - targetTable: An instance of a table object to be used as the target table
     * - foreignKey: The name of the field to use as foreign key, if false none
     *   will be used
     * - dependent: Set to true if you want CakePHP to cascade deletes to the
     *   associated table when an entity is removed on this table. The delete operation
     *   on the associated table will not cascade further. To get recursive cascades enable
     *   `cascadeCallbacks` as well. Set to false if you don't want CakePHP to remove
     *   associated data, or when you are using database constraints.
     * - cascadeCallbacks: Set to true if you want CakePHP to fire callbacks on
     *   cascaded deletes. If false the ORM will use deleteAll() to remove data.
     *   When true records will be loaded and then deleted.
     * - conditions: array with a list of conditions to filter the join with
     * - sort: The order in which results for this association should be returned
     * - saveStrategy: Either 'append' or 'replace'. When 'append' the current records
     *   are appended to any records in the database. When 'replace' associated records
     *   not in the current set will be removed. If the foreign key is a null able column
     *   or if `dependent` is true records will be orphaned.
     * - strategy: The strategy to be used for selecting results Either 'select'
     *   or 'subquery'. If subquery is selected the query used to return results
     *   in the source table will be used as conditions for getting rows in the
     *   target table.
     * - finder: The finder method to use when loading records from this association.
     *   Defaults to 'all'.
     *
     * This method will return the association object that was built.
     *
     * @param string $associated the alias for the target table. This is used to
     * uniquely identify the association
     * @param array $options list of options to configure the association definition
     * @return \Cake\ORM\Association\HasMany
     */
    public function hasMany(string $associated, array $options = []): HasMany
    {
        $options += ['sourceTable' => $this];

        /** @var \Cake\ORM\Association\HasMany $association */
        $association = $this->_associations->load(HasMany::class, $associated, $options);

        return $association;
    }

    /**
     * Creates a new BelongsToMany association between this table and a target
     * table. A "belongs to many" association is a M-N relationship.
     *
     * Target table can be inferred by its name, which is provided in the
     * first argument, or you can either pass the class name to be instantiated or
     * an instance of it directly.
     *
     * The options array accept the following keys:
     *
     * - className: The class name of the target table object.
     * - targetTable: An instance of a table object to be used as the target table.
     * - foreignKey: The name of the field to use as foreign key.
     * - targetForeignKey: The name of the field to use as the target foreign key.
     * - joinTable: The name of the table representing the link between the two
     * - through: If you choose to use an already instantiated link table, set this
     *   key to a configured Table instance containing associations to both the source
     *   and target tables in this association.
     * - dependent: Set to false, if you do not want junction table records removed
     *   when an owning record is removed.
     * - cascadeCallbacks: Set to true if you want CakePHP to fire callbacks on
     *   cascaded deletes. If false the ORM will use deleteAll() to remove data.
     *   When true join/junction table records will be loaded and then deleted.
     * - conditions: array with a list of conditions to filter the join with.
     * - sort: The order in which results for this association should be returned.
     * - strategy: The strategy to be used for selecting results Either 'select'
     *   or 'subquery'. If subquery is selected the query used to return results
     *   in the source table will be used as conditions for getting rows in the
     *   target table.
     * - saveStrategy: Either 'append' or 'replace'. Indicates the mode to be used
     *   for saving associated entities. The former will only create new links
     *   between both side of the relation and the latter will do a wipe and
     *   replace to create the links between the passed entities when saving.
     * - strategy: The loading strategy to use. 'select' and 'subquery' are supported.
     * - finder: The finder method to use when loading records from this association.
     *   Defaults to 'all'.
     *
     * This method will return the association object that was built.
     *
     * @param string $associated the alias for the target table. This is used to
     * uniquely identify the association
     * @param array $options list of options to configure the association definition
     * @return \Cake\ORM\Association\BelongsToMany
     */
    public function belongsToMany(string $associated, array $options = []): BelongsToMany
    {
        $options += ['sourceTable' => $this];

        /** @var \Cake\ORM\Association\BelongsToMany $association */
        $association = $this->_associations->load(BelongsToMany::class, $associated, $options);

        return $association;
    }

    /**
     * Creates a new Query for this repository and applies some defaults based on the
     * type of search that was selected.
     *
     * ### Model.beforeFind event
     *
     * Each find() will trigger a `Model.beforeFind` event for all attached
     * listeners. Any listener can set a valid result set using $query
     *
     * By default, `$options` will recognize the following keys:
     *
     * - fields
     * - conditions
     * - order
     * - limit
     * - offset
     * - page
     * - group
     * - having
     * - contain
     * - join
     *
     * ### Usage
     *
     * Using the options array:
     *
     * ```
     * $query = $articles->find('all', [
     *   'conditions' => ['published' => 1],
     *   'limit' => 10,
     *   'contain' => ['Users', 'Comments']
     * ]);
     * ```
     *
     * Using the builder interface:
     *
     * ```
     * $query = $articles->find()
     *   ->where(['published' => 1])
     *   ->limit(10)
     *   ->contain(['Users', 'Comments']);
     * ```
     *
     * ### Calling finders
     *
     * The find() method is the entry point for custom finder methods.
     * You can invoke a finder by specifying the type:
     *
     * ```
     * $query = $articles->find('published');
     * ```
     *
     * Would invoke the `findPublished` method.
     *
     * @param string $type the type of query to perform
     * @param array $options An array that will be passed to Query::applyOptions()
     * @return \Cake\ORM\Query The query builder
     */
    public function find(string $type = 'all', array $options = []): Query
    {
        $query = $this->query();
        $query->select();

        return $this->callFinder($type, $query, $options);
    }

    /**
     * Returns the query as passed.
     *
     * By default findAll() applies no conditions, you
     * can override this method in subclasses to modify how `find('all')` works.
     *
     * @param \Cake\ORM\Query $query The query to find with
     * @param array $options The options to use for the find
     * @return \Cake\ORM\Query The query builder
     */
    public function findAll(Query $query, array $options): Query
    {
        return $query;
    }

    /**
     * Sets up a query object so results appear as an indexed array, useful for any
     * place where you would want a list such as for populating input select boxes.
     *
     * When calling this finder, the fields passed are used to determine what should
     * be used as the array key, value and optionally what to group the results by.
     * By default the primary key for the model is used for the key, and the display
     * field as value.
     *
     * The results of this finder will be in the following form:
     *
     * ```
     * [
     *  1 => 'value for id 1',
     *  2 => 'value for id 2',
     *  4 => 'value for id 4'
     * ]
     * ```
     *
     * You can specify which property will be used as the key and which as value
     * by using the `$options` array, when not specified, it will use the results
     * of calling `primaryKey` and `displayField` respectively in this table:
     *
     * ```
     * $table->find('list', [
     *  'keyField' => 'name',
     *  'valueField' => 'age'
     * ]);
     * ```
     *
     * Results can be put together in bigger groups when they share a property, you
     * can customize the property to use for grouping by setting `groupField`:
     *
     * ```
     * $table->find('list', [
     *  'groupField' => 'category_id',
     * ]);
     * ```
     *
     * When using a `groupField` results will be returned in this format:
     *
     * ```
     * [
     *  'group_1' => [
     *      1 => 'value for id 1',
     *      2 => 'value for id 2',
     *  ]
     *  'group_2' => [
     *      4 => 'value for id 4'
     *  ]
     * ]
     * ```
     *
     * @param \Cake\ORM\Query $query The query to find with
     * @param array $options The options for the find
     * @return \Cake\ORM\Query The query builder
     */
    public function findList(Query $query, array $options): Query
    {
        $options += [
            'keyField' => $this->getPrimaryKey(),
            'valueField' => $this->getDisplayField(),
            'groupField' => null,
        ];

        if (
            !$query->clause('select') &&
            !is_object($options['keyField']) &&
            !is_object($options['valueField']) &&
            !is_object($options['groupField'])
        ) {
            $fields = array_merge(
                (array)$options['keyField'],
                (array)$options['valueField'],
                (array)$options['groupField']
            );
            $columns = $this->getSchema()->columns();
            if (count($fields) === count(array_intersect($fields, $columns))) {
                $query->select($fields);
            }
        }

        $options = $this->_setFieldMatchers(
            $options,
            ['keyField', 'valueField', 'groupField']
        );

        return $query->formatResults(function ($results) use ($options) {
            /** @var \Cake\Collection\CollectionInterface $results */
            return $results->combine(
                $options['keyField'],
                $options['valueField'],
                $options['groupField']
            );
        });
    }

    /**
     * Results for this finder will be a nested array, and is appropriate if you want
     * to use the parent_id field of your model data to build nested results.
     *
     * Values belonging to a parent row based on their parent_id value will be
     * recursively nested inside the parent row values using the `children` property
     *
     * You can customize what fields are used for nesting results, by default the
     * primary key and the `parent_id` fields are used. If you wish to change
     * these defaults you need to provide the keys `keyField`, `parentField` or `nestingKey` in
     * `$options`:
     *
     * ```
     * $table->find('threaded', [
     *  'keyField' => 'id',
     *  'parentField' => 'ancestor_id'
     *  'nestingKey' => 'children'
     * ]);
     * ```
     *
     * @param \Cake\ORM\Query $query The query to find with
     * @param array $options The options to find with
     * @return \Cake\ORM\Query The query builder
     */
    public function findThreaded(Query $query, array $options): Query
    {
        $options += [
            'keyField' => $this->getPrimaryKey(),
            'parentField' => 'parent_id',
            'nestingKey' => 'children',
        ];

        $options = $this->_setFieldMatchers($options, ['keyField', 'parentField']);

        return $query->formatResults(function ($results) use ($options) {
            /** @var \Cake\Collection\CollectionInterface $results */
            return $results->nest($options['keyField'], $options['parentField'], $options['nestingKey']);
        });
    }

    /**
     * Out of an options array, check if the keys described in `$keys` are arrays
     * and change the values for closures that will concatenate the each of the
     * properties in the value array when passed a row.
     *
     * This is an auxiliary function used for result formatters that can accept
     * composite keys when comparing values.
     *
     * @param array $options the original options passed to a finder
     * @param string[] $keys the keys to check in $options to build matchers from
     * the associated value
     * @return array
     */
    protected function _setFieldMatchers(array $options, array $keys): array
    {
        foreach ($keys as $field) {
            if (!is_array($options[$field])) {
                continue;
            }

            if (count($options[$field]) === 1) {
                $options[$field] = current($options[$field]);
                continue;
            }

            $fields = $options[$field];
            $options[$field] = function ($row) use ($fields) {
                $matches = [];
                foreach ($fields as $field) {
                    $matches[] = $row[$field];
                }

                return implode(';', $matches);
            };
        }

        return $options;
    }

    /**
     * {@inheritDoc}
     *
     * ### Usage
     *
     * Get an article and some relationships:
     *
     * ```
     * $article = $articles->get(1, ['contain' => ['Users', 'Comments']]);
     * ```
     *
     * @throws \Cake\Datasource\Exception\InvalidPrimaryKeyException When $primaryKey has an
     *      incorrect number of elements.
     * @psalm-suppress InvalidReturnType
     */
    public function get($primaryKey, $options = []): EntityInterface
    {
        $key = (array)$this->getPrimaryKey();
        $alias = $this->getAlias();
        foreach ($key as $index => $keyname) {
            $key[$index] = $alias . '.' . $keyname;
        }
        $primaryKey = (array)$primaryKey;
        if (count($key) !== count($primaryKey)) {
            $primaryKey = $primaryKey ?: [null];
            $primaryKey = array_map(function ($key) {
                return var_export($key, true);
            }, $primaryKey);

            throw new InvalidPrimaryKeyException(sprintf(
                'Record not found in table "%s" with primary key [%s]',
                $this->getTable(),
                implode(', ', $primaryKey)
            ));
        }
        $conditions = array_combine($key, $primaryKey);

        $cacheConfig = $options['cache'] ?? false;
        $cacheKey = $options['key'] ?? false;
        $finder = $options['finder'] ?? 'all';
        unset($options['key'], $options['cache'], $options['finder']);

        $query = $this->find($finder, $options)->where($conditions);

        if ($cacheConfig) {
            if (!$cacheKey) {
                $cacheKey = sprintf(
                    'get:%s.%s%s',
                    $this->getConnection()->configName(),
                    $this->getTable(),
                    json_encode($primaryKey)
                );
            }
            $query->cache($cacheKey, $cacheConfig);
        }

        /** @psalm-suppress InvalidReturnStatement */
        return $query->firstOrFail();
    }

    /**
     * Handles the logic executing of a worker inside a transaction.
     *
     * @param callable $worker The worker that will run inside the transaction.
     * @param bool $atomic Whether to execute the worker inside a database transaction.
     * @return mixed
     */
    protected function _executeTransaction(callable $worker, bool $atomic = true)
    {
        if ($atomic) {
            return $this->getConnection()->transactional(function () use ($worker) {
                return $worker();
            });
        }

        return $worker();
    }

    /**
     * Checks if the caller would have executed a commit on a transaction.
     *
     * @param bool $atomic True if an atomic transaction was used.
     * @param bool $primary True if a primary was used.
     * @return bool Returns true if a transaction was committed.
     */
    protected function _transactionCommitted(bool $atomic, bool $primary): bool
    {
        return !$this->getConnection()->inTransaction() && ($atomic || ($primary && !$atomic));
    }

    /**
     * Finds an existing record or creates a new one.
     *
     * A find() will be done to locate an existing record using the attributes
     * defined in $search. If records matches the conditions, the first record
     * will be returned.
     *
     * If no record can be found, a new entity will be created
     * with the $search properties. If a callback is provided, it will be
     * called allowing you to define additional default values. The new
     * entity will be saved and returned.
     *
     * If your find conditions require custom order, associations or conditions, then the $search
     * parameter can be a callable that takes the Query as the argument, or a \Cake\ORM\Query object passed
     * as the $search parameter. Allowing you to customize the find results.
     *
     * ### Options
     *
     * The options array is passed to the save method with exception to the following keys:
     *
     * - atomic: Whether to execute the methods for find, save and callbacks inside a database
     *   transaction (default: true)
     * - defaults: Whether to use the search criteria as default values for the new entity (default: true)
     *
     * @param array|callable|\Cake\ORM\Query $search The criteria to find existing
     *   records by. Note that when you pass a query object you'll have to use
     *   the 2nd arg of the method to modify the entity data before saving.
     * @param callable|null $callback A callback that will be invoked for newly
     *   created entities. This callback will be called *before* the entity
     *   is persisted.
     * @param array $options The options to use when saving.
     * @return \Cake\Datasource\EntityInterface An entity.
     * @throws \Cake\ORM\Exception\PersistenceFailedException When the entity couldn't be saved
     */
    public function findOrCreate($search, ?callable $callback = null, $options = []): EntityInterface
    {
        $options = new ArrayObject($options + [
            'atomic' => true,
            'defaults' => true,
        ]);

        $entity = $this->_executeTransaction(function () use ($search, $callback, $options) {
            return $this->_processFindOrCreate($search, $callback, $options->getArrayCopy());
        }, $options['atomic']);

        if ($entity && $this->_transactionCommitted($options['atomic'], true)) {
            $this->dispatchEvent('Model.afterSaveCommit', compact('entity', 'options'));
        }

        return $entity;
    }

    /**
     * Performs the actual find and/or create of an entity based on the passed options.
     *
     * @param array|callable|\Cake\ORM\Query $search The criteria to find an existing record by, or a callable tha will
     *   customize the find query.
     * @param callable|null $callback A callback that will be invoked for newly
     *   created entities. This callback will be called *before* the entity
     *   is persisted.
     * @param array $options The options to use when saving.
     * @return \Cake\Datasource\EntityInterface|array An entity.
     * @throws \Cake\ORM\Exception\PersistenceFailedException When the entity couldn't be saved
     * @throws \InvalidArgumentException
     */
    protected function _processFindOrCreate($search, ?callable $callback = null, $options = [])
    {
        $query = $this->_getFindOrCreateQuery($search);

        $row = $query->first();
        if ($row !== null) {
            return $row;
        }

        $entity = $this->newEmptyEntity();
        if ($options['defaults'] && is_array($search)) {
            $accessibleFields = array_combine(array_keys($search), array_fill(0, count($search), true));
            $entity = $this->patchEntity($entity, $search, ['accessibleFields' => $accessibleFields]);
        }
        if ($callback !== null) {
            $entity = $callback($entity) ?: $entity;
        }
        unset($options['defaults']);

        $result = $this->save($entity, $options);

        if ($result === false) {
            throw new PersistenceFailedException($entity, ['findOrCreate']);
        }

        return $entity;
    }

    /**
     * Gets the query object for findOrCreate().
     *
     * @param array|callable|\Cake\ORM\Query $search The criteria to find existing records by.
     * @return \Cake\ORM\Query
     */
    protected function _getFindOrCreateQuery($search): Query
    {
        if (is_callable($search)) {
            $query = $this->find();
            $search($query);
        } elseif (is_array($search)) {
            $query = $this->find()->where($search);
        } elseif ($search instanceof Query) {
            $query = $search;
        } else {
            throw new InvalidArgumentException(sprintf(
                'Search criteria must be an array, callable or Query. Got "%s"',
                getTypeName($search)
            ));
        }

        return $query;
    }

    /**
     * Creates a new Query instance for a table.
     *
     * @return \Cake\ORM\Query
     */
    public function query(): Query
    {
        return new Query($this->getConnection(), $this);
    }

    /**
     * @inheritDoc
     */
    public function updateAll($fields, $conditions): int
    {
        $query = $this->query();
        $query->update()
            ->set($fields)
            ->where($conditions);
        $statement = $query->execute();
        $statement->closeCursor();

        return $statement->rowCount();
    }

    /**
     * @inheritDoc
     */
    public function deleteAll($conditions): int
    {
        $query = $this->query()
            ->delete()
            ->where($conditions);
        $statement = $query->execute();
        $statement->closeCursor();

        return $statement->rowCount();
    }

    /**
     * @inheritDoc
     */
    public function exists($conditions): bool
    {
        return (bool)count(
            $this->find('all')
            ->select(['existing' => 1])
            ->where($conditions)
            ->limit(1)
            ->disableHydration()
            ->toArray()
        );
    }

    /**
     * {@inheritDoc}
     *
     * ### Options
     *
     * The options array accepts the following keys:
     *
     * - atomic: Whether to execute the save and callbacks inside a database
     *   transaction (default: true)
     * - checkRules: Whether or not to check the rules on entity before saving, if the checking
     *   fails, it will abort the save operation. (default:true)
     * - associated: If `true` it will save 1st level associated entities as they are found
     *   in the passed `$entity` whenever the property defined for the association
     *   is marked as dirty. If an array, it will be interpreted as the list of associations
     *   to be saved. It is possible to provide different options for saving on associated
     *   table objects using this key by making the custom options the array value.
     *   If `false` no associated records will be saved. (default: `true`)
     * - checkExisting: Whether or not to check if the entity already exists, assuming that the
     *   entity is marked as not new, and the primary key has been set.
     *
     * ### Events
     *
     * When saving, this method will trigger four events:
     *
     * - Model.beforeRules: Will be triggered right before any rule checking is done
     *   for the passed entity if the `checkRules` key in $options is not set to false.
     *   Listeners will receive as arguments the entity, options array and the operation type.
     *   If the event is stopped the rules check result will be set to the result of the event itself.
     * - Model.afterRules: Will be triggered right after the `checkRules()` method is
     *   called for the entity. Listeners will receive as arguments the entity,
     *   options array, the result of checking the rules and the operation type.
     *   If the event is stopped the checking result will be set to the result of
     *   the event itself.
     * - Model.beforeSave: Will be triggered just before the list of fields to be
     *   persisted is calculated. It receives both the entity and the options as
     *   arguments. The options array is passed as an ArrayObject, so any changes in
     *   it will be reflected in every listener and remembered at the end of the event
     *   so it can be used for the rest of the save operation. Returning false in any
     *   of the listeners will abort the saving process. If the event is stopped
     *   using the event API, the event object's `result` property will be returned.
     *   This can be useful when having your own saving strategy implemented inside a
     *   listener.
     * - Model.afterSave: Will be triggered after a successful insert or save,
     *   listeners will receive the entity and the options array as arguments. The type
     *   of operation performed (insert or update) can be determined by checking the
     *   entity's method `isNew`, true meaning an insert and false an update.
     * - Model.afterSaveCommit: Will be triggered after the transaction is committed
     *   for atomic save, listeners will receive the entity and the options array
     *   as arguments.
     *
     * This method will determine whether the passed entity needs to be
     * inserted or updated in the database. It does that by checking the `isNew`
     * method on the entity. If the entity to be saved returns a non-empty value from
     * its `errors()` method, it will not be saved.
     *
     * ### Saving on associated tables
     *
     * This method will by default persist entities belonging to associated tables,
     * whenever a dirty property matching the name of the property name set for an
     * association in this table. It is possible to control what associations will
     * be saved and to pass additional option for saving them.
     *
     * ```
     * // Only save the comments association
     * $articles->save($entity, ['associated' => ['Comments']]);
     *
     * // Save the company, the employees and related addresses for each of them.
     * // For employees do not check the entity rules
     * $companies->save($entity, [
     *   'associated' => [
     *     'Employees' => [
     *       'associated' => ['Addresses'],
     *       'checkRules' => false
     *     ]
     *   ]
     * ]);
     *
     * // Save no associations
     * $articles->save($entity, ['associated' => false]);
     * ```
     *
     * @param \Cake\Datasource\EntityInterface $entity
     * @param array|\ArrayAccess|\Cake\ORM\SaveOptionsBuilder $options
     * @return \Cake\Datasource\EntityInterface|false
     * @throws \Cake\ORM\Exception\RolledbackTransactionException If the transaction is aborted in the afterSave event.
     */
    public function save(EntityInterface $entity, $options = [])
    {
        if ($options instanceof SaveOptionsBuilder) {
            $options = $options->toArray();
        }

        $options = new ArrayObject((array)$options + [
            'atomic' => true,
            'associated' => true,
            'checkRules' => true,
            'checkExisting' => true,
            '_primary' => true,
        ]);

        if ($entity->hasErrors((bool)$options['associated'])) {
            return false;
        }

        if ($entity->isNew() === false && !$entity->isDirty()) {
            return $entity;
        }

        $success = $this->_executeTransaction(function () use ($entity, $options) {
            return $this->_processSave($entity, $options);
        }, $options['atomic']);

        if ($success) {
            if ($this->_transactionCommitted($options['atomic'], $options['_primary'])) {
                $this->dispatchEvent('Model.afterSaveCommit', compact('entity', 'options'));
            }
            if ($options['atomic'] || $options['_primary']) {
                $entity->clean();
                $entity->setNew(false);
                $entity->setSource($this->getRegistryAlias());
            }
        }

        return $success;
    }

    /**
     * Try to save an entity or throw a PersistenceFailedException if the application rules checks failed,
     * the entity contains errors or the save was aborted by a callback.
     *
     * @param \Cake\Datasource\EntityInterface $entity the entity to be saved
     * @param array|\ArrayAccess $options The options to use when saving.
     * @return \Cake\Datasource\EntityInterface
     * @throws \Cake\ORM\Exception\PersistenceFailedException When the entity couldn't be saved
     * @see \Cake\ORM\Table::save()
     */
    public function saveOrFail(EntityInterface $entity, $options = []): EntityInterface
    {
        $saved = $this->save($entity, $options);
        if ($saved === false) {
            throw new PersistenceFailedException($entity, ['save']);
        }

        return $saved;
    }

    /**
     * Performs the actual saving of an entity based on the passed options.
     *
     * @param \Cake\Datasource\EntityInterface $entity the entity to be saved
     * @param \ArrayObject $options the options to use for the save operation
     * @return \Cake\Datasource\EntityInterface|false
     * @throws \RuntimeException When an entity is missing some of the primary keys.
     * @throws \Cake\ORM\Exception\RolledbackTransactionException If the transaction
     *   is aborted in the afterSave event.
     */
    protected function _processSave(EntityInterface $entity, ArrayObject $options)
    {
        $primaryColumns = (array)$this->getPrimaryKey();

        if ($options['checkExisting'] && $primaryColumns && $entity->isNew() && $entity->has($primaryColumns)) {
            $alias = $this->getAlias();
            $conditions = [];
            foreach ($entity->extract($primaryColumns) as $k => $v) {
                $conditions["$alias.$k"] = $v;
            }
            $entity->setNew(!$this->exists($conditions));
        }

        $mode = $entity->isNew() ? RulesChecker::CREATE : RulesChecker::UPDATE;
        if ($options['checkRules'] && !$this->checkRules($entity, $mode, $options)) {
            return false;
        }

        $options['associated'] = $this->_associations->normalizeKeys($options['associated']);
        $event = $this->dispatchEvent('Model.beforeSave', compact('entity', 'options'));

        if ($event->isStopped()) {
            $result = $event->getResult();
            if ($result === null) {
                return false;
            }

            if ($result !== false && !($result instanceof EntityInterface)) {
                throw new RuntimeException(sprintf(
                    'The beforeSave callback must return `false` or `EntityInterface` instance. Got `%s` instead.',
                    getTypeName($result)
                ));
            }

            return $result;
        }

        $saved = $this->_associations->saveParents(
            $this,
            $entity,
            $options['associated'],
            ['_primary' => false] + $options->getArrayCopy()
        );

        if (!$saved && $options['atomic']) {
            return false;
        }

        $data = $entity->extract($this->getSchema()->columns(), true);
        $isNew = $entity->isNew();

        if ($isNew) {
            $success = $this->_insert($entity, $data);
        } else {
            $success = $this->_update($entity, $data);
        }

        if ($success) {
            $success = $this->_onSaveSuccess($entity, $options);
        }

        if (!$success && $isNew) {
            $entity->unset($this->getPrimaryKey());
            $entity->setNew(true);
        }

        return $success ? $entity : false;
    }

    /**
     * Handles the saving of children associations and executing the afterSave logic
     * once the entity for this table has been saved successfully.
     *
     * @param \Cake\Datasource\EntityInterface $entity the entity to be saved
     * @param \ArrayObject $options the options to use for the save operation
     * @return bool True on success
     * @throws \Cake\ORM\Exception\RolledbackTransactionException If the transaction
     *   is aborted in the afterSave event.
     */
    protected function _onSaveSuccess(EntityInterface $entity, ArrayObject $options): bool
    {
        $success = $this->_associations->saveChildren(
            $this,
            $entity,
            $options['associated'],
            ['_primary' => false] + $options->getArrayCopy()
        );

        if (!$success && $options['atomic']) {
            return false;
        }

        $this->dispatchEvent('Model.afterSave', compact('entity', 'options'));

        if ($options['atomic'] && !$this->getConnection()->inTransaction()) {
            throw new RolledbackTransactionException(['table' => static::class]);
        }

        if (!$options['atomic'] && !$options['_primary']) {
            $entity->clean();
            $entity->setNew(false);
            $entity->setSource($this->getRegistryAlias());
        }

        return true;
    }

    /**
     * Auxiliary function to handle the insert of an entity's data in the table
     *
     * @param \Cake\Datasource\EntityInterface $entity the subject entity from were $data was extracted
     * @param array $data The actual data that needs to be saved
     * @return \Cake\Datasource\EntityInterface|false
     * @throws \RuntimeException if not all the primary keys where supplied or could
     * be generated when the table has composite primary keys. Or when the table has no primary key.
     */
    protected function _insert(EntityInterface $entity, array $data)
    {
        $primary = (array)$this->getPrimaryKey();
        if (empty($primary)) {
            $msg = sprintf(
                'Cannot insert row in "%s" table, it has no primary key.',
                $this->getTable()
            );
            throw new RuntimeException($msg);
        }
        $keys = array_fill(0, count($primary), null);
        $id = (array)$this->_newId($primary) + $keys;

        // Generate primary keys preferring values in $data.
        $primary = array_combine($primary, $id) ?: [];
        $primary = array_intersect_key($data, $primary) + $primary;

        $filteredKeys = array_filter($primary, function ($v) {
            return $v !== null;
        });
        $data += $filteredKeys;

        if (count($primary) > 1) {
            $schema = $this->getSchema();
            foreach ($primary as $k => $v) {
                if (!isset($data[$k]) && empty($schema->getColumn($k)['autoIncrement'])) {
                    $msg = 'Cannot insert row, some of the primary key values are missing. ';
                    $msg .= sprintf(
                        'Got (%s), expecting (%s)',
                        implode(', ', $filteredKeys + $entity->extract(array_keys($primary))),
                        implode(', ', array_keys($primary))
                    );
                    throw new RuntimeException($msg);
                }
            }
        }

        $success = false;
        if (empty($data)) {
            return $success;
        }

        $statement = $this->query()->insert(array_keys($data))
            ->values($data)
            ->execute();

        if ($statement->rowCount() !== 0) {
            $success = $entity;
            $entity->set($filteredKeys, ['guard' => false]);
            $schema = $this->getSchema();
            $driver = $this->getConnection()->getDriver();
            foreach ($primary as $key => $v) {
                if (!isset($data[$key])) {
                    $id = $statement->lastInsertId($this->getTable(), $key);
                    /** @var string $type */
                    $type = $schema->getColumnType($key);
                    $entity->set($key, TypeFactory::build($type)->toPHP($id, $driver));
                    break;
                }
            }
        }
        $statement->closeCursor();

        return $success;
    }

    /**
     * Generate a primary key value for a new record.
     *
     * By default, this uses the type system to generate a new primary key
     * value if possible. You can override this method if you have specific requirements
     * for id generation.
     *
     * Note: The ORM will not generate primary key values for composite primary keys.
     * You can overwrite _newId() in your table class.
     *
     * @param string[] $primary The primary key columns to get a new ID for.
     * @return string|null Either null or the primary key value or a list of primary key values.
     */
    protected function _newId(array $primary)
    {
        if (!$primary || count((array)$primary) > 1) {
            return null;
        }
        /** @var string $typeName */
        $typeName = $this->getSchema()->getColumnType($primary[0]);
        $type = TypeFactory::build($typeName);

        return $type->newId();
    }

    /**
     * Auxiliary function to handle the update of an entity's data in the table
     *
     * @param \Cake\Datasource\EntityInterface $entity the subject entity from were $data was extracted
     * @param array $data The actual data that needs to be saved
     * @return \Cake\Datasource\EntityInterface|false
     * @throws \InvalidArgumentException When primary key data is missing.
     */
    protected function _update(EntityInterface $entity, array $data)
    {
        $primaryColumns = (array)$this->getPrimaryKey();
        $primaryKey = $entity->extract($primaryColumns);

        $data = array_diff_key($data, $primaryKey);
        if (empty($data)) {
            return $entity;
        }

        if (count($primaryColumns) === 0) {
            $entityClass = get_class($entity);
            $table = $this->getTable();
            $message = "Cannot update `$entityClass`. The `$table` has no primary key.";
            throw new InvalidArgumentException($message);
        }

        if (!$entity->has($primaryColumns)) {
            $message = 'All primary key value(s) are needed for updating, ';
            $message .= get_class($entity) . ' is missing ' . implode(', ', $primaryColumns);
            throw new InvalidArgumentException($message);
        }

        $query = $this->query();
        $statement = $query->update()
            ->set($data)
            ->where($primaryKey)
            ->execute();

        $success = false;
        if ($statement->errorCode() === '00000') {
            $success = $entity;
        }
        $statement->closeCursor();

        return $success;
    }

    /**
     * Persists multiple entities of a table.
     *
     * The records will be saved in a transaction which will be rolled back if
     * any one of the records fails to save due to failed validation or database
     * error.
     *
     * @param \Cake\Datasource\EntityInterface[]|\Cake\Datasource\ResultSetInterface $entities Entities to save.
     * @param array|\ArrayAccess|\Cake\ORM\SaveOptionsBuilder $options Options used when calling Table::save() for each entity.
     * @return \Cake\Datasource\EntityInterface[]|\Cake\Datasource\ResultSetInterface|false False on failure, entities list on success.
     * @throws \Exception
     */
    public function saveMany(iterable $entities, $options = [])
    {
        try {
            return $this->_saveMany($entities, $options);
        } catch (PersistenceFailedException $exception) {
            return false;
        }
    }

    /**
     * Persists multiple entities of a table.
     *
     * The records will be saved in a transaction which will be rolled back if
     * any one of the records fails to save due to failed validation or database
     * error.
     *
     * @param \Cake\Datasource\EntityInterface[]|\Cake\Datasource\ResultSetInterface $entities Entities to save.
     * @param array|\ArrayAccess $options Options used when calling Table::save() for each entity.
     * @return \Cake\Datasource\EntityInterface[]|\Cake\Datasource\ResultSetInterface Entities list.
     * @throws \Exception
     * @throws \Cake\ORM\Exception\PersistenceFailedException If an entity couldn't be saved.
     */
    public function saveManyOrFail(iterable $entities, $options = []): iterable
    {
        return $this->_saveMany($entities, $options);
    }

    /**
     * @param \Cake\Datasource\EntityInterface[]|\Cake\Datasource\ResultSetInterface $entities Entities to save.
     * @param array|\ArrayAccess|\Cake\ORM\SaveOptionsBuilder $options Options used when calling Table::save() for each entity.
     * @return \Cake\Datasource\EntityInterface[]|\Cake\Datasource\ResultSetInterface Entities list.
     * @throws \Cake\ORM\Exception\PersistenceFailedException If an entity couldn't be saved.
     */
    protected function _saveMany(iterable $entities, $options = []): iterable
    {
        /** @var bool[] $isNew */
        $isNew = [];
        $cleanup = function ($entities) use (&$isNew): void {
            /** @var \Cake\Datasource\EntityInterface[] $entities */
            foreach ($entities as $key => $entity) {
                if (isset($isNew[$key]) && $isNew[$key]) {
                    $entity->unset($this->getPrimaryKey());
                    $entity->setNew(true);
                }
            }
        };

        try {
            $failed = $this->getConnection()
                ->transactional(function () use ($entities, $options, &$isNew) {
                    foreach ($entities as $key => $entity) {
                        $isNew[$key] = $entity->isNew();
                        if ($this->save($entity, $options) === false) {
                            return $entity;
                        }
                    }
                });
        } catch (Exception $e) {
            $cleanup($entities);

            throw $e;
        }

        if ($failed !== null) {
            $cleanup($entities);

            throw new PersistenceFailedException($failed, ['saveMany']);
        }

        return $entities;
    }

    /**
     * {@inheritDoc}
     *
     * For HasMany and HasOne associations records will be removed based on
     * the dependent option. Join table records in BelongsToMany associations
     * will always be removed. You can use the `cascadeCallbacks` option
     * when defining associations to change how associated data is deleted.
     *
     * ### Options
     *
     * - `atomic` Defaults to true. When true the deletion happens within a transaction.
     * - `checkRules` Defaults to true. Check deletion rules before deleting the record.
     *
     * ### Events
     *
     * - `Model.beforeDelete` Fired before the delete occurs. If stopped the delete
     *   will be aborted. Receives the event, entity, and options.
     * - `Model.afterDelete` Fired after the delete has been successful. Receives
     *   the event, entity, and options.
     * - `Model.afterDeleteCommit` Fired after the transaction is committed for
     *   an atomic delete. Receives the event, entity, and options.
     *
     * The options argument will be converted into an \ArrayObject instance
     * for the duration of the callbacks, this allows listeners to modify
     * the options used in the delete operation.
     *
     */
    public function delete(EntityInterface $entity, $options = []): bool
    {
        $options = new ArrayObject((array)$options + [
            'atomic' => true,
            'checkRules' => true,
            '_primary' => true,
        ]);

        $success = $this->_executeTransaction(function () use ($entity, $options) {
            return $this->_processDelete($entity, $options);
        }, $options['atomic']);

        if ($success && $this->_transactionCommitted($options['atomic'], $options['_primary'])) {
            $this->dispatchEvent('Model.afterDeleteCommit', [
                'entity' => $entity,
                'options' => $options,
            ]);
        }

        return $success;
    }

    /**
     * Deletes multiple entities of a table.
     *
     * The records will be deleted in a transaction which will be rolled back if
     * any one of the records fails to delete due to failed validation or database
     * error.
     *
     * @param \Cake\Datasource\EntityInterface[]|\Cake\Datasource\ResultSetInterface $entities Entities to delete.
     * @param array|\ArrayAccess $options Options used when calling Table::save() for each entity.
     * @return bool|\Cake\Datasource\EntityInterface[]|\Cake\Datasource\ResultSetInterface
     *  False on failure, entities list on success.
     * @throws \Exception
     * @see \Cake\ORM\Table::delete() for options and events related to this method.
     */
    public function deleteMany(iterable $entities, $options = [])
    {
        $failed = $this->_deleteMany($entities, $options);

        if ($failed !== null) {
            return false;
        }

        return $entities;
    }

    /**
     * Deletes multiple entities of a table.
     *
     * The records will be deleted in a transaction which will be rolled back if
     * any one of the records fails to delete due to failed validation or database
     * error.
     *
     * @param \Cake\Datasource\EntityInterface[]|\Cake\Datasource\ResultSetInterface $entities Entities to delete.
     * @param array|\ArrayAccess $options Options used when calling Table::save() for each entity.
     * @return \Cake\Datasource\EntityInterface[]|\Cake\Datasource\ResultSetInterface Entities list.
     * @throws \Exception
     * @throws \Cake\ORM\Exception\PersistenceFailedException
     * @see \Cake\ORM\Table::delete() for options and events related to this method.
     */
    public function deleteManyOrFail(iterable $entities, $options = []): iterable
    {
        $failed = $this->_deleteMany($entities, $options);

        if ($failed !== null) {
            throw new PersistenceFailedException($failed, ['deleteMany']);
        }

        return $entities;
    }

    /**
     * @param \Cake\Datasource\EntityInterface[]|\Cake\Datasource\ResultSetInterface $entities Entities to delete.
     * @param array|\ArrayAccess $options Options used.
     * @return \Cake\Datasource\EntityInterface|null
     */
    protected function _deleteMany(iterable $entities, $options = []): ?EntityInterface
    {
        $options = new ArrayObject((array)$options + [
                'atomic' => true,
                'checkRules' => true,
                '_primary' => true,
            ]);

        $failed = $this->_executeTransaction(function () use ($entities, $options) {
            foreach ($entities as $entity) {
                if (!$this->_processDelete($entity, $options)) {
                    return $entity;
                }
            }

            return null;
        }, $options['atomic']);

        if ($failed === null && $this->_transactionCommitted($options['atomic'], $options['_primary'])) {
            foreach ($entities as $entity) {
                $this->dispatchEvent('Model.afterDeleteCommit', [
                    'entity' => $entity,
                    'options' => $options,
                ]);
            }
        }

        return $failed;
    }

    /**
     * Try to delete an entity or throw a PersistenceFailedException if the entity is new,
     * has no primary key value, application rules checks failed or the delete was aborted by a callback.
     *
     * @param \Cake\Datasource\EntityInterface $entity The entity to remove.
     * @param array|\ArrayAccess $options The options for the delete.
     * @return true
     * @throws \Cake\ORM\Exception\PersistenceFailedException
     * @see \Cake\ORM\Table::delete()
     */
    public function deleteOrFail(EntityInterface $entity, $options = []): bool
    {
        $deleted = $this->delete($entity, $options);
        if ($deleted === false) {
            throw new PersistenceFailedException($entity, ['delete']);
        }

        return $deleted;
    }

    /**
     * Perform the delete operation.
     *
     * Will delete the entity provided. Will remove rows from any
     * dependent associations, and clear out join tables for BelongsToMany associations.
     *
     * @param \Cake\Datasource\EntityInterface $entity The entity to delete.
     * @param \ArrayObject $options The options for the delete.
     * @throws \InvalidArgumentException if there are no primary key values of the
     * passed entity
     * @return bool success
     */
    protected function _processDelete(EntityInterface $entity, ArrayObject $options): bool
    {
        if ($entity->isNew()) {
            return false;
        }

        $primaryKey = (array)$this->getPrimaryKey();
        if (!$entity->has($primaryKey)) {
            $msg = 'Deleting requires all primary key values.';
            throw new InvalidArgumentException($msg);
        }

        if ($options['checkRules'] && !$this->checkRules($entity, RulesChecker::DELETE, $options)) {
            return false;
        }

        $event = $this->dispatchEvent('Model.beforeDelete', [
            'entity' => $entity,
            'options' => $options,
        ]);

        if ($event->isStopped()) {
            return (bool)$event->getResult();
        }

        $this->_associations->cascadeDelete(
            $entity,
            ['_primary' => false] + $options->getArrayCopy()
        );

        $query = $this->query();
        $conditions = (array)$entity->extract($primaryKey);
        $statement = $query->delete()
            ->where($conditions)
            ->execute();

        $success = $statement->rowCount() > 0;
        if (!$success) {
            return $success;
        }

        $this->dispatchEvent('Model.afterDelete', [
            'entity' => $entity,
            'options' => $options,
        ]);

        return $success;
    }

    /**
     * Returns true if the finder exists for the table
     *
     * @param string $type name of finder to check
     *
     * @return bool
     */
    public function hasFinder(string $type): bool
    {
        $finder = 'find' . $type;

        return method_exists($this, $finder) || $this->_behaviors->hasFinder($type);
    }

    /**
     * Calls a finder method directly and applies it to the passed query,
     * if no query is passed a new one will be created and returned
     *
     * @param string $type name of the finder to be called
     * @param \Cake\ORM\Query $query The query object to apply the finder options to
     * @param array $options List of options to pass to the finder
     * @return \Cake\ORM\Query
     * @throws \BadMethodCallException
     */
    public function callFinder(string $type, Query $query, array $options = []): Query
    {
        $query->applyOptions($options);
        $options = $query->getOptions();
        $finder = 'find' . $type;
        if (method_exists($this, $finder)) {
            return $this->{$finder}($query, $options);
        }

        if ($this->_behaviors->hasFinder($type)) {
            return $this->_behaviors->callFinder($type, [$query, $options]);
        }

        throw new BadMethodCallException(sprintf(
            'Unknown finder method "%s" on %s.',
            $type,
            static::class
        ));
    }

    /**
     * Provides the dynamic findBy and findByAll methods.
     *
     * @param string $method The method name that was fired.
     * @param array $args List of arguments passed to the function.
     * @return \Cake\ORM\Query
     * @throws \BadMethodCallException when there are missing arguments, or when
     *  and & or are combined.
     */
    protected function _dynamicFinder(string $method, array $args)
    {
        $method = Inflector::underscore($method);
        preg_match('/^find_([\w]+)_by_/', $method, $matches);
        if (empty($matches)) {
            // find_by_ is 8 characters.
            $fields = substr($method, 8);
            $findType = 'all';
        } else {
            $fields = substr($method, strlen($matches[0]));
            $findType = Inflector::variable($matches[1]);
        }
        $hasOr = strpos($fields, '_or_');
        $hasAnd = strpos($fields, '_and_');

        $makeConditions = function ($fields, $args) {
            $conditions = [];
            if (count($args) < count($fields)) {
                throw new BadMethodCallException(sprintf(
                    'Not enough arguments for magic finder. Got %s required %s',
                    count($args),
                    count($fields)
                ));
            }
            foreach ($fields as $field) {
                $conditions[$this->aliasField($field)] = array_shift($args);
            }

            return $conditions;
        };

        if ($hasOr !== false && $hasAnd !== false) {
            throw new BadMethodCallException(
                'Cannot mix "and" & "or" in a magic finder. Use find() instead.'
            );
        }

        $conditions = [];
        if ($hasOr === false && $hasAnd === false) {
            $conditions = $makeConditions([$fields], $args);
        } elseif ($hasOr !== false) {
            $fields = explode('_or_', $fields);
            $conditions = [
            'OR' => $makeConditions($fields, $args),
            ];
        } elseif ($hasAnd !== false) {
            $fields = explode('_and_', $fields);
            $conditions = $makeConditions($fields, $args);
        }

        return $this->find($findType, [
            'conditions' => $conditions,
        ]);
    }

    /**
     * Handles behavior delegation + dynamic finders.
     *
     * If your Table uses any behaviors you can call them as if
     * they were on the table object.
     *
     * @param string $method name of the method to be invoked
     * @param array $args List of arguments passed to the function
     * @return mixed
     * @throws \BadMethodCallException
     */
    public function __call($method, $args)
    {
        if ($this->_behaviors->hasMethod($method)) {
            return $this->_behaviors->call($method, $args);
        }
        if (preg_match('/^find(?:\w+)?By/', $method) > 0) {
            return $this->_dynamicFinder($method, $args);
        }

        throw new BadMethodCallException(
            sprintf('Unknown method "%s" called on %s', $method, static::class)
        );
    }

    /**
     * Returns the association named after the passed value if exists, otherwise
     * throws an exception.
     *
     * @param string $property the association name
     * @return \Cake\ORM\Association
     * @throws \RuntimeException if no association with such name exists
     */
    public function __get($property)
    {
        $association = $this->_associations->get($property);
        if (!$association) {
            throw new RuntimeException(sprintf(
                'Undefined property `%s`. ' .
                'You have not defined the `%s` association on `%s`.',
                $property,
                $property,
                static::class
            ));
        }

        return $association;
    }

    /**
     * Returns whether an association named after the passed value
     * exists for this table.
     *
     * @param string $property the association name
     * @return bool
     */
    public function __isset($property)
    {
        return $this->_associations->has($property);
    }

    /**
     * Get the object used to marshal/convert array data into objects.
     *
     * Override this method if you want a table object to use custom
     * marshalling logic.
     *
     * @return \Cake\ORM\Marshaller
     * @see \Cake\ORM\Marshaller
     */
    public function marshaller(): Marshaller
    {
        return new Marshaller($this);
    }

    /**
     * {@inheritDoc}
     *
     * @return \Cake\Datasource\EntityInterface
     */
    public function newEmptyEntity(): EntityInterface
    {
        $class = $this->getEntityClass();

        /** @var \Cake\Datasource\EntityInterface */
        return new $class([], ['source' => $this->getRegistryAlias()]);
    }

    /**
     * {@inheritDoc}
     *
     * By default all the associations on this table will be hydrated. You can
     * limit which associations are built, or include deeper associations
     * using the options parameter:
     *
     * ```
     * $article = $this->Articles->newEntity(
     *   $this->request->getData(),
     *   ['associated' => ['Tags', 'Comments.Users']]
     * );
     * ```
     *
     * You can limit fields that will be present in the constructed entity by
     * passing the `fields` option, which is also accepted for associations:
     *
     * ```
     * $article = $this->Articles->newEntity($this->request->getData(), [
     *  'fields' => ['title', 'body', 'tags', 'comments'],
     *  'associated' => ['Tags', 'Comments.Users' => ['fields' => 'username']]
     * ]
     * );
     * ```
     *
     * The `fields` option lets remove or restrict input data from ending up in
     * the entity. If you'd like to relax the entity's default accessible fields,
     * you can use the `accessibleFields` option:
     *
     * ```
     * $article = $this->Articles->newEntity(
     *   $this->request->getData(),
     *   ['accessibleFields' => ['protected_field' => true]]
     * );
     * ```
     *
     * By default, the data is validated before being passed to the new entity. In
     * the case of invalid fields, those will not be present in the resulting object.
     * The `validate` option can be used to disable validation on the passed data:
     *
     * ```
     * $article = $this->Articles->newEntity(
     *   $this->request->getData(),
     *   ['validate' => false]
     * );
     * ```
     *
     * You can also pass the name of the validator to use in the `validate` option.
     * If `null` is passed to the first param of this function, no validation will
     * be performed.
     *
     * You can use the `Model.beforeMarshal` event to modify request data
     * before it is converted into entities.
     */
    public function newEntity(array $data, array $options = []): EntityInterface
    {
        if (!isset($options['associated'])) {
            $options['associated'] = $this->_associations->keys();
        }
        $marshaller = $this->marshaller();

        return $marshaller->one($data, $options);
    }

    /**
     * {@inheritDoc}
     *
     * By default all the associations on this table will be hydrated. You can
     * limit which associations are built, or include deeper associations
     * using the options parameter:
     *
     * ```
     * $articles = $this->Articles->newEntities(
     *   $this->request->getData(),
     *   ['associated' => ['Tags', 'Comments.Users']]
     * );
     * ```
     *
     * You can limit fields that will be present in the constructed entities by
     * passing the `fields` option, which is also accepted for associations:
     *
     * ```
     * $articles = $this->Articles->newEntities($this->request->getData(), [
     *  'fields' => ['title', 'body', 'tags', 'comments'],
     *  'associated' => ['Tags', 'Comments.Users' => ['fields' => 'username']]
     *  ]
     * );
     * ```
     *
     * You can use the `Model.beforeMarshal` event to modify request data
     * before it is converted into entities.
     */
    public function newEntities(array $data, array $options = []): array
    {
        if (!isset($options['associated'])) {
            $options['associated'] = $this->_associations->keys();
        }
        $marshaller = $this->marshaller();

        return $marshaller->many($data, $options);
    }

    /**
     * {@inheritDoc}
     *
     * When merging HasMany or BelongsToMany associations, all the entities in the
     * `$data` array will appear, those that can be matched by primary key will get
     * the data merged, but those that cannot, will be discarded.
     *
     * You can limit fields that will be present in the merged entity by
     * passing the `fields` option, which is also accepted for associations:
     *
     * ```
     * $article = $this->Articles->patchEntity($article, $this->request->getData(), [
     *  'fields' => ['title', 'body', 'tags', 'comments'],
     *  'associated' => ['Tags', 'Comments.Users' => ['fields' => 'username']]
     *  ]
     * );
     * ```
     *
     * By default, the data is validated before being passed to the entity. In
     * the case of invalid fields, those will not be assigned to the entity.
     * The `validate` option can be used to disable validation on the passed data:
     *
     * ```
     * $article = $this->patchEntity($article, $this->request->getData(),[
     *  'validate' => false
     * ]);
     * ```
     *
     * You can use the `Model.beforeMarshal` event to modify request data
     * before it is converted into entities.
     *
     * When patching scalar values (null/booleans/string/integer/float), if the property
     * presently has an identical value, the setter will not be called, and the
     * property will not be marked as dirty. This is an optimization to prevent unnecessary field
     * updates when persisting entities.
     */
    public function patchEntity(EntityInterface $entity, array $data, array $options = []): EntityInterface
    {
        if (!isset($options['associated'])) {
            $options['associated'] = $this->_associations->keys();
        }
        $marshaller = $this->marshaller();

        return $marshaller->merge($entity, $data, $options);
    }

    /**
     * {@inheritDoc}
     *
     * Those entries in `$entities` that cannot be matched to any record in
     * `$data` will be discarded. Records in `$data` that could not be matched will
     * be marshalled as a new entity.
     *
     * When merging HasMany or BelongsToMany associations, all the entities in the
     * `$data` array will appear, those that can be matched by primary key will get
     * the data merged, but those that cannot, will be discarded.
     *
     * You can limit fields that will be present in the merged entities by
     * passing the `fields` option, which is also accepted for associations:
     *
     * ```
     * $articles = $this->Articles->patchEntities($articles, $this->request->getData(), [
     *  'fields' => ['title', 'body', 'tags', 'comments'],
     *  'associated' => ['Tags', 'Comments.Users' => ['fields' => 'username']]
     *  ]
     * );
     * ```
     *
     * You can use the `Model.beforeMarshal` event to modify request data
     * before it is converted into entities.
     */
    public function patchEntities(iterable $entities, array $data, array $options = []): array
    {
        if (!isset($options['associated'])) {
            $options['associated'] = $this->_associations->keys();
        }
        $marshaller = $this->marshaller();

        return $marshaller->mergeMany($entities, $data, $options);
    }

    /**
     * Validator method used to check the uniqueness of a value for a column.
     * This is meant to be used with the validation API and not to be called
     * directly.
     *
     * ### Example:
     *
     * ```
     * $validator->add('email', [
     *  'unique' => ['rule' => 'validateUnique', 'provider' => 'table']
     * ])
     * ```
     *
     * Unique validation can be scoped to the value of another column:
     *
     * ```
     * $validator->add('email', [
     *  'unique' => [
     *      'rule' => ['validateUnique', ['scope' => 'site_id']],
     *      'provider' => 'table'
     *  ]
     * ]);
     * ```
     *
     * In the above example, the email uniqueness will be scoped to only rows having
     * the same site_id. Scoping will only be used if the scoping field is present in
     * the data to be validated.
     *
     * @param mixed $value The value of column to be checked for uniqueness.
     * @param array $options The options array, optionally containing the 'scope' key.
     *   May also be the validation context, if there are no options.
     * @param array|null $context Either the validation context or null.
     * @return bool True if the value is unique, or false if a non-scalar, non-unique value was given.
     */
    public function validateUnique($value, array $options, ?array $context = null): bool
    {
        if ($context === null) {
            $context = $options;
        }
        $entity = new Entity(
            $context['data'],
            [
                'useSetters' => false,
                'markNew' => $context['newRecord'],
                'source' => $this->getRegistryAlias(),
            ]
        );
        $fields = array_merge(
            [$context['field']],
            isset($options['scope']) ? (array)$options['scope'] : []
        );
        $values = $entity->extract($fields);
        foreach ($values as $field) {
            if ($field !== null && !is_scalar($field)) {
                return false;
            }
        }
        $class = static::IS_UNIQUE_CLASS;
        /** @var \Cake\ORM\Rule\IsUnique $rule */
        $rule = new $class($fields, $options);

        return $rule($entity, ['repository' => $this]);
    }

    /**
     * Get the Model callbacks this table is interested in.
     *
     * By implementing the conventional methods a table class is assumed
     * to be interested in the related event.
     *
     * Override this method if you need to add non-conventional event listeners.
     * Or if you want you table to listen to non-standard events.
     *
     * The conventional method map is:
     *
     * - Model.beforeMarshal => beforeMarshal
     * - Model.buildValidator => buildValidator
     * - Model.beforeFind => beforeFind
     * - Model.beforeSave => beforeSave
     * - Model.afterSave => afterSave
     * - Model.afterSaveCommit => afterSaveCommit
     * - Model.beforeDelete => beforeDelete
     * - Model.afterDelete => afterDelete
     * - Model.afterDeleteCommit => afterDeleteCommit
     * - Model.beforeRules => beforeRules
     * - Model.afterRules => afterRules
     *
     * @return array
     */
    public function implementedEvents(): array
    {
        $eventMap = [
            'Model.beforeMarshal' => 'beforeMarshal',
            'Model.buildValidator' => 'buildValidator',
            'Model.beforeFind' => 'beforeFind',
            'Model.beforeSave' => 'beforeSave',
            'Model.afterSave' => 'afterSave',
            'Model.afterSaveCommit' => 'afterSaveCommit',
            'Model.beforeDelete' => 'beforeDelete',
            'Model.afterDelete' => 'afterDelete',
            'Model.afterDeleteCommit' => 'afterDeleteCommit',
            'Model.beforeRules' => 'beforeRules',
            'Model.afterRules' => 'afterRules',
        ];
        $events = [];

        foreach ($eventMap as $event => $method) {
            if (!method_exists($this, $method)) {
                continue;
            }
            $events[$event] = $method;
        }

        return $events;
    }

    /**
     * {@inheritDoc}
     *
     * @param \Cake\ORM\RulesChecker $rules The rules object to be modified.
     * @return \Cake\ORM\RulesChecker
     */
    public function buildRules(RulesChecker $rules): RulesChecker
    {
        return $rules;
    }

    /**
     * Gets a SaveOptionsBuilder instance.
     *
     * @param array $options Options to parse by the builder.
     * @return \Cake\ORM\SaveOptionsBuilder
     */
    public function getSaveOptionsBuilder(array $options = []): SaveOptionsBuilder
    {
        return new SaveOptionsBuilder($this, $options);
    }

    /**
     * Loads the specified associations in the passed entity or list of entities
     * by executing extra queries in the database and merging the results in the
     * appropriate properties.
     *
     * ### Example:
     *
     * ```
     * $user = $usersTable->get(1);
     * $user = $usersTable->loadInto($user, ['Articles.Tags', 'Articles.Comments']);
     * echo $user->articles[0]->title;
     * ```
     *
     * You can also load associations for multiple entities at once
     *
     * ### Example:
     *
     * ```
     * $users = $usersTable->find()->where([...])->toList();
     * $users = $usersTable->loadInto($users, ['Articles.Tags', 'Articles.Comments']);
     * echo $user[1]->articles[0]->title;
     * ```
     *
     * The properties for the associations to be loaded will be overwritten on each entity.
     *
     * @param \Cake\Datasource\EntityInterface|\Cake\Datasource\EntityInterface[] $entities a single entity or list of entities
     * @param array $contain A `contain()` compatible array.
     * @see \Cake\ORM\Query::contain()
     * @return \Cake\Datasource\EntityInterface|\Cake\Datasource\EntityInterface[]
     */
    public function loadInto($entities, array $contain)
    {
        return (new LazyEagerLoader())->loadInto($entities, $contain, $this);
    }

    /**
     * @inheritDoc
     */
    protected function validationMethodExists(string $method): bool
    {
        return method_exists($this, $method) || $this->behaviors()->hasMethod($method);
    }

    /**
     * Returns an array that can be used to describe the internal state of this
     * object.
     *
     * @return array
     */
    public function __debugInfo()
    {
        $conn = $this->getConnection();

        return [
            'registryAlias' => $this->getRegistryAlias(),
            'table' => $this->getTable(),
            'alias' => $this->getAlias(),
            'entityClass' => $this->getEntityClass(),
            'associations' => $this->_associations->keys(),
            'behaviors' => $this->_behaviors->loaded(),
            'defaultConnection' => static::defaultConnectionName(),
            'connectionName' => $conn->configName(),
        ];
    }
}<|MERGE_RESOLUTION|>--- conflicted
+++ resolved
@@ -883,14 +883,9 @@
 
         $result = null;
         [$name, $next] = array_pad(explode('.', $name, 2), 2, null);
-<<<<<<< HEAD
-        /** @psalm-suppress PossiblyNullArgument */
-        $result = $this->_associations->get($name);
-=======
         if ($name !== null) {
             $result = $this->_associations->get($name);
         }
->>>>>>> 783ad251
 
         if ($result !== null && $next !== null) {
             $result = $result->getTarget()->getAssociation($next);
