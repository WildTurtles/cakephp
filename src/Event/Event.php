--- conflicted
+++ resolved
@@ -175,11 +175,7 @@
      * Listeners can attach a result value to the event.
      *
      * @param mixed $value The value to set.
-<<<<<<< HEAD
-     * @return $this
-=======
      * @return self
->>>>>>> 53be5558
      */
     public function setResult($value = null)
     {
@@ -209,11 +205,7 @@
      *
      * @param array|string $key An array will replace all payload data, and a key will set just that array item.
      * @param mixed $value The value to set.
-<<<<<<< HEAD
-     * @return $this
-=======
      * @return self
->>>>>>> 53be5558
      */
     public function setData($key, $value = null)
     {
