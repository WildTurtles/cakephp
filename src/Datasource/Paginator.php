<?php
/**
 * CakePHP(tm) : Rapid Development Framework (http://cakephp.org)
 * Copyright (c) Cake Software Foundation, Inc. (http://cakefoundation.org)
 *
 * Licensed under The MIT License
 * For full copyright and license information, please see the LICENSE.txt
 * Redistributions of files must retain the above copyright notice.
 *
 * @copyright     Copyright (c) Cake Software Foundation, Inc. (http://cakefoundation.org)
 * @link          http://cakephp.org CakePHP(tm) Project
 * @since         3.5.0
 * @license       http://www.opensource.org/licenses/mit-license.php MIT License
 */
namespace Cake\Datasource;

use Cake\Core\InstanceConfigTrait;
use Cake\Datasource\Exception\PageOutOfBoundsException;

/**
 * This class is used to handle automatic model data pagination.
 */
class Paginator implements PaginatorInterface
{
    use InstanceConfigTrait;

    /**
     * Default pagination settings.
     *
     * When calling paginate() these settings will be merged with the configuration
     * you provide.
     *
     * - `maxLimit` - The maximum limit users can choose to view. Defaults to 100
     * - `limit` - The initial number of items per page. Defaults to 20.
     * - `page` - The starting page, defaults to 1.
     * - `whitelist` - A list of parameters users are allowed to set using request
     *   parameters. Modifying this list will allow users to have more influence
     *   over pagination, be careful with what you permit.
     *
     * @var array
     */
    protected $_defaultConfig = [
        'page' => 1,
        'limit' => 20,
        'maxLimit' => 100,
        'whitelist' => ['limit', 'sort', 'page', 'direction']
    ];

    /**
     * Paging params after pagination operation is done.
     *
     * @var array
     */
    protected $_pagingParams = [];

    /**
     * Handles automatic pagination of model records.
     *
     * ### Configuring pagination
     *
     * When calling `paginate()` you can use the $settings parameter to pass in
     * pagination settings. These settings are used to build the queries made
     * and control other pagination settings.
     *
     * If your settings contain a key with the current table's alias. The data
     * inside that key will be used. Otherwise the top level configuration will
     * be used.
     *
     * ```
     *  $settings = [
     *    'limit' => 20,
     *    'maxLimit' => 100
     *  ];
     *  $results = $paginator->paginate($table, $settings);
     * ```
     *
     * The above settings will be used to paginate any repository. You can configure
     * repository specific settings by keying the settings with the repository alias.
     *
     * ```
     *  $settings = [
     *    'Articles' => [
     *      'limit' => 20,
     *      'maxLimit' => 100
     *    ],
     *    'Comments' => [ ... ]
     *  ];
     *  $results = $paginator->paginate($table, $settings);
     * ```
     *
     * This would allow you to have different pagination settings for
     * `Articles` and `Comments` repositories.
     *
     * ### Controlling sort fields
     *
     * By default CakePHP will automatically allow sorting on any column on the
     * repository object being paginated. Often times you will want to allow
     * sorting on either associated columns or calculated fields. In these cases
     * you will need to define a whitelist of all the columns you wish to allow
     * sorting on. You can define the whitelist in the `$settings` parameter:
     *
     * ```
     * $settings = [
     *   'Articles' => [
     *     'finder' => 'custom',
     *     'sortWhitelist' => ['title', 'author_id', 'comment_count'],
     *   ]
     * ];
     * ```
     *
     * Passing an empty array as whitelist disallows sorting altogether.
     *
     * ### Paginating with custom finders
     *
     * You can paginate with any find type defined on your table using the
     * `finder` option.
     *
     * ```
     *  $settings = [
     *    'Articles' => [
     *      'finder' => 'popular'
     *    ]
     *  ];
     *  $results = $paginator->paginate($table, $settings);
     * ```
     *
     * Would paginate using the `find('popular')` method.
     *
     * You can also pass an already created instance of a query to this method:
     *
     * ```
     * $query = $this->Articles->find('popular')->matching('Tags', function ($q) {
     *   return $q->where(['name' => 'CakePHP'])
     * });
     * $results = $paginator->paginate($query);
     * ```
     *
     * ### Scoping Request parameters
     *
     * By using request parameter scopes you can paginate multiple queries in
     * the same controller action:
     *
     * ```
     * $articles = $paginator->paginate($articlesQuery, ['scope' => 'articles']);
     * $tags = $paginator->paginate($tagsQuery, ['scope' => 'tags']);
     * ```
     *
     * Each of the above queries will use different query string parameter sets
     * for pagination data. An example URL paginating both results would be:
     *
     * ```
     * /dashboard?articles[page]=1&tags[page]=2
     * ```
     *
     * @param \Cake\Datasource\RepositoryInterface|\Cake\Datasource\QueryInterface $object The table or query to paginate.
     * @param array $params Request params
     * @param array $settings The settings/configuration used for pagination.
     * @return \Cake\Datasource\ResultSetInterface Query results
     * @throws \Cake\Datasource\Exception\PageOutOfBoundsException
     */
    public function paginate($object, array $params = [], array $settings = [])
    {
        $query = null;
        if ($object instanceof QueryInterface) {
            $query = $object;
            $object = $query->repository();
        }

        $alias = $object->getAlias();
        $defaults = $this->getDefaults($alias, $settings);
        $options = $this->mergeOptions($params, $defaults);
        $options = $this->validateSort($object, $options);
        $options = $this->checkLimit($options);

        $options += ['page' => 1, 'scope' => null];
        $options['page'] = (int)$options['page'] < 1 ? 1 : (int)$options['page'];
        list($finder, $options) = $this->_extractFinder($options);

        if (empty($query)) {
            $query = $object->find($finder, $options);
        } else {
            $query->applyOptions($options);
        }

        $cleanQuery = clone $query;
        $results = $query->all();
        $numResults = count($results);
        $count = $cleanQuery->count();

        $page = $options['page'];
        $limit = $options['limit'];
        $pageCount = max((int)ceil($count / $limit), 1);
        $requestedPage = $page;
        $page = min($page, $pageCount);

        $order = (array)$options['order'];
        $sortDefault = $directionDefault = false;
        if (!empty($defaults['order']) && count($defaults['order']) === 1) {
            $sortDefault = key($defaults['order']);
            $directionDefault = current($defaults['order']);
        }

        $paging = [
            'finder' => $finder,
            'page' => $page,
            'current' => $numResults,
            'count' => $count,
            'perPage' => $limit,
            'prevPage' => $page > 1,
            'nextPage' => $count > ($page * $limit),
            'pageCount' => $pageCount,
            'sort' => $options['sort'],
            'direction' => current($order),
            'limit' => $defaults['limit'] != $limit ? $limit : null,
            'sortDefault' => $sortDefault,
            'directionDefault' => $directionDefault,
            'scope' => $options['scope'],
            'completeSort' => $order,
        ];

        $this->_pagingParams = [$alias => $paging];

        if ($requestedPage > $page) {
            throw new PageOutOfBoundsException([
                'requestedPage' => $requestedPage,
                'pagingParams' => $this->_pagingParams
            ]);
        }

        return $results;
    }

    /**
     * Extracts the finder name and options out of the provided pagination options.
     *
     * @param array $options the pagination options.
     * @return array An array containing in the first position the finder name
     *   and in the second the options to be passed to it.
     */
    protected function _extractFinder($options)
    {
        $type = !empty($options['finder']) ? $options['finder'] : 'all';
        unset($options['finder'], $options['maxLimit']);

        if (is_array($type)) {
            $options = (array)current($type) + $options;
            $type = key($type);
        }

        return [$type, $options];
    }

    /**
     * Get paging params after pagination operation.
     *
     * @return array
     */
    public function getPagingParams()
    {
        return $this->_pagingParams;
    }

    /**
     * Merges the various options that Paginator uses.
     * Pulls settings together from the following places:
     *
     * - General pagination settings
     * - Model specific settings.
     * - Request parameters
     *
     * The result of this method is the aggregate of all the option sets
     * combined together. You can change config value `whitelist` to modify
     * which options/values can be set using request parameters.
     *
     * @param array $params Request params.
     * @param array $settings The settings to merge with the request data.
     * @return array Array of merged options.
     */
    public function mergeOptions($params, $settings)
    {
        if (!empty($settings['scope'])) {
            $scope = $settings['scope'];
            $params = !empty($params[$scope]) ? (array)$params[$scope] : [];
        }
        $params = array_intersect_key($params, array_flip($this->getConfig('whitelist')));

        return array_merge($settings, $params);
    }

    /**
     * Get the settings for a $model. If there are no settings for a specific
     * repository, the general settings will be used.
     *
     * @param string $alias Model name to get settings for.
     * @param array $settings The settings which is used for combining.
     * @return array An array of pagination settings for a model,
     *   or the general settings.
     */
    public function getDefaults($alias, $settings)
    {
        if (isset($settings[$alias])) {
            $settings = $settings[$alias];
        }

        $defaults = $this->getConfig();
        $maxLimit = isset($settings['maxLimit']) ? $settings['maxLimit'] : $defaults['maxLimit'];
        $limit = isset($settings['limit']) ? $settings['limit'] : $defaults['limit'];

        if ($limit > $maxLimit) {
            $limit = $maxLimit;
        }

        $settings['maxLimit'] = $maxLimit;
        $settings['limit'] = $limit;

        return $settings + $defaults;
    }

    /**
     * Validate that the desired sorting can be performed on the $object.
     *
     * Only fields or virtualFields can be sorted on. The direction param will
     * also be sanitized. Lastly sort + direction keys will be converted into
     * the model friendly order key.
     *
     * You can use the whitelist parameter to control which columns/fields are
     * available for sorting via URL parameters. This helps prevent users from ordering large
     * result sets on un-indexed values.
     *
     * If you need to sort on associated columns or synthetic properties you
     * will need to use a whitelist.
     *
     * Any columns listed in the sort whitelist will be implicitly trusted.
     * You can use this to sort on synthetic columns, or columns added in custom
     * find operations that may not exist in the schema.
     *
     * The default order options provided to paginate() will be merged with the user's
     * requested sorting field/direction.
     *
     * @param \Cake\Datasource\RepositoryInterface $object Repository object.
     * @param array $options The pagination options being used for this request.
     * @return array An array of options with sort + direction removed and
     *   replaced with order if possible.
     */
    public function validateSort(RepositoryInterface $object, array $options)
    {
        if (isset($options['sort'])) {
            $direction = null;
            if (isset($options['direction'])) {
                $direction = strtolower($options['direction']);
            }
            if (!in_array($direction, ['asc', 'desc'])) {
                $direction = 'asc';
            }
<<<<<<< HEAD
            $order = (isset($options['order']) && is_array($options['order'])) ? $options['order'] : [];
            $options['order'] = [$options['sort'] => $direction] + $order;
=======
            $options['order'] = [$options['sort'] => $direction];
        } else {
            $options['sort'] = null;
>>>>>>> e661cf14
        }
        unset($options['direction']);

        if (empty($options['order'])) {
            $options['order'] = [];
        }
        if (!is_array($options['order'])) {
            return $options;
        }

        $inWhitelist = false;
        if (isset($options['sortWhitelist'])) {
            $field = key($options['order']);
            $inWhitelist = in_array($field, $options['sortWhitelist'], true);
            if (!$inWhitelist) {
                $options['order'] = [];
                $options['sort'] = null;

                return $options;
            }
        }
        $options['order'] = $this->_prefix($object, $options['order'], $inWhitelist);

        return $options;
    }

    /**
     * Prefixes the field with the table alias if possible.
     *
     * @param \Cake\Datasource\RepositoryInterface $object Repository object.
     * @param array $order Order array.
     * @param bool $whitelisted Whether or not the field was whitelisted.
     * @return array Final order array.
     */
    protected function _prefix(RepositoryInterface $object, $order, $whitelisted = false)
    {
        $tableAlias = $object->getAlias();
        $tableOrder = [];
        foreach ($order as $key => $value) {
            if (is_numeric($key)) {
                $tableOrder[] = $value;
                continue;
            }
            $field = $key;
            $alias = $tableAlias;

            if (strpos($key, '.') !== false) {
                list($alias, $field) = explode('.', $key);
            }
            $correctAlias = ($tableAlias === $alias);

            if ($correctAlias && $whitelisted) {
                // Disambiguate fields in schema. As id is quite common.
                if ($object->hasField($field)) {
                    $field = $alias . '.' . $field;
                }
                $tableOrder[$field] = $value;
            } elseif ($correctAlias && $object->hasField($field)) {
                $tableOrder[$tableAlias . '.' . $field] = $value;
            } elseif (!$correctAlias && $whitelisted) {
                $tableOrder[$alias . '.' . $field] = $value;
            }
        }

        return $tableOrder;
    }

    /**
     * Check the limit parameter and ensure it's within the maxLimit bounds.
     *
     * @param array $options An array of options with a limit key to be checked.
     * @return array An array of options for pagination.
     */
    public function checkLimit(array $options)
    {
        $options['limit'] = (int)$options['limit'];
        if (empty($options['limit']) || $options['limit'] < 1) {
            $options['limit'] = 1;
        }
        $options['limit'] = max(min($options['limit'], $options['maxLimit']), 1);

        return $options;
    }
}<|MERGE_RESOLUTION|>--- conflicted
+++ resolved
@@ -352,14 +352,10 @@
             if (!in_array($direction, ['asc', 'desc'])) {
                 $direction = 'asc';
             }
-<<<<<<< HEAD
             $order = (isset($options['order']) && is_array($options['order'])) ? $options['order'] : [];
             $options['order'] = [$options['sort'] => $direction] + $order;
-=======
-            $options['order'] = [$options['sort'] => $direction];
         } else {
             $options['sort'] = null;
->>>>>>> e661cf14
         }
         unset($options['direction']);
 
