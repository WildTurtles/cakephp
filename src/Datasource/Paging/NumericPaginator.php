--- conflicted
+++ resolved
@@ -52,16 +52,6 @@
     ];
 
     /**
-<<<<<<< HEAD
-=======
-     * Paging params after pagination operation is done.
-     *
-     * @var array<string, array>
-     */
-    protected $_pagingParams = [];
-
-    /**
->>>>>>> 805fe298
      * Handles automatic pagination of model records.
      *
      * ### Configuring pagination
@@ -408,60 +398,6 @@
     }
 
     /**
-<<<<<<< HEAD
-=======
-     * Get paging params after pagination operation.
-     *
-     * @return array<string, array>
-     */
-    public function getPagingParams(): array
-    {
-        return $this->_pagingParams;
-    }
-
-    /**
-     * Shim method for reading the deprecated whitelist or allowedParameters options
-     *
-     * @return array<string>
-     */
-    protected function getAllowedParameters(): array
-    {
-        $allowed = $this->getConfig('allowedParameters');
-        if (!$allowed) {
-            $allowed = [];
-        }
-        $whitelist = $this->getConfig('whitelist');
-        if ($whitelist) {
-            deprecationWarning('The `whitelist` option is deprecated. Use the `allowedParameters` option instead.');
-
-            return array_merge($allowed, $whitelist);
-        }
-
-        return $allowed;
-    }
-
-    /**
-     * Shim method for reading the deprecated sortWhitelist or sortableFields options.
-     *
-     * @param array<string, mixed> $config The configuration data to coalesce and emit warnings on.
-     * @return array<string>|null
-     */
-    protected function getSortableFields(array $config): ?array
-    {
-        $allowed = $config['sortableFields'] ?? null;
-        if ($allowed !== null) {
-            return $allowed;
-        }
-        $deprecated = $config['sortWhitelist'] ?? null;
-        if ($deprecated !== null) {
-            deprecationWarning('The `sortWhitelist` option is deprecated. Use `sortableFields` instead.');
-        }
-
-        return $deprecated;
-    }
-
-    /**
->>>>>>> 805fe298
      * Merges the various options that Paginator uses.
      * Pulls settings together from the following places:
      *
