<?php
/**
 * CakePHP(tm) : Rapid Development Framework (http://cakephp.org)
 * Copyright (c) Cake Software Foundation, Inc. (http://cakefoundation.org)
 *
 * Licensed under The MIT License
 * For full copyright and license information, please see the LICENSE.txt
 * Redistributions of files must retain the above copyright notice.
 *
 * @copyright     Copyright (c) Cake Software Foundation, Inc. (http://cakefoundation.org)
 * @link          http://cakephp.org CakePHP(tm) Project
 * @since         2.0.0
 * @license       http://www.opensource.org/licenses/mit-license.php MIT License
 */
namespace Cake\Auth;

use Cake\Controller\ComponentRegistry;
use Cake\Controller\Controller;
use Cake\Core\Exception\Exception;
use Cake\Core\InstanceConfigTrait;
use Cake\Network\Request;
use Cake\Utility\Inflector;

/**
 * Abstract base authorization adapter for AuthComponent.
 *
 * @see AuthComponent::$authenticate
 */
abstract class BaseAuthorize {

	use InstanceConfigTrait;

/**
 * ComponentRegistry instance for getting more components.
 *
 * @var ComponentRegistry
 */
	protected $_registry;

/**
 * Default config for authorize objects.
 *
 * @var array
 */
	protected $_defaultConfig = [];

/**
 * Constructor
 *
 * @param ComponentRegistry $registry The controller for this request.
 * @param array $config An array of config. This class does not use any config.
 */
	public function __construct(ComponentRegistry $registry, array $config = array()) {
		$this->_registry = $registry;
		$this->config($config);
	}

/**
 * Checks user authorization.
 *
 * @param array $user Active user data
 * @param \Cake\Network\Request $request Request instance.
 * @return bool
 */
	abstract public function authorize($user, Request $request);

<<<<<<< HEAD
/**
 * Accessor to the controller object.
 *
 * @param Controller $controller null to get, a controller to set.
 * @return mixed
 * @throws \Cake\Core\Exception\Exception
 */
	public function controller(Controller $controller = null) {
		if ($controller) {
			if (!$controller instanceof Controller) {
				throw new Exception('$controller needs to be an instance of Controller');
			}
			$this->_Controller = $controller;
			return true;
		}
		return $this->_Controller;
	}

/**
 * Get the action path for a given request. Primarily used by authorize objects
 * that need to get information about the plugin, controller, and action being invoked.
 *
 * @param \Cake\Network\Request $request The request a path is needed for.
 * @param string $path Path
 * @return string The action path for the given request.
 */
	public function action(Request $request, $path = '/:plugin/:controller/:action') {
		$plugin = empty($request['plugin']) ? null : Inflector::camelize($request['plugin']) . '/';
		$path = str_replace(
			array(':controller', ':action', ':plugin/'),
			array(Inflector::camelize($request['controller']), $request['action'], $plugin),
			$this->_config['actionPath'] . $path
		);
		$path = str_replace('//', '/', $path);
		return trim($path, '/');
	}

/**
 * Maps crud actions to actual action names. Used to modify or get the current mapped actions.
 *
 * Create additional mappings for a standard CRUD operation:
 *
 * {{{
 * $this->Auth->mapActions(array('create' => array('add', 'register'));
 * }}}
 *
 * Or equivalently:
 *
 * {{{
 * $this->Auth->mapActions(array('register' => 'create', 'add' => 'create'));
 * }}}
 *
 * Create mappings for custom CRUD operations:
 *
 * {{{
 * $this->Auth->mapActions(array('range' => 'search'));
 * }}}
 *
 * You can use the custom CRUD operations to create additional generic permissions
 * that behave like CRUD operations. Doing this will require additional columns on the
 * permissions lookup. For example if one wanted an additional search CRUD operation
 * one would create and additional column '_search' in the aros_acos table. One could
 * create a custom admin CRUD operation for administration functions similarly if needed.
 *
 * @param array $map Either an array of mappings, or undefined to get current values.
 * @return mixed Either the current mappings or null when setting.
 * @see AuthComponent::mapActions()
 */
	public function mapActions(array $map = array()) {
		if (empty($map)) {
			return $this->_config['actionMap'];
		}
		foreach ($map as $action => $type) {
			if (is_array($type)) {
				foreach ($type as $typedAction) {
					$this->_config['actionMap'][$typedAction] = $action;
				}
			} else {
				$this->_config['actionMap'][$action] = $type;
			}
		}
	}

=======
>>>>>>> 8eba2265
}<|MERGE_RESOLUTION|>--- conflicted
+++ resolved
@@ -64,90 +64,4 @@
  */
 	abstract public function authorize($user, Request $request);
 
-<<<<<<< HEAD
-/**
- * Accessor to the controller object.
- *
- * @param Controller $controller null to get, a controller to set.
- * @return mixed
- * @throws \Cake\Core\Exception\Exception
- */
-	public function controller(Controller $controller = null) {
-		if ($controller) {
-			if (!$controller instanceof Controller) {
-				throw new Exception('$controller needs to be an instance of Controller');
-			}
-			$this->_Controller = $controller;
-			return true;
-		}
-		return $this->_Controller;
-	}
-
-/**
- * Get the action path for a given request. Primarily used by authorize objects
- * that need to get information about the plugin, controller, and action being invoked.
- *
- * @param \Cake\Network\Request $request The request a path is needed for.
- * @param string $path Path
- * @return string The action path for the given request.
- */
-	public function action(Request $request, $path = '/:plugin/:controller/:action') {
-		$plugin = empty($request['plugin']) ? null : Inflector::camelize($request['plugin']) . '/';
-		$path = str_replace(
-			array(':controller', ':action', ':plugin/'),
-			array(Inflector::camelize($request['controller']), $request['action'], $plugin),
-			$this->_config['actionPath'] . $path
-		);
-		$path = str_replace('//', '/', $path);
-		return trim($path, '/');
-	}
-
-/**
- * Maps crud actions to actual action names. Used to modify or get the current mapped actions.
- *
- * Create additional mappings for a standard CRUD operation:
- *
- * {{{
- * $this->Auth->mapActions(array('create' => array('add', 'register'));
- * }}}
- *
- * Or equivalently:
- *
- * {{{
- * $this->Auth->mapActions(array('register' => 'create', 'add' => 'create'));
- * }}}
- *
- * Create mappings for custom CRUD operations:
- *
- * {{{
- * $this->Auth->mapActions(array('range' => 'search'));
- * }}}
- *
- * You can use the custom CRUD operations to create additional generic permissions
- * that behave like CRUD operations. Doing this will require additional columns on the
- * permissions lookup. For example if one wanted an additional search CRUD operation
- * one would create and additional column '_search' in the aros_acos table. One could
- * create a custom admin CRUD operation for administration functions similarly if needed.
- *
- * @param array $map Either an array of mappings, or undefined to get current values.
- * @return mixed Either the current mappings or null when setting.
- * @see AuthComponent::mapActions()
- */
-	public function mapActions(array $map = array()) {
-		if (empty($map)) {
-			return $this->_config['actionMap'];
-		}
-		foreach ($map as $action => $type) {
-			if (is_array($type)) {
-				foreach ($type as $typedAction) {
-					$this->_config['actionMap'][$typedAction] = $action;
-				}
-			} else {
-				$this->_config['actionMap'][$action] = $type;
-			}
-		}
-	}
-
-=======
->>>>>>> 8eba2265
 }