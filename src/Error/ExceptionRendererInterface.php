--- conflicted
+++ resolved
@@ -20,13 +20,6 @@
 
 /**
  * Interface ExceptionRendererInterface
-<<<<<<< HEAD
-=======
- *
- * @method \Psr\Http\Message\ResponseInterface|string render() Render the exception to a string or Http Response.
- * @method void write(\Psr\Http\Message\ResponseInterface|string $output) Write the output to the output stream.
- *  This method is only called when exceptions are handled by a global default exception handler.
->>>>>>> 083087ee
  */
 interface ExceptionRendererInterface
 {
@@ -40,6 +33,8 @@
     /**
      * Write the output to the output stream.
      *
+     * This method is only called when exceptions are handled by a global default exception handler.
+     *
      * @param \Psr\Http\Message\ResponseInterface|string $output Response instance or string for output.
      * @return void
      */
