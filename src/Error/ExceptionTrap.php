--- conflicted
+++ resolved
@@ -114,28 +114,8 @@
     {
         $request = $request ?? Router::getRequest();
 
-<<<<<<< HEAD
         /** @var callable|class-string $class */
-        $class = $this->_getConfig('exceptionRenderer') ?: $this->chooseRenderer();
-=======
-        /** @var class-string|callable $class */
-        $class = $this->getConfig('exceptionRenderer');
-        $deprecatedConfig = ($class === ExceptionRenderer::class && PHP_SAPI === 'cli');
-        if ($deprecatedConfig) {
-            deprecationWarning(
-                'Your application is using a deprecated `Error.exceptionRenderer`. ' .
-                'You can either remove the `Error.exceptionRenderer` config key to have CakePHP choose ' .
-                'one of the default exception renderers, or define a class that is not `Cake\Error\ExceptionRenderer`.'
-            );
-        }
-        if (!$class || $deprecatedConfig) {
-            // Default to detecting the exception renderer if we're
-            // in a CLI context and the Web renderer is currently selected.
-            // This indicates old configuration or user error, in both scenarios
-            // it is preferrable to use the Console renderer instead.
-            $class = $this->chooseRenderer();
-        }
->>>>>>> 394d5ed1
+        $class = $this->getConfig('exceptionRenderer') ?: $this->chooseRenderer();
 
         if (is_string($class)) {
             /** @var class-string<\Cake\Error\ExceptionRendererInterface> $class */
