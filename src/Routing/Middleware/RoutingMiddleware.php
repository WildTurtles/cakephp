--- conflicted
+++ resolved
@@ -49,24 +49,17 @@
      * The cache configuration name to use for route collection caching,
      * null to disable caching
      *
-     * @var string
+     * @var string|null
      */
     protected $cacheConfig;
 
     /**
      * Constructor
      *
-<<<<<<< HEAD
-     * @param \Cake\Http\BaseApplication|null $app The application instance that routes are defined on.
-     * @param string|null $cacheConfig The cache config name to use or null to disable routes cache
-     */
-    public function __construct(?BaseApplication $app = null, ?string $cacheConfig = null)
-=======
      * @param \Cake\Core\HttpApplicationInterface|null $app The application instance that routes are defined on.
      * @param string|null $cacheConfig The cache config name to use or null to disable routes cache
      */
-    public function __construct(HttpApplicationInterface $app = null, $cacheConfig = null)
->>>>>>> 862526c0
+    public function __construct(?HttpApplicationInterface $app = null, ?string $cacheConfig = null)
     {
         $this->app = $app;
         $this->cacheConfig = $cacheConfig;
