<?php
declare(strict_types=1);

/**
 * CakePHP(tm) : Rapid Development Framework (https://cakephp.org)
 * Copyright (c) Cake Software Foundation, Inc. (https://cakefoundation.org)
 *
 * Licensed under The MIT License
 * For full copyright and license information, please see the LICENSE.txt
 * Redistributions of files must retain the above copyright notice.
 *
 * @copyright     Copyright (c) Cake Software Foundation, Inc. (https://cakefoundation.org)
 * @link          https://cakephp.org CakePHP(tm) Project
 * @since         0.2.9
 * @license       https://opensource.org/licenses/mit-license.php MIT License
 */
namespace Cake\Routing;

use Cake\Core\Configure;
use Cake\Http\ServerRequest;
use Cake\Routing\Exception\MissingRouteException;
use Cake\Utility\Inflector;
use Exception;
<<<<<<< HEAD
use InvalidArgumentException;
use Psr\Http\Message\ServerRequestInterface;
=======
>>>>>>> 2d8c89f3
use ReflectionFunction;
use ReflectionMethod;
use RuntimeException;
use Throwable;

/**
 * Parses the request URL into controller, action, and parameters. Uses the connected routes
 * to match the incoming URL string to parameters that will allow the request to be dispatched. Also
 * handles converting parameter lists into URL strings, using the connected routes. Routing allows you to decouple
 * the way the world interacts with your application (URLs) and the implementation (controllers and actions).
 *
 * ### Connecting routes
 *
 * Connecting routes is done using Router::connect(). When parsing incoming requests or reverse matching
 * parameters, routes are enumerated in the order they were connected. For more information on routes and
 * how to connect them see Router::connect().
 */
class Router
{
    /**
     * Default route class.
     *
     * @var string
     */
    protected static $_defaultRouteClass = Route\Route::class;

    /**
     * Contains the base string that will be applied to all generated URLs
     * For example `https://example.com`
     *
     * @var string|null
     */
    protected static $_fullBaseUrl;

    /**
     * Regular expression for action names
     *
     * @var string
     */
    public const ACTION = 'index|show|add|create|edit|update|remove|del|delete|view|item';

    /**
     * Regular expression for years
     *
     * @var string
     */
    public const YEAR = '[12][0-9]{3}';

    /**
     * Regular expression for months
     *
     * @var string
     */
    public const MONTH = '0[1-9]|1[012]';

    /**
     * Regular expression for days
     *
     * @var string
     */
    public const DAY = '0[1-9]|[12][0-9]|3[01]';

    /**
     * Regular expression for auto increment IDs
     *
     * @var string
     */
    public const ID = '[0-9]+';

    /**
     * Regular expression for UUIDs
     *
     * @var string
     */
    public const UUID = '[A-Fa-f0-9]{8}-[A-Fa-f0-9]{4}-[A-Fa-f0-9]{4}-[A-Fa-f0-9]{4}-[A-Fa-f0-9]{12}';

    /**
     * The route collection routes would be added to.
     *
     * @var \Cake\Routing\RouteCollection
     */
    protected static $_collection;

    /**
     * A hash of request context data.
     *
     * @var array
     */
    protected static $_requestContext = [];

    /**
     * Named expressions
     *
     * @var array
     */
    protected static $_namedExpressions = [
        'Action' => Router::ACTION,
        'Year' => Router::YEAR,
        'Month' => Router::MONTH,
        'Day' => Router::DAY,
        'ID' => Router::ID,
        'UUID' => Router::UUID,
    ];

    /**
     * Maintains the request object reference.
     *
     * @var \Cake\Http\ServerRequest
     */
    protected static $_request;

    /**
     * Initial state is populated the first time reload() is called which is at the bottom
     * of this file. This is a cheat as get_class_vars() returns the value of static vars even if they
     * have changed.
     *
     * @var array
     */
    protected static $_initialState = [];

    /**
     * The stack of URL filters to apply against routing URLs before passing the
     * parameters to the route collection.
     *
     * @var callable[]
     */
    protected static $_urlFilters = [];

    /**
     * Default extensions defined with Router::extensions()
     *
     * @var string[]
     */
    protected static $_defaultExtensions = [];

    /**
     * Cache of parsed route paths
     *
     * @var array
     */
    protected static $_routePaths = [];

    /**
     * Get or set default route class.
     *
     * @param string|null $routeClass Class name.
     * @return string|null
     */
    public static function defaultRouteClass(?string $routeClass = null): ?string
    {
        if ($routeClass === null) {
            return static::$_defaultRouteClass;
        }
        static::$_defaultRouteClass = $routeClass;

        return null;
    }

    /**
     * Gets the named route patterns for use in config/routes.php
     *
     * @return array Named route elements
     * @see \Cake\Routing\Router::$_namedExpressions
     */
    public static function getNamedExpressions(): array
    {
        return static::$_namedExpressions;
    }

    /**
     * Connects a new Route in the router.
     *
     * Compatibility proxy to \Cake\Routing\RouteBuilder::connect() in the `/` scope.
     *
     * @param string|\Cake\Routing\Route\Route $route A string describing the template of the route
     * @param array|string $defaults An array describing the default route parameters.
     *   These parameters will be used by default and can supply routing parameters that are not dynamic. See above.
     * @param array $options An array matching the named elements in the route to regular expressions which that
     *   element should match. Also contains additional parameters such as which routed parameters should be
     *   shifted into the passed arguments, supplying patterns for routing parameters and supplying the name of a
     *   custom routing class.
     * @return void
     * @throws \Cake\Core\Exception\Exception
     * @see \Cake\Routing\RouteBuilder::connect()
     * @see \Cake\Routing\Router::scope()
     */
    public static function connect($route, $defaults = [], $options = []): void
    {
        static::scope('/', function ($routes) use ($route, $defaults, $options): void {
            /** @var \Cake\Routing\RouteBuilder $routes */
            $routes->connect($route, $defaults, $options);
        });
    }

    /**
     * Get the routing parameters for the request is possible.
     *
     * @param \Cake\Http\ServerRequest $request The request to parse request data from.
     * @return array Parsed elements from URL.
     * @throws \Cake\Routing\Exception\MissingRouteException When a route cannot be handled
     */
    public static function parseRequest(ServerRequest $request): array
    {
        return static::$_collection->parseRequest($request);
    }

    /**
     * Set current request instance.
     *
     * @param \Cake\Http\ServerRequest $request request object.
     * @return void
     */
    public static function setRequest(ServerRequest $request): void
    {
        static::$_request = $request;

        static::$_requestContext['_base'] = $request->getAttribute('base');
        static::$_requestContext['params'] = $request->getAttribute('params', []);

        $uri = $request->getUri();
        static::$_requestContext += [
            '_scheme' => $uri->getScheme(),
            '_host' => $uri->getHost(),
            '_port' => $uri->getPort(),
        ];
    }

    /**
     * Get the current request object.
     *
     * @return \Cake\Http\ServerRequest|null
     */
    public static function getRequest(): ?ServerRequest
    {
        return static::$_request;
    }

    /**
     * Reloads default Router settings. Resets all class variables and
     * removes all connected routes.
     *
     * @return void
     */
    public static function reload(): void
    {
        if (empty(static::$_initialState)) {
            static::$_collection = new RouteCollection();
            static::$_initialState = get_class_vars(static::class);

            return;
        }
        foreach (static::$_initialState as $key => $val) {
            if ($key !== '_initialState') {
                static::${$key} = $val;
            }
        }
        static::$_collection = new RouteCollection();
    }

    /**
     * Reset routes and related state.
     *
     * Similar to reload() except that this doesn't reset all global state,
     * as that leads to incorrect behavior in some plugin test case scenarios.
     *
     * This method will reset:
     *
     * - routes
     * - URL Filters
     * - the initialized property
     *
     * Extensions and default route classes will not be modified
     *
     * @internal
     * @return void
     */
    public static function resetRoutes(): void
    {
        static::$_collection = new RouteCollection();
        static::$_urlFilters = [];
    }

    /**
     * Add a URL filter to Router.
     *
     * URL filter functions are applied to every array $url provided to
     * Router::url() before the URLs are sent to the route collection.
     *
     * Callback functions should expect the following parameters:
     *
     * - `$params` The URL params being processed.
     * - `$request` The current request.
     *
     * The URL filter function should *always* return the params even if unmodified.
     *
     * ### Usage
     *
     * URL filters allow you to easily implement features like persistent parameters.
     *
     * ```
     * Router::addUrlFilter(function ($params, $request) {
     *  if ($request->getParam('lang') && !isset($params['lang'])) {
     *    $params['lang'] = $request->getParam('lang');
     *  }
     *  return $params;
     * });
     * ```
     *
     * @param callable $function The function to add
     * @return void
     */
    public static function addUrlFilter(callable $function): void
    {
        static::$_urlFilters[] = $function;
    }

    /**
     * Applies all the connected URL filters to the URL.
     *
     * @param array $url The URL array being modified.
     * @return array The modified URL.
     * @see \Cake\Routing\Router::url()
     * @see \Cake\Routing\Router::addUrlFilter()
     */
    protected static function _applyUrlFilters(array $url): array
    {
        $request = static::getRequest();
        $e = null;
        foreach (static::$_urlFilters as $filter) {
            try {
                $url = $filter($url, $request);
            } catch (Exception $e) {
                // fall through
            } catch (Throwable $e) {
                // fall through
            }
            if ($e !== null) {
                if (is_array($filter)) {
                    $ref = new ReflectionMethod($filter[0], $filter[1]);
                } else {
                    /** @psalm-suppress InvalidArgument */
                    $ref = new ReflectionFunction($filter);
                }
                $message = sprintf(
                    'URL filter defined in %s on line %s could not be applied. The filter failed with: %s',
                    $ref->getFileName(),
                    $ref->getStartLine(),
                    $e->getMessage()
                );
                throw new RuntimeException($message, (int)$e->getCode(), $e);
            }
        }

        return $url;
    }

    /**
     * Finds URL for specified action.
     *
     * Returns a URL pointing to a combination of controller and action.
     *
     * ### Usage
     *
     * - `Router::url('/posts/edit/1');` Returns the string with the base dir prepended.
     *   This usage does not use reverser routing.
     * - `Router::url(['controller' => 'posts', 'action' => 'edit']);` Returns a URL
     *   generated through reverse routing.
     * - `Router::url(['_name' => 'custom-name', ...]);` Returns a URL generated
     *   through reverse routing. This form allows you to leverage named routes.
     *
     * There are a few 'special' parameters that can change the final URL string that is generated
     *
     * - `_base` - Set to false to remove the base path from the generated URL. If your application
     *   is not in the root directory, this can be used to generate URLs that are 'cake relative'.
     *   cake relative URLs are required when using requestAction.
     * - `_scheme` - Set to create links on different schemes like `webcal` or `ftp`. Defaults
     *   to the current scheme.
     * - `_host` - Set the host to use for the link. Defaults to the current host.
     * - `_port` - Set the port if you need to create links on non-standard ports.
     * - `_full` - If true output of `Router::fullBaseUrl()` will be prepended to generated URLs.
     * - `#` - Allows you to set URL hash fragments.
     * - `_ssl` - Set to true to convert the generated URL to https, or false to force http.
     * - `_name` - Name of route. If you have setup named routes you can use this key
     *   to specify it.
     *
     * @param string|array|\Psr\Http\Message\UriInterface|null $url An array specifying any of the following:
     *   'controller', 'action', 'plugin' additionally, you can provide routed
     *   elements or query string parameters. If string it can be name any valid url
<<<<<<< HEAD
     *   string.
     * @param array|bool $full If true, the full base URL will be prepended to the result.
     *   If first argument is route path string, this argument can be array of parameters.
=======
     *   string or it can be an UriInterface instance.
     * @param bool $full If true, the full base URL will be prepended to the result.
>>>>>>> 2d8c89f3
     *   Default is false.
     * @return string Full translated URL with base path.
     * @throws \Cake\Core\Exception\Exception When the route name is not found
     */
    public static function url($url = null, $full = false): string
    {
        $context = static::$_requestContext;
        $request = static::getRequest();

        if (!isset($context['_base'])) {
            $context['_base'] = Configure::read('App.base') ?: '';
        }

        if (empty($url)) {
<<<<<<< HEAD
            $output = $context['_base'] . ($here ?? '/');
            if ($full === true) {
=======
            $here = $request ? $request->getRequestTarget() : '/';
            $output = $context['_base'] . $here;
            if ($full) {
>>>>>>> 2d8c89f3
                $output = static::fullBaseUrl() . $output;
            }

            return $output;
        }

<<<<<<< HEAD
        if (is_string($url)) {
            $plainString = (
                strpos($url, 'javascript:') === 0 ||
                strpos($url, 'mailto:') === 0 ||
                strpos($url, 'tel:') === 0 ||
                strpos($url, 'sms:') === 0 ||
                strpos($url, '#') === 0 ||
                strpos($url, '?') === 0 ||
                strpos($url, '//') === 0 ||
                strpos($url, '://') !== false
            );

            if ($plainString) {
                return $url;
            }

            if ($url[0] !== '/' && strpos($url, '::') > 1) {
                $url = ['_path' => $url];

                if (is_array($full)) {
                    $url += $full;
                    $full = false;
                }
            }
        }

=======
        $params = [
            'plugin' => null,
            'controller' => null,
            'action' => 'index',
            '_ext' => null,
        ];
        if (!empty($context['params'])) {
            $params = $context['params'];
        }

        $frag = '';

>>>>>>> 2d8c89f3
        if (is_array($url)) {
            if (isset($url['_path'])) {
                $url = self::unwrapShortString($url);
            }

            if (isset($url['_ssl'])) {
                $url['_scheme'] = $url['_ssl'] === true ? 'https' : 'http';
            }

            if (isset($url['_full']) && $url['_full'] === true) {
                $full = true;
            }
            if (isset($url['#'])) {
                $frag = '#' . $url['#'];
            }
            unset($url['_ssl'], $url['_full'], $url['#']);

            $url = static::_applyUrlFilters($url);

            if (!isset($url['_name'])) {
                // Copy the current action if the controller is the current one.
                if (
                    empty($url['action']) &&
                    (
                        empty($url['controller']) ||
                        $params['controller'] === $url['controller']
                    )
                ) {
                    $url['action'] = $params['action'];
                }

                // Keep the current prefix around if none set.
                if (isset($params['prefix']) && !isset($url['prefix'])) {
                    $url['prefix'] = $params['prefix'];
                }

                $url += [
                    'plugin' => $params['plugin'],
                    'controller' => $params['controller'],
                    'action' => 'index',
                    '_ext' => null,
                ];
            }

            // If a full URL is requested with a scheme the host should default
            // to App.fullBaseUrl to avoid corrupt URLs
<<<<<<< HEAD
            if ($full === true && isset($url['_scheme']) && !isset($url['_host'])) {
                $url['_host'] = parse_url(static::fullBaseUrl(), PHP_URL_HOST);
=======
            if ($full && isset($url['_scheme']) && !isset($url['_host'])) {
                $url['_host'] = $context['_host'];
>>>>>>> 2d8c89f3
            }
            $context['params'] = $params;

            $output = static::$_collection->match($url, $context);
        } else {
<<<<<<< HEAD
=======
            $url = (string)$url;

            $plainString = (
                strpos($url, 'javascript:') === 0 ||
                strpos($url, 'mailto:') === 0 ||
                strpos($url, 'tel:') === 0 ||
                strpos($url, 'sms:') === 0 ||
                strpos($url, '#') === 0 ||
                strpos($url, '?') === 0 ||
                strpos($url, '//') === 0 ||
                strpos($url, '://') !== false
            );

            if ($plainString) {
                return $url;
            }
>>>>>>> 2d8c89f3
            $output = $context['_base'] . $url;
        }

        $protocol = preg_match('#^[a-z][a-z0-9+\-.]*\://#i', $output);
        if ($protocol === 0) {
            $output = str_replace('//', '/', '/' . $output);
            if ($full === true) {
                $output = static::fullBaseUrl() . $output;
            }
        }

        return $output . $frag;
    }

    /**
     * Finds URL for specified action.
     *
     * Returns a bool if the url exists
     *
     * ### Usage
     *
     * @see Router::url()
     *
     * @param string|array|null $url An array specifying any of the following:
     *   'controller', 'action', 'plugin' additionally, you can provide routed
     *   elements or query string parameters. If string it can be name any valid url
     *   string.
     * @param bool $full If true, the full base URL will be prepended to the result.
     *   Default is false.
     * @return bool
     */
    public static function routeExists($url = null, bool $full = false): bool
    {
        try {
            static::url($url, $full);

            return true;
        } catch (MissingRouteException $e) {
            return false;
        }
    }

    /**
     * Sets the full base URL that will be used as a prefix for generating
     * fully qualified URLs for this application. If no parameters are passed,
     * the currently configured value is returned.
     *
     * ### Note:
     *
     * If you change the configuration value `App.fullBaseUrl` during runtime
     * and expect the router to produce links using the new setting, you are
     * required to call this method passing such value again.
     *
     * @param string|null $base the prefix for URLs generated containing the domain.
     * For example: `http://example.com`
     * @return string
     */
    public static function fullBaseUrl(?string $base = null): string
    {
        if ($base === null && static::$_fullBaseUrl !== null) {
            return static::$_fullBaseUrl;
        }

        if ($base !== null) {
            static::$_fullBaseUrl = $base;
            Configure::write('App.fullBaseUrl', $base);
        } else {
            $base = (string)Configure::read('App.fullBaseUrl');

            // If App.fullBaseUrl is empty but context is set from request through setRequest()
            if (!$base && !empty(static::$_requestContext['_host'])) {
                $base = sprintf(
                    '%s://%s',
                    static::$_requestContext['_scheme'],
                    static::$_requestContext['_host']
                );
                if (!empty(static::$_requestContext['_port'])) {
                    $base .= ':' . static::$_requestContext['_port'];
                }

                Configure::write('App.fullBaseUrl', $base);

                return static::$_fullBaseUrl = $base;
            }

            static::$_fullBaseUrl = $base;
        }

        $parts = parse_url(static::$_fullBaseUrl);
        static::$_requestContext = [
            '_scheme' => $parts['scheme'],
            '_host' => $parts['host'],
            '_port' => $parts['port'] ?? null,
        ] + static::$_requestContext;

        return static::$_fullBaseUrl;
    }

    /**
     * Reverses a parsed parameter array into an array.
     *
     * Works similarly to Router::url(), but since parsed URL's contain additional
     * keys like 'pass', '_matchedRoute' etc. those keys need to be specially
     * handled in order to reverse a params array into a string URL.
     *
     * @param \Cake\Http\ServerRequest|array $params The params array or
     *     Cake\Http\ServerRequest object that needs to be reversed.
     * @return array The URL array ready to be used for redirect or HTML link.
     */
    public static function reverseToArray($params): array
    {
        if ($params instanceof ServerRequest) {
            $queryString = $params->getQueryParams();
            $params = $params->getAttribute('params');
            $params['?'] = $queryString;
        }
        $pass = $params['pass'] ?? [];

        unset(
            $params['pass'],
            $params['_matchedRoute'],
            $params['_name']
        );
        $params = array_merge($params, $pass);

        return $params;
    }

    /**
     * Reverses a parsed parameter array into a string.
     *
     * Works similarly to Router::url(), but since parsed URL's contain additional
     * keys like 'pass', '_matchedRoute' etc. those keys need to be specially
     * handled in order to reverse a params array into a string URL.
     *
     * @param \Cake\Http\ServerRequest|array $params The params array or
     *     Cake\Http\ServerRequest object that needs to be reversed.
     * @param bool $full Set to true to include the full URL including the
     *     protocol when reversing the URL.
     * @return string The string that is the reversed result of the array
     */
    public static function reverse($params, $full = false): string
    {
        $params = static::reverseToArray($params);

        return static::url($params, $full);
    }

    /**
     * Normalizes a URL for purposes of comparison.
     *
     * Will strip the base path off and replace any double /'s.
     * It will not unify the casing and underscoring of the input value.
     *
     * @param array|string $url URL to normalize Either an array or a string URL.
     * @return string Normalized URL
     */
    public static function normalize($url = '/'): string
    {
        if (is_array($url)) {
            $url = static::url($url);
        }
        if (preg_match('/^[a-z\-]+:\/\//', $url)) {
            return $url;
        }
        $request = static::getRequest();

        if ($request) {
            $base = $request->getAttribute('base');
            if (strlen($base) && stristr($url, $base)) {
                $url = preg_replace('/^' . preg_quote($base, '/') . '/', '', $url, 1);
            }
        }
        $url = '/' . $url;

        while (strpos($url, '//') !== false) {
            $url = str_replace('//', '/', $url);
        }
        $url = preg_replace('/(?:(\/$))/', '', $url);

        if (empty($url)) {
            return '/';
        }

        return $url;
    }

    /**
     * Get or set valid extensions for all routes connected later.
     *
     * Instructs the router to parse out file extensions
     * from the URL. For example, http://example.com/posts.rss would yield a file
     * extension of "rss". The file extension itself is made available in the
     * controller as `$this->request->getParam('_ext')`, and is used by the RequestHandler
     * component to automatically switch to alternate layouts and templates, and
     * load helpers corresponding to the given content, i.e. RssHelper. Switching
     * layouts and helpers requires that the chosen extension has a defined mime type
     * in `Cake\Http\Response`.
     *
     * A string or an array of valid extensions can be passed to this method.
     * If called without any parameters it will return current list of set extensions.
     *
     * @param string[]|string|null $extensions List of extensions to be added.
     * @param bool $merge Whether to merge with or override existing extensions.
     *   Defaults to `true`.
     * @return string[] Array of extensions Router is configured to parse.
     */
    public static function extensions($extensions = null, $merge = true): array
    {
        $collection = static::$_collection;
        if ($extensions === null) {
            return array_unique(array_merge(static::$_defaultExtensions, $collection->getExtensions()));
        }
        $extensions = (array)$extensions;
        if ($merge) {
            $extensions = array_unique(array_merge(static::$_defaultExtensions, $extensions));
        }

        return static::$_defaultExtensions = $extensions;
    }

    /**
     * Create a RouteBuilder for the provided path.
     *
     * @param string $path The path to set the builder to.
     * @param array $options The options for the builder
     * @return \Cake\Routing\RouteBuilder
     */
    public static function createRouteBuilder(string $path, array $options = []): RouteBuilder
    {
        $defaults = [
            'routeClass' => static::defaultRouteClass(),
            'extensions' => static::$_defaultExtensions,
        ];
        $options += $defaults;

        return new RouteBuilder(static::$_collection, $path, [], [
            'routeClass' => $options['routeClass'],
            'extensions' => $options['extensions'],
        ]);
    }

    /**
     * Create a routing scope.
     *
     * Routing scopes allow you to keep your routes DRY and avoid repeating
     * common path prefixes, and or parameter sets.
     *
     * Scoped collections will be indexed by path for faster route parsing. If you
     * re-open or re-use a scope the connected routes will be merged with the
     * existing ones.
     *
     * ### Options
     *
     * The `$params` array allows you to define options for the routing scope.
     * The options listed below *are not* available to be used as routing defaults
     *
     * - `routeClass` The route class to use in this scope. Defaults to
     *   `Router::defaultRouteClass()`
     * - `extensions` The extensions to enable in this scope. Defaults to the globally
     *   enabled extensions set with `Router::extensions()`
     *
     * ### Example
     *
     * ```
     * Router::scope('/blog', ['plugin' => 'Blog'], function ($routes) {
     *    $routes->connect('/', ['controller' => 'Articles']);
     * });
     * ```
     *
     * The above would result in a `/blog/` route being created, with both the
     * plugin & controller default parameters set.
     *
     * You can use `Router::plugin()` and `Router::prefix()` as shortcuts to creating
     * specific kinds of scopes.
     *
     * @param string $path The path prefix for the scope. This path will be prepended
     *   to all routes connected in the scoped collection.
     * @param array|callable $params An array of routing defaults to add to each connected route.
     *   If you have no parameters, this argument can be a callable.
     * @param callable|null $callback The callback to invoke with the scoped collection.
     * @throws \InvalidArgumentException When an invalid callable is provided.
     * @return void
     */
    public static function scope(string $path, $params = [], $callback = null): void
    {
        $options = [];
        if (is_array($params)) {
            $options = $params;
            unset($params['routeClass'], $params['extensions']);
        }
        $builder = static::createRouteBuilder('/', $options);
        $builder->scope($path, $params, $callback);
    }

    /**
     * Create prefixed routes.
     *
     * This method creates a scoped route collection that includes
     * relevant prefix information.
     *
     * The path parameter is used to generate the routing parameter name.
     * For example a path of `admin` would result in `'prefix' => 'admin'` being
     * applied to all connected routes.
     *
     * The prefix name will be inflected to the dasherized version to create
     * the routing path. If you want a custom path name, use the `path` option.
     *
     * You can re-open a prefix as many times as necessary, as well as nest prefixes.
     * Nested prefixes will result in prefix values like `admin/api` which translates
     * to the `Controller\Admin\Api\` namespace.
     *
     * @param string $name The prefix name to use.
     * @param array|callable $params An array of routing defaults to add to each connected route.
     *   If you have no parameters, this argument can be a callable.
     * @param callable|null $callback The callback to invoke that builds the prefixed routes.
     * @return void
     */
    public static function prefix(string $name, $params = [], ?callable $callback = null): void
    {
        if ($callback === null) {
            /** @var callable $callback */
            $callback = $params;
            $params = [];
        }

        /** @var array $params */
        $path = $params['path'] ?? '/' . Inflector::dasherize($name);
        unset($params['path']);

        $params = array_merge($params, ['prefix' => Inflector::underscore($name)]);
        static::scope($path, $params, $callback);
    }

    /**
     * Add plugin routes.
     *
     * This method creates a scoped route collection that includes
     * relevant plugin information.
     *
     * The plugin name will be inflected to the dasherized version to create
     * the routing path. If you want a custom path name, use the `path` option.
     *
     * Routes connected in the scoped collection will have the correct path segment
     * prepended, and have a matching plugin routing key set.
     *
     * @param string $name The plugin name to build routes for
     * @param array|callable $options Either the options to use, or a callback
     * @param callable|null $callback The callback to invoke that builds the plugin routes.
     *   Only required when $options is defined
     * @return void
     * @psalm-suppress PossiblyInvalidArrayAccess
     */
    public static function plugin(string $name, $options = [], ?callable $callback = null): void
    {
        if ($callback === null) {
            /** @var callable $callback */
            $callback = $options;
            $options = [];
        }
        $params = ['plugin' => $name];
        $path = $options['path'] ?? '/' . Inflector::dasherize($name);
        if (isset($options['_namePrefix'])) {
            $params['_namePrefix'] = $options['_namePrefix'];
        }
        static::scope($path, $params, $callback);
    }

    /**
     * Get the route scopes and their connected routes.
     *
     * @return \Cake\Routing\Route\Route[]
     */
    public static function routes(): array
    {
        return static::$_collection->routes();
    }

    /**
     * Get the RouteCollection inside the Router
     *
     * @return \Cake\Routing\RouteCollection
     */
    public static function getRouteCollection(): RouteCollection
    {
        return static::$_collection;
    }

    /**
     * Set the RouteCollection inside the Router
     *
     * @param \Cake\Routing\RouteCollection $routeCollection route collection
     * @return void
     */
    public static function setRouteCollection(RouteCollection $routeCollection): void
    {
        static::$_collection = $routeCollection;
    }

    /**
     * Inject route defaults from `_path` key
     *
     * @param array $url Route array with `_path` key
     * @return array
     */
    protected static function unwrapShortString(array $url)
    {
        foreach (['plugin', 'prefix', 'controller', 'action'] as $key) {
            if (array_key_exists($key, $url)) {
                throw new InvalidArgumentException(
                    "`$key` cannot be used when defining route targets with a string route path."
                );
            }
        }
        $url += static::parseRoutePath($url['_path']);
        $url += [
            'plugin' => false,
            'prefix' => false,
        ];
        unset($url['_path']);

        return $url;
    }

    /**
     * Parse a string route path
     *
     * String examples:
     * - Bookmarks::view
     * - Admin/Bookmarks::view
     * - Cms.Articles::edit
     * - Vendor/Cms.Management/Admin/Articles::view
     *
     * @param string $url Route path in [Plugin.][Prefix/]Controller::action format
     * @return string[]
     */
    public static function parseRoutePath(string $url): array
    {
        if (isset(static::$_routePaths[$url])) {
            return static::$_routePaths[$url];
        }

        $regex = '#^
            (?:(?<plugin>[a-z0-9]+(?:/[a-z0-9]+)*)\.)?
            (?:(?<prefix>[a-z0-9]+(?:/[a-z0-9]+)*)/)?
            (?<controller>[a-z0-9]+)
            ::
            (?<action>[a-z0-9_]+)
            $#ix';

        if (!preg_match($regex, $url, $matches)) {
            throw new InvalidArgumentException("Could not parse a string route path `{$url}`.");
        }

        $defaults = [];

        if ($matches['plugin'] !== '') {
            $defaults['plugin'] = $matches['plugin'];
        }
        if ($matches['prefix'] !== '') {
            $defaults['prefix'] = strtolower($matches['prefix']);
        }
        $defaults['controller'] = $matches['controller'];
        $defaults['action'] = $matches['action'];

        static::$_routePaths[$url] = $defaults;

        return $defaults;
    }
}<|MERGE_RESOLUTION|>--- conflicted
+++ resolved
@@ -21,11 +21,8 @@
 use Cake\Routing\Exception\MissingRouteException;
 use Cake\Utility\Inflector;
 use Exception;
-<<<<<<< HEAD
 use InvalidArgumentException;
-use Psr\Http\Message\ServerRequestInterface;
-=======
->>>>>>> 2d8c89f3
+use Psr\Http\Message\UriInterface;
 use ReflectionFunction;
 use ReflectionMethod;
 use RuntimeException;
@@ -414,14 +411,9 @@
      * @param string|array|\Psr\Http\Message\UriInterface|null $url An array specifying any of the following:
      *   'controller', 'action', 'plugin' additionally, you can provide routed
      *   elements or query string parameters. If string it can be name any valid url
-<<<<<<< HEAD
-     *   string.
+     *   string or it can be an UriInterface instance.
      * @param array|bool $full If true, the full base URL will be prepended to the result.
      *   If first argument is route path string, this argument can be array of parameters.
-=======
-     *   string or it can be an UriInterface instance.
-     * @param bool $full If true, the full base URL will be prepended to the result.
->>>>>>> 2d8c89f3
      *   Default is false.
      * @return string Full translated URL with base path.
      * @throws \Cake\Core\Exception\Exception When the route name is not found
@@ -436,21 +428,19 @@
         }
 
         if (empty($url)) {
-<<<<<<< HEAD
-            $output = $context['_base'] . ($here ?? '/');
-            if ($full === true) {
-=======
             $here = $request ? $request->getRequestTarget() : '/';
             $output = $context['_base'] . $here;
             if ($full) {
->>>>>>> 2d8c89f3
                 $output = static::fullBaseUrl() . $output;
             }
 
             return $output;
         }
 
-<<<<<<< HEAD
+        if ($url instanceof UriInterface) {
+            $url = (string)$url;
+        }
+
         if (is_string($url)) {
             $plainString = (
                 strpos($url, 'javascript:') === 0 ||
@@ -477,7 +467,6 @@
             }
         }
 
-=======
         $params = [
             'plugin' => null,
             'controller' => null,
@@ -490,7 +479,6 @@
 
         $frag = '';
 
->>>>>>> 2d8c89f3
         if (is_array($url)) {
             if (isset($url['_path'])) {
                 $url = self::unwrapShortString($url);
@@ -537,37 +525,13 @@
 
             // If a full URL is requested with a scheme the host should default
             // to App.fullBaseUrl to avoid corrupt URLs
-<<<<<<< HEAD
             if ($full === true && isset($url['_scheme']) && !isset($url['_host'])) {
-                $url['_host'] = parse_url(static::fullBaseUrl(), PHP_URL_HOST);
-=======
-            if ($full && isset($url['_scheme']) && !isset($url['_host'])) {
                 $url['_host'] = $context['_host'];
->>>>>>> 2d8c89f3
             }
             $context['params'] = $params;
 
             $output = static::$_collection->match($url, $context);
         } else {
-<<<<<<< HEAD
-=======
-            $url = (string)$url;
-
-            $plainString = (
-                strpos($url, 'javascript:') === 0 ||
-                strpos($url, 'mailto:') === 0 ||
-                strpos($url, 'tel:') === 0 ||
-                strpos($url, 'sms:') === 0 ||
-                strpos($url, '#') === 0 ||
-                strpos($url, '?') === 0 ||
-                strpos($url, '//') === 0 ||
-                strpos($url, '://') !== false
-            );
-
-            if ($plainString) {
-                return $url;
-            }
->>>>>>> 2d8c89f3
             $output = $context['_base'] . $url;
         }
 
