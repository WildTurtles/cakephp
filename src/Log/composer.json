{
    "name": "cakephp/log",
    "description": "CakePHP logging library with support for multiple different streams",
    "type": "library",
    "keywords": [
        "cakephp",
        "log",
        "logging",
        "streams"
    ],
    "homepage": "https://cakephp.org",
    "license": "MIT",
    "authors": [
        {
            "name": "CakePHP Community",
            "homepage": "https://github.com/cakephp/log/graphs/contributors"
        }
    ],
    "support": {
        "issues": "https://github.com/cakephp/cakephp/issues",
        "forum": "https://stackoverflow.com/tags/cakephp",
        "irc": "irc://irc.freenode.org/cakephp",
        "source": "https://github.com/cakephp/log"
    },
    "require": {
<<<<<<< HEAD
        "php": ">=8.0",
        "cakephp/core": "^5.0",
        "psr/log": "^3.0"
=======
        "php": ">=7.4.0",
        "cakephp/core": "^4.0",
        "psr/log": "^1.0 || ^2.0"
>>>>>>> ddca334d
    },
    "provide": {
        "psr/log-implementation": "^1.0.0"
    },
    "autoload": {
        "psr-4": {
            "Cake\\Log\\": "."
        }
    }
}<|MERGE_RESOLUTION|>--- conflicted
+++ resolved
@@ -23,18 +23,12 @@
         "source": "https://github.com/cakephp/log"
     },
     "require": {
-<<<<<<< HEAD
         "php": ">=8.0",
         "cakephp/core": "^5.0",
         "psr/log": "^3.0"
-=======
-        "php": ">=7.4.0",
-        "cakephp/core": "^4.0",
-        "psr/log": "^1.0 || ^2.0"
->>>>>>> ddca334d
     },
     "provide": {
-        "psr/log-implementation": "^1.0.0"
+        "psr/log-implementation": "^3.0"
     },
     "autoload": {
         "psr-4": {
