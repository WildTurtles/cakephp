<?php
declare(strict_types=1);
/**
 * CakePHP(tm) : Rapid Development Framework (https://cakephp.org)
 * Copyright (c) Cake Software Foundation, Inc. (https://cakefoundation.org)
 *
 * Licensed under The MIT License
 * For full copyright and license information, please see the LICENSE.txt
 * Redistributions of files must retain the above copyright notice.
 *
 * @copyright     Copyright (c) Cake Software Foundation, Inc. (https://cakefoundation.org)
 * @link          https://cakephp.org CakePHP(tm) Project
 * @since         0.10.0
 * @license       https://opensource.org/licenses/mit-license.php MIT License
 */
namespace Cake\View\Helper;

use Cake\Core\Configure;
use Cake\Core\Exception\Exception;
use Cake\Routing\Router;
use Cake\Utility\Hash;
use Cake\Utility\Inflector;
use Cake\View\Form\ContextFactory;
use Cake\View\Form\ContextInterface;
use Cake\View\Helper;
use Cake\View\StringTemplateTrait;
use Cake\View\View;
use Cake\View\Widget\WidgetLocator;
use DateTime;
use RuntimeException;
use Traversable;

/**
 * Form helper library.
 *
 * Automatic generation of HTML FORMs from given data.
 *
 * @method string text($fieldName, array $options = [])
 * @method string number($fieldName, array $options = [])
 * @method string email($fieldName, array $options = [])
 * @method string password($fieldName, array $options = [])
 * @method string search($fieldName, array $options = [])
 *
 * @property \Cake\View\Helper\HtmlHelper $Html
 * @property \Cake\View\Helper\UrlHelper $Url
 * @link https://book.cakephp.org/3.0/en/views/helpers/form.html
 */
class FormHelper extends Helper
{
    use IdGeneratorTrait;
    use SecureFieldTokenTrait;
    use StringTemplateTrait;

    /**
     * Other helpers used by FormHelper
     *
     * @var array
     */
    public $helpers = ['Url', 'Html'];

    /**
     * The various pickers that make up a datetime picker.
     *
     * @var array
     */
    protected $_datetimeParts = ['year', 'month', 'day', 'hour', 'minute', 'second', 'meridian'];

    /**
     * Special options used for datetime inputs.
     *
     * @var array
     */
    protected $_datetimeOptions = [
        'interval', 'round', 'monthNames', 'minYear', 'maxYear',
        'orderYear', 'timeFormat', 'second',
    ];

    /**
     * Default config for the helper.
     *
     * @var array
     */
    protected $_defaultConfig = [
        'idPrefix' => null,
        'errorClass' => 'form-error',
        'typeMap' => [
            'string' => 'text',
            'text' => 'textarea',
            'uuid' => 'string',
            'datetime' => 'datetime',
            'timestamp' => 'datetime',
            'date' => 'date',
            'time' => 'time',
            'boolean' => 'checkbox',
            'float' => 'number',
            'integer' => 'number',
            'tinyinteger' => 'number',
            'smallinteger' => 'number',
            'decimal' => 'number',
            'binary' => 'file',
        ],
        'templates' => [
            // Used for button elements in button().
            'button' => '<button{{attrs}}>{{text}}</button>',
            // Used for checkboxes in checkbox() and multiCheckbox().
            'checkbox' => '<input type="checkbox" name="{{name}}" value="{{value}}"{{attrs}}>',
            // Input group wrapper for checkboxes created via control().
            'checkboxFormGroup' => '{{label}}',
            // Wrapper container for checkboxes.
            'checkboxWrapper' => '<div class="checkbox">{{label}}</div>',
            // Widget ordering for date/time/datetime pickers.
            'dateWidget' => '{{year}}{{month}}{{day}}{{hour}}{{minute}}{{second}}{{meridian}}',
            // Error message wrapper elements.
            'error' => '<div class="error-message">{{content}}</div>',
            // Container for error items.
            'errorList' => '<ul>{{content}}</ul>',
            // Error item wrapper.
            'errorItem' => '<li>{{text}}</li>',
            // File input used by file().
            'file' => '<input type="file" name="{{name}}"{{attrs}}>',
            // Fieldset element used by allControls().
            'fieldset' => '<fieldset{{attrs}}>{{content}}</fieldset>',
            // Open tag used by create().
            'formStart' => '<form{{attrs}}>',
            // Close tag used by end().
            'formEnd' => '</form>',
            // General grouping container for control(). Defines input/label ordering.
            'formGroup' => '{{label}}{{input}}',
            // Wrapper content used to hide other content.
            'hiddenBlock' => '<div style="display:none;">{{content}}</div>',
            // Generic input element.
            'input' => '<input type="{{type}}" name="{{name}}"{{attrs}}/>',
            // Submit input element.
            'inputSubmit' => '<input type="{{type}}"{{attrs}}/>',
            // Container element used by control().
            'inputContainer' => '<div class="input {{type}}{{required}}">{{content}}</div>',
            // Container element used by control() when a field has an error.
            'inputContainerError' => '<div class="input {{type}}{{required}} error">{{content}}{{error}}</div>',
            // Label element when inputs are not nested inside the label.
            'label' => '<label{{attrs}}>{{text}}</label>',
            // Label element used for radio and multi-checkbox inputs.
            'nestingLabel' => '{{hidden}}<label{{attrs}}>{{input}}{{text}}</label>',
            // Legends created by allControls()
            'legend' => '<legend>{{text}}</legend>',
            // Multi-Checkbox input set title element.
            'multicheckboxTitle' => '<legend>{{text}}</legend>',
            // Multi-Checkbox wrapping container.
            'multicheckboxWrapper' => '<fieldset{{attrs}}>{{content}}</fieldset>',
            // Option element used in select pickers.
            'option' => '<option value="{{value}}"{{attrs}}>{{text}}</option>',
            // Option group element used in select pickers.
            'optgroup' => '<optgroup label="{{label}}"{{attrs}}>{{content}}</optgroup>',
            // Select element,
            'select' => '<select name="{{name}}"{{attrs}}>{{content}}</select>',
            // Multi-select element,
            'selectMultiple' => '<select name="{{name}}[]" multiple="multiple"{{attrs}}>{{content}}</select>',
            // Radio input element,
            'radio' => '<input type="radio" name="{{name}}" value="{{value}}"{{attrs}}>',
            // Wrapping container for radio input/label,
            'radioWrapper' => '{{label}}',
            // Textarea input element,
            'textarea' => '<textarea name="{{name}}"{{attrs}}>{{value}}</textarea>',
            // Container for submit buttons.
            'submitContainer' => '<div class="submit">{{content}}</div>',
            //Confirm javascript template for postLink()
            'confirmJs' => '{{confirm}}',
        ],
        // set HTML5 validation message to custom required/empty messages
        'autoSetCustomValidity' => false,
    ];

    /**
     * Default widgets
     *
     * @var array
     */
    protected $_defaultWidgets = [
        'button' => ['Button'],
        'checkbox' => ['Checkbox'],
        'file' => ['File'],
        'label' => ['Label'],
        'nestingLabel' => ['NestingLabel'],
        'multicheckbox' => ['MultiCheckbox', 'nestingLabel'],
        'radio' => ['Radio', 'nestingLabel'],
        'select' => ['SelectBox'],
        'textarea' => ['Textarea'],
        'datetime' => ['DateTime', 'select'],
        '_default' => ['Basic'],
    ];

    /**
     * List of fields created, used with secure forms.
     *
     * @var array
     */
    public $fields = [];

    /**
     * Constant used internally to skip the securing process,
     * and neither add the field to the hash or to the unlocked fields.
     *
     * @var string
     */
    public const SECURE_SKIP = 'skip';

    /**
     * Defines the type of form being created. Set by FormHelper::create().
     *
     * @var string|null
     */
    public $requestType;

    /**
     * An array of field names that have been excluded from
     * the Token hash used by SecurityComponent's validatePost method
     *
     * @see \Cake\View\Helper\FormHelper::_secure()
     * @see \Cake\Controller\Component\SecurityComponent::validatePost()
     * @var array
     */
    protected $_unlockedFields = [];

    /**
     * Locator for input widgets.
     *
     * @var \Cake\View\Widget\WidgetLocator
     */
    protected $_locator;

    /**
     * Context for the current form.
     *
     * @var \Cake\View\Form\ContextInterface|null
     */
    protected $_context;

    /**
     * Context factory.
     *
     * @var \Cake\View\Form\ContextFactory
     */
    protected $_contextFactory;

    /**
     * The action attribute value of the last created form.
     * Used to make form/request specific hashes for SecurityComponent.
     *
     * @var string
     */
    protected $_lastAction = '';

    /**
     * The sources to be used when retrieving prefilled input values.
     *
     * @var array
     */
    protected $_valueSources = ['context'];

    /**
     * Grouped input types.
     *
     * @var array
     */
    protected $_groupedInputTypes = ['radio', 'multicheckbox', 'date', 'time', 'datetime'];

    /**
     * Construct the widgets and binds the default context providers
     *
     * @param \Cake\View\View $View The View this helper is being attached to.
     * @param array $config Configuration settings for the helper.
     */
    public function __construct(View $View, array $config = [])
    {
        $locator = null;
        $widgets = $this->_defaultWidgets;
        if (isset($config['locator'])) {
            $locator = $config['locator'];
            unset($config['locator']);
        }
        if (isset($config['widgets'])) {
            if (is_string($config['widgets'])) {
                $config['widgets'] = (array)$config['widgets'];
            }
            $widgets = $config['widgets'] + $widgets;
            unset($config['widgets']);
        }

        if (isset($config['groupedInputTypes'])) {
            $this->_groupedInputTypes = $config['groupedInputTypes'];
            unset($config['groupedInputTypes']);
        }

        parent::__construct($View, $config);

        if (!$locator) {
            $locator = new WidgetLocator($this->templater(), $this->_View, $widgets);
        }
        $this->setWidgetLocator($locator);
        $this->_idPrefix = $this->getConfig('idPrefix');
    }

    /**
     * Get the widget locator currently used by the helper.
     *
     * @return \Cake\View\Widget\WidgetLocator Current locator instance
     * @since 3.6.0
     */
    public function getWidgetLocator(): WidgetLocator
    {
        return $this->_locator;
    }

    /**
     * Set the widget locator the helper will use.
     *
     * @param \Cake\View\Widget\WidgetLocator $instance The locator instance to set.
     * @return $this
     * @since 3.6.0
     */
    public function setWidgetLocator(WidgetLocator $instance)
    {
        $this->_locator = $instance;

        return $this;
    }

    /**
     * Set the context factory the helper will use.
     *
     * @param \Cake\View\Form\ContextFactory|null $instance The context factory instance to set.
     * @param array $contexts An array of context providers.
     * @return \Cake\View\Form\ContextFactory
     */
<<<<<<< HEAD
    public function contextFactory(?ContextFactory $instance = null, array $contexts = [])
=======
    public function contextFactory(?ContextFactory $instance = null, array $contexts = []): ContextFactory
>>>>>>> f385da71
    {
        if ($instance === null) {
            if ($this->_contextFactory === null) {
                $this->_contextFactory = ContextFactory::createWithDefaults($contexts);
            }

            return $this->_contextFactory;
        }
        $this->_contextFactory = $instance;

        return $this->_contextFactory;
    }

    /**
     * Returns an HTML form element.
     *
     * ### Options:
     *
     * - `type` Form method defaults to autodetecting based on the form context. If
     *   the form context's isCreate() method returns false, a PUT request will be done.
     * - `method` Set the form's method attribute explicitly.
     * - `url` The URL the form submits to. Can be a string or a URL array.
     * - `encoding` Set the accept-charset encoding for the form. Defaults to `Configure::read('App.encoding')`
     * - `enctype` Set the form encoding explicitly. By default `type => file` will set `enctype`
     *   to `multipart/form-data`.
     * - `templates` The templates you want to use for this form. Any templates will be merged on top of
     *   the already loaded templates. This option can either be a filename in /config that contains
     *   the templates you want to load, or an array of templates to use.
     * - `context` Additional options for the context class. For example the EntityContext accepts a 'table'
     *   option that allows you to set the specific Table class the form should be based on.
     * - `idPrefix` Prefix for generated ID attributes.
     * - `valueSources` The sources that values should be read from. See FormHelper::setValueSources()
     * - `templateVars` Provide template variables for the formStart template.
     *
     * @param mixed $context The context for which the form is being defined.
     *   Can be a ContextInterface instance, ORM entity, ORM resultset, or an
     *   array of meta data. You can use false or null to make a context-less form.
     * @param array $options An array of html attributes and options.
     * @return string An formatted opening FORM tag.
     * @link https://book.cakephp.org/3.0/en/views/helpers/form.html#Cake\View\Helper\FormHelper::create
     */
    public function create($context = null, array $options = []): string
    {
        $append = '';

        if ($context instanceof ContextInterface) {
            $this->context($context);
        } else {
            if (empty($options['context'])) {
                $options['context'] = [];
            }
            $options['context']['entity'] = $context;
            $context = $this->_getContext($options['context']);
            unset($options['context']);
        }

        $isCreate = $context->isCreate();

        $options += [
            'type' => $isCreate ? 'post' : 'put',
            'url' => null,
            'encoding' => strtolower(Configure::read('App.encoding')),
            'templates' => null,
            'idPrefix' => null,
            'valueSources' => null,
        ];

        if (isset($options['valueSources'])) {
            $this->setValueSources($options['valueSources']);
            unset($options['valueSources']);
        }

        if ($options['idPrefix'] !== null) {
            $this->_idPrefix = $options['idPrefix'];
        }
        $templater = $this->templater();

        if (!empty($options['templates'])) {
            $templater->push();
            $method = is_string($options['templates']) ? 'load' : 'add';
            $templater->{$method}($options['templates']);
        }
        unset($options['templates']);

        if ($options['url'] === false) {
            $url = $this->_View->getRequest()->getRequestTarget();
            $action = null;
        } else {
            $url = $this->_formUrl($context, $options);
            $action = $this->Url->build($url);
        }

        $this->_lastAction($url);
        unset($options['url'], $options['idPrefix']);

        $htmlAttributes = [];
        switch (strtolower($options['type'])) {
            case 'get':
                $htmlAttributes['method'] = 'get';
                break;
            // Set enctype for form
            case 'file':
                $htmlAttributes['enctype'] = 'multipart/form-data';
                $options['type'] = $isCreate ? 'post' : 'put';
            // Move on
            case 'post':
            // Move on
            case 'put':
            // Move on
            case 'delete':
            // Set patch method
            case 'patch':
                $append .= $this->hidden('_method', [
                    'name' => '_method',
                    'value' => strtoupper($options['type']),
                    'secure' => static::SECURE_SKIP,
                ]);
            // Default to post method
            default:
                $htmlAttributes['method'] = 'post';
        }
        if (isset($options['method'])) {
            $htmlAttributes['method'] = strtolower($options['method']);
        }
        if (isset($options['enctype'])) {
            $htmlAttributes['enctype'] = strtolower($options['enctype']);
        }

        $this->requestType = strtolower($options['type']);

        if (!empty($options['encoding'])) {
            $htmlAttributes['accept-charset'] = $options['encoding'];
        }
        unset($options['type'], $options['encoding']);

        $htmlAttributes += $options;

        $this->fields = [];
        if ($this->requestType !== 'get') {
            $append .= $this->_csrfField();
        }

        if (!empty($append)) {
            $append = $templater->format('hiddenBlock', ['content' => $append]);
        }

        $actionAttr = $templater->formatAttributes(['action' => $action, 'escape' => false]);

        return $this->formatTemplate('formStart', [
            'attrs' => $templater->formatAttributes($htmlAttributes) . $actionAttr,
            'templateVars' => $options['templateVars'] ?? [],
        ]) . $append;
    }

    /**
     * Create the URL for a form based on the options.
     *
     * @param \Cake\View\Form\ContextInterface $context The context object to use.
     * @param array $options An array of options from create()
     * @return string|array The action attribute for the form.
     */
    protected function _formUrl($context, $options)
    {
        $request = $this->_View->getRequest();

        if ($options['url'] === null) {
            return $request->getRequestTarget();
        }

        if (is_string($options['url']) ||
            (is_array($options['url']) && isset($options['url']['_name']))
        ) {
            return $options['url'];
        }

        $actionDefaults = [
            'plugin' => $this->_View->getPlugin(),
            'controller' => $request->getParam('controller'),
            'action' => $request->getParam('action'),
        ];

        $action = (array)$options['url'] + $actionDefaults;

        return $action;
    }

    /**
     * Correctly store the last created form action URL.
     *
     * @param string|array $url The URL of the last form.
     * @return void
     */
    protected function _lastAction($url)
    {
        $action = Router::url($url, true);
        $query = parse_url($action, PHP_URL_QUERY);
        $query = $query ? '?' . $query : '';
        $this->_lastAction = parse_url($action, PHP_URL_PATH) . $query;
    }

    /**
     * Return a CSRF input if the request data is present.
     * Used to secure forms in conjunction with CsrfComponent &
     * SecurityComponent
     *
     * @return string
     */
    protected function _csrfField()
    {
        $request = $this->_View->getRequest();

        if ($request->getParam('_Token.unlockedFields')) {
            foreach ((array)$request->getParam('_Token.unlockedFields') as $unlocked) {
                $this->_unlockedFields[] = $unlocked;
            }
        }
        if (!$request->getParam('_csrfToken')) {
            return '';
        }

        return $this->hidden('_csrfToken', [
            'value' => $request->getParam('_csrfToken'),
            'secure' => static::SECURE_SKIP,
            'autocomplete' => 'off',
        ]);
    }

    /**
     * Closes an HTML form, cleans up values set by FormHelper::create(), and writes hidden
     * input fields where appropriate.
     *
     * Resets some parts of the state, shared among multiple FormHelper::create() calls, to defaults.
     *
     * @param array $secureAttributes Secure attributes which will be passed as HTML attributes
     *   into the hidden input elements generated for the Security Component.
     * @return string A closing FORM tag.
     * @link https://book.cakephp.org/3.0/en/views/helpers/form.html#closing-the-form
     */
    public function end(array $secureAttributes = []): string
    {
        $out = '';

        if ($this->requestType !== 'get' && $this->_View->getRequest()->getParam('_Token')) {
            $out .= $this->secure($this->fields, $secureAttributes);
            $this->fields = [];
            $this->_unlockedFields = [];
        }
        $out .= $this->formatTemplate('formEnd', []);

        $this->templater()->pop();
        $this->requestType = null;
        $this->_context = null;
        $this->_valueSources = ['context'];
        $this->_idPrefix = $this->getConfig('idPrefix');

        return $out;
    }

    /**
     * Generates a hidden field with a security hash based on the fields used in
     * the form.
     *
     * If $secureAttributes is set, these HTML attributes will be merged into
     * the hidden input tags generated for the Security Component. This is
     * especially useful to set HTML5 attributes like 'form'.
     *
     * @param array $fields If set specifies the list of fields to use when
     *    generating the hash, else $this->fields is being used.
     * @param array $secureAttributes will be passed as HTML attributes into the hidden
     *    input elements generated for the Security Component.
     * @return string A hidden input field with a security hash, or empty string when
     *   secured forms are not in use.
     */
    public function secure(array $fields = [], array $secureAttributes = []): string
    {
        if (!$this->_View->getRequest()->getParam('_Token')) {
            return '';
        }
        $debugSecurity = Configure::read('debug');
        if (isset($secureAttributes['debugSecurity'])) {
            $debugSecurity = $debugSecurity && $secureAttributes['debugSecurity'];
            unset($secureAttributes['debugSecurity']);
        }
        $secureAttributes['secure'] = static::SECURE_SKIP;
        $secureAttributes['autocomplete'] = 'off';

        $tokenData = $this->_buildFieldToken(
            $this->_lastAction,
            $fields,
            $this->_unlockedFields
        );
        $tokenFields = array_merge($secureAttributes, [
            'value' => $tokenData['fields'],
        ]);
        $out = $this->hidden('_Token.fields', $tokenFields);
        $tokenUnlocked = array_merge($secureAttributes, [
            'value' => $tokenData['unlocked'],
        ]);
        $out .= $this->hidden('_Token.unlocked', $tokenUnlocked);
        if ($debugSecurity) {
            $tokenDebug = array_merge($secureAttributes, [
                'value' => urlencode(json_encode([
                    $this->_lastAction,
                    $fields,
                    $this->_unlockedFields,
                ])),
            ]);
            $out .= $this->hidden('_Token.debug', $tokenDebug);
        }

        return $this->formatTemplate('hiddenBlock', ['content' => $out]);
    }

    /**
     * Add to or get the list of fields that are currently unlocked.
     * Unlocked fields are not included in the field hash used by SecurityComponent
     * unlocking a field once its been added to the list of secured fields will remove
     * it from the list of fields.
     *
     * @param string|null $name The dot separated name for the field.
     * @return array|null Either null, or the list of fields.
     * @link https://book.cakephp.org/3.0/en/views/helpers/form.html#working-with-securitycomponent
     */
    public function unlockField(?string $name = null): ?array
    {
        if ($name === null) {
            return $this->_unlockedFields;
        }
        if (!in_array($name, $this->_unlockedFields)) {
            $this->_unlockedFields[] = $name;
        }
        $index = array_search($name, $this->fields);
        if ($index !== false) {
            unset($this->fields[$index]);
        }
        unset($this->fields[$name]);

        return null;
    }

    /**
     * Determine which fields of a form should be used for hash.
     * Populates $this->fields
     *
     * @param bool $lock Whether this field should be part of the validation
     *   or excluded as part of the unlockedFields.
     * @param string|array $field Reference to field to be secured. Can be dot
     *   separated string to indicate nesting or array of fieldname parts.
     * @param mixed $value Field value, if value should not be tampered with.
     * @return void
     */
    protected function _secure($lock, $field, $value = null)
    {
        if (empty($field) && $field !== '0') {
            return;
        }

        if (is_string($field)) {
            $field = Hash::filter(explode('.', $field));
        }

        foreach ($this->_unlockedFields as $unlockField) {
            $unlockParts = explode('.', $unlockField);
            if (array_values(array_intersect($field, $unlockParts)) === $unlockParts) {
                return;
            }
        }

        $field = implode('.', $field);
        $field = preg_replace('/(\.\d+)+$/', '', $field);

        if ($lock) {
            if (!in_array($field, $this->fields)) {
                if ($value !== null) {
                    $this->fields[$field] = $value;

                    return;
                }
                if (isset($this->fields[$field]) && $value === null) {
                    unset($this->fields[$field]);
                }
                $this->fields[] = $field;
            }
        } else {
            $this->unlockField($field);
        }
    }

    /**
     * Returns true if there is an error for the given field, otherwise false
     *
     * @param string $field This should be "modelname.fieldname"
     * @return bool If there are errors this method returns true, else false.
     * @link https://book.cakephp.org/3.0/en/views/helpers/form.html#displaying-and-checking-errors
     */
    public function isFieldError(string $field): bool
    {
        return $this->_getContext()->hasError($field);
    }

    /**
     * Returns a formatted error message for given form field, '' if no errors.
     *
     * Uses the `error`, `errorList` and `errorItem` templates. The `errorList` and
     * `errorItem` templates are used to format multiple error messages per field.
     *
     * ### Options:
     *
     * - `escape` boolean - Whether or not to html escape the contents of the error.
     *
     * @param string $field A field name, like "modelname.fieldname"
     * @param string|array|null $text Error message as string or array of messages. If an array,
     *   it should be a hash of key names => messages.
     * @param array $options See above.
     * @return string Formatted errors or ''.
     * @link https://book.cakephp.org/3.0/en/views/helpers/form.html#displaying-and-checking-errors
     */
    public function error(string $field, $text = null, array $options = []): string
    {
        if (substr($field, -5) === '._ids') {
            $field = substr($field, 0, -5);
        }
        $options += ['escape' => true];

        $context = $this->_getContext();
        if (!$context->hasError($field)) {
            return '';
        }
        $error = $context->error($field);

        if (is_array($text)) {
            $tmp = [];
            foreach ($error as $k => $e) {
                if (isset($text[$k])) {
                    $tmp[] = $text[$k];
                } elseif (isset($text[$e])) {
                    $tmp[] = $text[$e];
                } else {
                    $tmp[] = $e;
                }
            }
            $text = $tmp;
        }

        if ($text !== null) {
            $error = $text;
        }

        if ($options['escape']) {
            $error = h($error);
            unset($options['escape']);
        }

        if (is_array($error)) {
            if (count($error) > 1) {
                $errorText = [];
                foreach ($error as $err) {
                    $errorText[] = $this->formatTemplate('errorItem', ['text' => $err]);
                }
                $error = $this->formatTemplate('errorList', [
                    'content' => implode('', $errorText),
                ]);
            } else {
                $error = array_pop($error);
            }
        }

        return $this->formatTemplate('error', ['content' => $error]);
    }

    /**
     * Returns a formatted LABEL element for HTML forms.
     *
     * Will automatically generate a `for` attribute if one is not provided.
     *
     * ### Options
     *
     * - `for` - Set the for attribute, if its not defined the for attribute
     *   will be generated from the $fieldName parameter using
     *   FormHelper::_domId().
     *
     * Examples:
     *
     * The text and for attribute are generated off of the fieldname
     *
     * ```
     * echo $this->Form->label('published');
     * <label for="PostPublished">Published</label>
     * ```
     *
     * Custom text:
     *
     * ```
     * echo $this->Form->label('published', 'Publish');
     * <label for="published">Publish</label>
     * ```
     *
     * Custom attributes:
     *
     * ```
     * echo $this->Form->label('published', 'Publish', [
     *   'for' => 'post-publish'
     * ]);
     * <label for="post-publish">Publish</label>
     * ```
     *
     * Nesting an input tag:
     *
     * ```
     * echo $this->Form->label('published', 'Publish', [
     *   'for' => 'published',
     *   'input' => $this->text('published'),
     * ]);
     * <label for="post-publish">Publish <input type="text" name="published"></label>
     * ```
     *
     * If you want to nest inputs in the labels, you will need to modify the default templates.
     *
     * @param string $fieldName This should be "modelname.fieldname"
     * @param string|null $text Text that will appear in the label field. If
     *   $text is left undefined the text will be inflected from the
     *   fieldName.
     * @param array $options An array of HTML attributes.
     * @return string The formatted LABEL element
     * @link https://book.cakephp.org/3.0/en/views/helpers/form.html#creating-labels
     */
    public function label(string $fieldName, ?string $text = null, array $options = []): string
    {
        if ($text === null) {
            $text = $fieldName;
            if (substr($text, -5) === '._ids') {
                $text = substr($text, 0, -5);
            }
            if (strpos($text, '.') !== false) {
                $fieldElements = explode('.', $text);
                $text = array_pop($fieldElements);
            }
            if (substr($text, -3) === '_id') {
                $text = substr($text, 0, -3);
            }
            $text = __(Inflector::humanize(Inflector::underscore($text)));
        }

        if (isset($options['for'])) {
            $labelFor = $options['for'];
            unset($options['for']);
        } else {
            $labelFor = $this->_domId($fieldName);
        }
        $attrs = $options + [
            'for' => $labelFor,
            'text' => $text,
        ];
        if (isset($options['input'])) {
            if (is_array($options['input'])) {
                $attrs = $options['input'] + $attrs;
            }

            return $this->widget('nestingLabel', $attrs);
        }

        return $this->widget('label', $attrs);
    }

    /**
     * Generate a set of controls for `$fields`. If $fields is empty the fields
     * of current model will be used.
     *
     * You can customize individual controls through `$fields`.
     * ```
     * $this->Form->allControls([
     *   'name' => ['label' => 'custom label']
     * ]);
     * ```
     *
     * You can exclude fields by specifying them as `false`:
     *
     * ```
     * $this->Form->allControls(['title' => false]);
     * ```
     *
     * In the above example, no field would be generated for the title field.
     *
     * @param array $fields An array of customizations for the fields that will be
     *   generated. This array allows you to set custom types, labels, or other options.
     * @param array $options Options array. Valid keys are:
     * - `fieldset` Set to false to disable the fieldset. You can also pass an array of params to be
     *    applied as HTML attributes to the fieldset tag. If you pass an empty array, the fieldset will
     *    be enabled
     * - `legend` Set to false to disable the legend for the generated control set. Or supply a string
     *    to customize the legend text.
     * @return string Completed form controls.
     * @link https://book.cakephp.org/3.0/en/views/helpers/form.html#generating-entire-forms
     */
    public function allControls(array $fields = [], array $options = []): string
    {
        $context = $this->_getContext();

        $modelFields = $context->fieldNames();

        $fields = array_merge(
            Hash::normalize($modelFields),
            Hash::normalize($fields)
        );

        return $this->controls($fields, $options);
    }

    /**
     * Generate a set of controls for `$fields` wrapped in a fieldset element.
     *
     * You can customize individual controls through `$fields`.
     * ```
     * $this->Form->controls([
     *   'name' => ['label' => 'custom label'],
     *   'email'
     * ]);
     * ```
     *
     * @param array $fields An array of the fields to generate. This array allows
     *   you to set custom types, labels, or other options.
     * @param array $options Options array. Valid keys are:
     * - `fieldset` Set to false to disable the fieldset. You can also pass an
     *    array of params to be applied as HTML attributes to the fieldset tag.
     *    If you pass an empty array, the fieldset will be enabled.
     * - `legend` Set to false to disable the legend for the generated input set.
     *    Or supply a string to customize the legend text.
     * @return string Completed form inputs.
     * @link https://book.cakephp.org/3.0/en/views/helpers/form.html#generating-entire-forms
     */
    public function controls(array $fields, array $options = []): string
    {
        $fields = Hash::normalize($fields);

        $out = '';
        foreach ($fields as $name => $opts) {
            if ($opts === false) {
                continue;
            }

            $out .= $this->control($name, (array)$opts);
        }

        return $this->fieldset($out, $options);
    }

    /**
     * Wrap a set of inputs in a fieldset
     *
     * @param string $fields the form inputs to wrap in a fieldset
     * @param array $options Options array. Valid keys are:
     * - `fieldset` Set to false to disable the fieldset. You can also pass an array of params to be
     *    applied as HTML attributes to the fieldset tag. If you pass an empty array, the fieldset will
     *    be enabled
     * - `legend` Set to false to disable the legend for the generated input set. Or supply a string
     *    to customize the legend text.
     * @return string Completed form inputs.
     */
    public function fieldset(string $fields = '', array $options = []): string
    {
        $fieldset = $legend = true;
        $context = $this->_getContext();
        $out = $fields;

        if (isset($options['legend'])) {
            $legend = $options['legend'];
        }
        if (isset($options['fieldset'])) {
            $fieldset = $options['fieldset'];
        }

        if ($legend === true) {
            $isCreate = $context->isCreate();
            $modelName = Inflector::humanize(Inflector::singularize($this->_View->getRequest()->getParam('controller')));
            if (!$isCreate) {
                $legend = __d('cake', 'Edit {0}', $modelName);
            } else {
                $legend = __d('cake', 'New {0}', $modelName);
            }
        }

        if ($fieldset !== false) {
            if ($legend) {
                $out = $this->formatTemplate('legend', ['text' => $legend]) . $out;
            }

            $fieldsetParams = ['content' => $out, 'attrs' => ''];
            if (is_array($fieldset) && !empty($fieldset)) {
                $fieldsetParams['attrs'] = $this->templater()->formatAttributes($fieldset);
            }
            $out = $this->formatTemplate('fieldset', $fieldsetParams);
        }

        return $out;
    }

    /**
     * Generates a form control element complete with label and wrapper div.
     *
     * ### Options
     *
     * See each field type method for more information. Any options that are part of
     * $attributes or $options for the different **type** methods can be included in `$options` for input().
     * Additionally, any unknown keys that are not in the list below, or part of the selected type's options
     * will be treated as a regular HTML attribute for the generated input.
     *
     * - `type` - Force the type of widget you want. e.g. `type => 'select'`
     * - `label` - Either a string label, or an array of options for the label. See FormHelper::label().
     * - `options` - For widgets that take options e.g. radio, select.
     * - `error` - Control the error message that is produced. Set to `false` to disable any kind of error reporting (field
     *    error and error messages).
     * - `empty` - String or boolean to enable empty select box options.
     * - `nestedInput` - Used with checkbox and radio inputs. Set to false to render inputs outside of label
     *   elements. Can be set to true on any input to force the input inside the label. If you
     *   enable this option for radio buttons you will also need to modify the default `radioWrapper` template.
     * - `templates` - The templates you want to use for this input. Any templates will be merged on top of
     *   the already loaded templates. This option can either be a filename in /config that contains
     *   the templates you want to load, or an array of templates to use.
     * - `labelOptions` - Either `false` to disable label around nestedWidgets e.g. radio, multicheckbox or an array
     *   of attributes for the label tag. `selected` will be added to any classes e.g. `class => 'myclass'` where
     *   widget is checked
     *
     * @param string $fieldName This should be "modelname.fieldname"
     * @param array $options Each type of input takes different options.
     * @return string Completed form widget.
     * @link https://book.cakephp.org/3.0/en/views/helpers/form.html#creating-form-inputs
     */
    public function control(string $fieldName, array $options = []): string
    {
        $options += [
            'type' => null,
            'label' => null,
            'error' => null,
            'required' => null,
            'options' => null,
            'templates' => [],
            'templateVars' => [],
            'labelOptions' => true,
        ];
        $options = $this->_parseOptions($fieldName, $options);
        $options += ['id' => $this->_domId($fieldName)];

        $templater = $this->templater();
        $newTemplates = $options['templates'];

        if ($newTemplates) {
            $templater->push();
            $templateMethod = is_string($options['templates']) ? 'load' : 'add';
            $templater->{$templateMethod}($options['templates']);
        }
        unset($options['templates']);

        $error = null;
        $errorSuffix = '';
        if ($options['type'] !== 'hidden' && $options['error'] !== false) {
            if (is_array($options['error'])) {
                $error = $this->error($fieldName, $options['error'], $options['error']);
            } else {
                $error = $this->error($fieldName, $options['error']);
            }
            $errorSuffix = empty($error) ? '' : 'Error';
            unset($options['error']);
        }

        $label = $options['label'];
        unset($options['label']);

        $labelOptions = $options['labelOptions'];
        unset($options['labelOptions']);

        $nestedInput = false;
        if ($options['type'] === 'checkbox') {
            $nestedInput = true;
        }
        $nestedInput = $options['nestedInput'] ?? $nestedInput;
        unset($options['nestedInput']);

        if ($nestedInput === true && $options['type'] === 'checkbox' && !array_key_exists('hiddenField', $options) && $label !== false) {
            $options['hiddenField'] = '_split';
        }

        $input = $this->_getInput($fieldName, $options + ['labelOptions' => $labelOptions]);
        if ($options['type'] === 'hidden' || $options['type'] === 'submit') {
            if ($newTemplates) {
                $templater->pop();
            }

            return $input;
        }

        $label = $this->_getLabel($fieldName, compact('input', 'label', 'error', 'nestedInput') + $options);
        if ($nestedInput) {
            $result = $this->_groupTemplate(compact('label', 'error', 'options'));
        } else {
            $result = $this->_groupTemplate(compact('input', 'label', 'error', 'options'));
        }
        $result = $this->_inputContainerTemplate([
            'content' => $result,
            'error' => $error,
            'errorSuffix' => $errorSuffix,
            'options' => $options,
        ]);

        if ($newTemplates) {
            $templater->pop();
        }

        return $result;
    }

    /**
     * Generates an group template element
     *
     * @param array $options The options for group template
     * @return string The generated group template
     */
    protected function _groupTemplate($options)
    {
        $groupTemplate = $options['options']['type'] . 'FormGroup';
        if (!$this->templater()->get($groupTemplate)) {
            $groupTemplate = 'formGroup';
        }

        return $this->formatTemplate($groupTemplate, [
            'input' => $options['input'] ?? [],
            'label' => $options['label'],
            'error' => $options['error'],
            'templateVars' => $options['options']['templateVars'] ?? [],
        ]);
    }

    /**
     * Generates an input container template
     *
     * @param array $options The options for input container template
     * @return string The generated input container template
     */
    protected function _inputContainerTemplate($options)
    {
        $inputContainerTemplate = $options['options']['type'] . 'Container' . $options['errorSuffix'];
        if (!$this->templater()->get($inputContainerTemplate)) {
            $inputContainerTemplate = 'inputContainer' . $options['errorSuffix'];
        }

        return $this->formatTemplate($inputContainerTemplate, [
            'content' => $options['content'],
            'error' => $options['error'],
            'required' => $options['options']['required'] ? ' required' : '',
            'type' => $options['options']['type'],
            'templateVars' => $options['options']['templateVars'] ?? [],
        ]);
    }

    /**
     * Generates an input element
     *
     * @param string $fieldName the field name
     * @param array $options The options for the input element
     * @return string|array The generated input element
     */
    protected function _getInput($fieldName, $options)
    {
        $label = $options['labelOptions'];
        unset($options['labelOptions']);
        switch (strtolower($options['type'])) {
            case 'select':
                $opts = $options['options'];
                unset($options['options']);

                return $this->select($fieldName, $opts, $options + ['label' => $label]);
            case 'radio':
                $opts = $options['options'];
                unset($options['options']);

                return $this->radio($fieldName, $opts, $options + ['label' => $label]);
            case 'multicheckbox':
                $opts = $options['options'];
                unset($options['options']);

                return $this->multiCheckbox($fieldName, $opts, $options + ['label' => $label]);
            case 'input':
                throw new RuntimeException("Invalid type 'input' used for field '$fieldName'");

            default:
                return $this->{$options['type']}($fieldName, $options);
        }
    }

    /**
     * Generates input options array
     *
     * @param string $fieldName The name of the field to parse options for.
     * @param array $options Options list.
     * @return array Options
     */
    protected function _parseOptions($fieldName, $options)
    {
        $needsMagicType = false;
        if (empty($options['type'])) {
            $needsMagicType = true;
            $options['type'] = $this->_inputType($fieldName, $options);
        }

        $options = $this->_magicOptions($fieldName, $options, $needsMagicType);

        return $options;
    }

    /**
     * Returns the input type that was guessed for the provided fieldName,
     * based on the internal type it is associated too, its name and the
     * variables that can be found in the view template
     *
     * @param string $fieldName the name of the field to guess a type for
     * @param array $options the options passed to the input method
     * @return string
     */
    protected function _inputType($fieldName, $options)
    {
        $context = $this->_getContext();

        if ($context->isPrimaryKey($fieldName)) {
            return 'hidden';
        }

        if (substr($fieldName, -3) === '_id') {
            return 'select';
        }

        $internalType = $context->type($fieldName);
        $map = $this->_config['typeMap'];
        $type = $map[$internalType] ?? 'text';
        $fieldName = array_slice(explode('.', $fieldName), -1)[0];

        switch (true) {
            case isset($options['checked']):
                return 'checkbox';
            case isset($options['options']):
                return 'select';
            case in_array($fieldName, ['passwd', 'password']):
                return 'password';
            case in_array($fieldName, ['tel', 'telephone', 'phone']):
                return 'tel';
            case $fieldName === 'email':
                return 'email';
            case isset($options['rows']) || isset($options['cols']):
                return 'textarea';
        }

        return $type;
    }

    /**
     * Selects the variable containing the options for a select field if present,
     * and sets the value to the 'options' key in the options array.
     *
     * @param string $fieldName The name of the field to find options for.
     * @param array $options Options list.
     * @return array
     */
    protected function _optionsOptions($fieldName, $options)
    {
        if (isset($options['options'])) {
            return $options;
        }

        $pluralize = true;
        if (substr($fieldName, -5) === '._ids') {
            $fieldName = substr($fieldName, 0, -5);
            $pluralize = false;
        } elseif (substr($fieldName, -3) === '_id') {
            $fieldName = substr($fieldName, 0, -3);
        }
        $fieldName = array_slice(explode('.', $fieldName), -1)[0];

        $varName = Inflector::variable(
            $pluralize ? Inflector::pluralize($fieldName) : $fieldName
        );
        $varOptions = $this->_View->get($varName);
        if (!is_array($varOptions) && !($varOptions instanceof Traversable)) {
            return $options;
        }
        if ($options['type'] !== 'radio') {
            $options['type'] = 'select';
        }
        $options['options'] = $varOptions;

        return $options;
    }

    /**
     * Magically set option type and corresponding options
     *
     * @param string $fieldName The name of the field to generate options for.
     * @param array $options Options list.
     * @param bool $allowOverride Whether or not it is allowed for this method to
     * overwrite the 'type' key in options.
     * @return array
     */
    protected function _magicOptions($fieldName, $options, $allowOverride)
    {
        $context = $this->_getContext();

        $options += [
            'templateVars' => [],
        ];

        if (!isset($options['required']) && $options['type'] !== 'hidden') {
            $options['required'] = $context->isRequired($fieldName);
        }

        $message = $context->getRequiredMessage($fieldName);
        $message = h($message);

        if ($options['required'] && $message) {
            $options['templateVars']['customValidityMessage'] = $message;

            if ($this->getConfig('autoSetCustomValidity')) {
                $options['oninvalid'] = "this.setCustomValidity('$message')";
                $options['onvalid'] = "this.setCustomValidity('')";
            }
        }

        $type = $context->type($fieldName);
        $fieldDef = $context->attributes($fieldName);

        if ($options['type'] === 'number' && !isset($options['step'])) {
            if ($type === 'decimal' && isset($fieldDef['precision'])) {
                $decimalPlaces = $fieldDef['precision'];
                $options['step'] = sprintf('%.' . $decimalPlaces . 'F', pow(10, -1 * $decimalPlaces));
            } elseif ($type === 'float') {
                $options['step'] = 'any';
            }
        }

        $typesWithOptions = ['text', 'number', 'radio', 'select'];
        $magicOptions = (in_array($options['type'], ['radio', 'select']) || $allowOverride);
        if ($magicOptions && in_array($options['type'], $typesWithOptions)) {
            $options = $this->_optionsOptions($fieldName, $options);
        }

        if ($allowOverride && substr($fieldName, -5) === '._ids') {
            $options['type'] = 'select';
            if (!isset($options['multiple']) || ($options['multiple'] && $options['multiple'] !== 'checkbox')) {
                $options['multiple'] = true;
            }
        }

        if ($options['type'] === 'select' && array_key_exists('step', $options)) {
            unset($options['step']);
        }

        $autoLength = !array_key_exists('maxlength', $options)
            && !empty($fieldDef['length'])
            && $options['type'] !== 'select';

        $allowedTypes = ['text', 'textarea', 'email', 'tel', 'url', 'search'];
        if ($autoLength && in_array($options['type'], $allowedTypes)) {
            $options['maxlength'] = min($fieldDef['length'], 100000);
        }

        if (in_array($options['type'], ['datetime', 'date', 'time', 'select'])) {
            $options += ['empty' => false];
        }

        return $options;
    }

    /**
     * Generate label for input
     *
     * @param string $fieldName The name of the field to generate label for.
     * @param array $options Options list.
     * @return bool|string false or Generated label element
     */
    protected function _getLabel($fieldName, $options)
    {
        if ($options['type'] === 'hidden') {
            return false;
        }

        $label = null;
        if (isset($options['label'])) {
            $label = $options['label'];
        }

        if ($label === false && $options['type'] === 'checkbox') {
            return $options['input'];
        }
        if ($label === false) {
            return false;
        }

        return $this->_inputLabel($fieldName, $label, $options);
    }

    /**
     * Extracts a single option from an options array.
     *
     * @param string $name The name of the option to pull out.
     * @param array $options The array of options you want to extract.
     * @param mixed $default The default option value
     * @return mixed the contents of the option or default
     */
    protected function _extractOption($name, $options, $default = null)
    {
        if (array_key_exists($name, $options)) {
            return $options[$name];
        }

        return $default;
    }

    /**
     * Generate a label for an input() call.
     *
     * $options can contain a hash of id overrides. These overrides will be
     * used instead of the generated values if present.
     *
     * @param string $fieldName The name of the field to generate label for.
     * @param string|array $label Label text or array with label attributes.
     * @param array $options Options for the label element.
     * @return string Generated label element
     */
    protected function _inputLabel($fieldName, $label, $options)
    {
        $options += ['id' => null, 'input' => null, 'nestedInput' => false, 'templateVars' => []];
        $labelAttributes = ['templateVars' => $options['templateVars']];
        if (is_array($label)) {
            $labelText = null;
            if (isset($label['text'])) {
                $labelText = $label['text'];
                unset($label['text']);
            }
            $labelAttributes = array_merge($labelAttributes, $label);
        } else {
            $labelText = $label;
        }

        $labelAttributes['for'] = $options['id'];
        if (in_array($options['type'], $this->_groupedInputTypes, true)) {
            $labelAttributes['for'] = false;
        }
        if ($options['nestedInput']) {
            $labelAttributes['input'] = $options['input'];
        }
        if (isset($options['escape'])) {
            $labelAttributes['escape'] = $options['escape'];
        }

        return $this->label($fieldName, $labelText, $labelAttributes);
    }

    /**
     * Creates a checkbox input widget.
     *
     * ### Options:
     *
     * - `value` - the value of the checkbox
     * - `checked` - boolean indicate that this checkbox is checked.
     * - `hiddenField` - boolean to indicate if you want the results of checkbox() to include
     *    a hidden input with a value of ''.
     * - `disabled` - create a disabled input.
     * - `default` - Set the default value for the checkbox. This allows you to start checkboxes
     *    as checked, without having to check the POST data. A matching POST data value, will overwrite
     *    the default value.
     *
     * @param string $fieldName Name of a field, like this "modelname.fieldname"
     * @param array $options Array of HTML attributes.
     * @return string|array An HTML text input element.
     * @link https://book.cakephp.org/3.0/en/views/helpers/form.html#creating-checkboxes
     */
    public function checkbox(string $fieldName, array $options = [])
    {
        $options += ['hiddenField' => true, 'value' => 1];

        // Work around value=>val translations.
        $value = $options['value'];
        unset($options['value']);
        $options = $this->_initInputField($fieldName, $options);
        $options['value'] = $value;

        $output = '';
        if ($options['hiddenField']) {
            $hiddenOptions = [
                'name' => $options['name'],
                'value' => $options['hiddenField'] !== true && $options['hiddenField'] !== '_split' ? $options['hiddenField'] : '0',
                'form' => $options['form'] ?? null,
                'secure' => false,
            ];
            if (isset($options['disabled']) && $options['disabled']) {
                $hiddenOptions['disabled'] = 'disabled';
            }
            $output = $this->hidden($fieldName, $hiddenOptions);
        }

        if ($options['hiddenField'] === '_split') {
            unset($options['hiddenField'], $options['type']);

            return ['hidden' => $output, 'input' => $this->widget('checkbox', $options)];
        }
        unset($options['hiddenField'], $options['type']);

        return $output . $this->widget('checkbox', $options);
    }

    /**
     * Creates a set of radio widgets.
     *
     * ### Attributes:
     *
     * - `value` - Indicates the value when this radio button is checked.
     * - `label` - Either `false` to disable label around the widget or an array of attributes for
     *    the label tag. `selected` will be added to any classes e.g. `'class' => 'myclass'` where widget
     *    is checked
     * - `hiddenField` - boolean to indicate if you want the results of radio() to include
     *    a hidden input with a value of ''. This is useful for creating radio sets that are non-continuous.
     * - `disabled` - Set to `true` or `disabled` to disable all the radio buttons. Use an array of
     *   values to disable specific radio buttons.
     * - `empty` - Set to `true` to create an input with the value '' as the first option. When `true`
     *   the radio label will be 'empty'. Set this option to a string to control the label value.
     *
     * @param string $fieldName Name of a field, like this "modelname.fieldname"
     * @param array|\Traversable $options Radio button options array.
     * @param array $attributes Array of attributes.
     * @return string Completed radio widget set.
     * @link https://book.cakephp.org/3.0/en/views/helpers/form.html#creating-radio-buttons
     */
    public function radio(string $fieldName, $options = [], array $attributes = []): string
    {
        $attributes['options'] = $options;
        $attributes['idPrefix'] = $this->_idPrefix;
        $attributes = $this->_initInputField($fieldName, $attributes);

        $hiddenField = $attributes['hiddenField'] ?? true;
        unset($attributes['hiddenField']);

        $radio = $this->widget('radio', $attributes);

        $hidden = '';
        if ($hiddenField) {
            $hidden = $this->hidden($fieldName, [
                'value' => $hiddenField === true ? '' : $hiddenField,
                'form' => $attributes['form'] ?? null,
                'name' => $attributes['name'],
            ]);
        }

        return $hidden . $radio;
    }

    /**
     * Missing method handler - implements various simple input types. Is used to create inputs
     * of various types. e.g. `$this->Form->text();` will create `<input type="text" />` while
     * `$this->Form->range();` will create `<input type="range" />`
     *
     * ### Usage
     *
     * ```
     * $this->Form->search('User.query', ['value' => 'test']);
     * ```
     *
     * Will make an input like:
     *
     * `<input type="search" id="UserQuery" name="User[query]" value="test" />`
     *
     * The first argument to an input type should always be the fieldname, in `Model.field` format.
     * The second argument should always be an array of attributes for the input.
     *
     * @param string $method Method name / input type to make.
     * @param array $params Parameters for the method call
     * @return string Formatted input method.
     * @throws \Cake\Core\Exception\Exception When there are no params for the method call.
     */
    public function __call($method, $params)
    {
        $options = [];
        if (empty($params)) {
            throw new Exception(sprintf('Missing field name for FormHelper::%s', $method));
        }
        if (isset($params[1])) {
            $options = $params[1];
        }
        if (!isset($options['type'])) {
            $options['type'] = $method;
        }
        $options = $this->_initInputField($params[0], $options);

        return $this->widget($options['type'], $options);
    }

    /**
     * Creates a textarea widget.
     *
     * ### Options:
     *
     * - `escape` - Whether or not the contents of the textarea should be escaped. Defaults to true.
     *
     * @param string $fieldName Name of a field, in the form "modelname.fieldname"
     * @param array $options Array of HTML attributes, and special options above.
     * @return string A generated HTML text input element
     * @link https://book.cakephp.org/3.0/en/views/helpers/form.html#creating-textareas
     */
    public function textarea(string $fieldName, array $options = []): string
    {
        $options = $this->_initInputField($fieldName, $options);
        unset($options['type']);

        return $this->widget('textarea', $options);
    }

    /**
     * Creates a hidden input field.
     *
     * @param string $fieldName Name of a field, in the form of "modelname.fieldname"
     * @param array $options Array of HTML attributes.
     * @return string A generated hidden input
     * @link https://book.cakephp.org/3.0/en/views/helpers/form.html#creating-hidden-inputs
     */
    public function hidden(string $fieldName, array $options = []): string
    {
        $options += ['required' => false, 'secure' => true];

        $secure = $options['secure'];
        unset($options['secure']);

        $options = $this->_initInputField($fieldName, array_merge(
            $options,
            ['secure' => static::SECURE_SKIP]
        ));

        if ($secure === true) {
            $this->_secure(true, $this->_secureFieldName($options['name']), (string)$options['val']);
        }

        $options['type'] = 'hidden';

        return $this->widget('hidden', $options);
    }

    /**
     * Creates file input widget.
     *
     * @param string $fieldName Name of a field, in the form "modelname.fieldname"
     * @param array $options Array of HTML attributes.
     * @return string A generated file input.
     * @link https://book.cakephp.org/3.0/en/views/helpers/form.html#creating-file-inputs
     */
    public function file(string $fieldName, array $options = []): string
    {
        $options += ['secure' => true];
        $options = $this->_initInputField($fieldName, $options);

        unset($options['type']);

        return $this->widget('file', $options);
    }

    /**
     * Creates a `<button>` tag.
     *
     * The type attribute defaults to `type="submit"`
     * You can change it to a different value by using `$options['type']`.
     *
     * ### Options:
     *
     * - `escape` - HTML entity encode the $title of the button. Defaults to false.
     * - `confirm` - Confirm message to show. Form execution will only continue if confirmed then.
     *
     * @param string $title The button's caption. Not automatically HTML encoded
     * @param array $options Array of options and HTML attributes.
     * @return string A HTML button tag.
     * @link https://book.cakephp.org/3.0/en/views/helpers/form.html#creating-button-elements
     */
    public function button(string $title, array $options = []): string
    {
        $options += ['type' => 'submit', 'escape' => false, 'secure' => false, 'confirm' => null];
        $options['text'] = $title;

        $confirmMessage = $options['confirm'];
        unset($options['confirm']);
        if ($confirmMessage) {
            $options['onclick'] = $this->_confirm($confirmMessage, 'return true;', 'return false;', $options);
        }

        return $this->widget('button', $options);
    }

    /**
     * Create a `<button>` tag with a surrounding `<form>` that submits via POST as default.
     *
     * This method creates a `<form>` element. So do not use this method in an already opened form.
     * Instead use FormHelper::submit() or FormHelper::button() to create buttons inside opened forms.
     *
     * ### Options:
     *
     * - `data` - Array with key/value to pass in input hidden
     * - `method` - Request method to use. Set to 'delete' or others to simulate
     *   HTTP/1.1 DELETE (or others) request. Defaults to 'post'.
     * - `form` - Array with any option that FormHelper::create() can take
     * - Other options is the same of button method.
     * - `confirm` - Confirm message to show. Form execution will only continue if confirmed then.
     *
     * @param string $title The button's caption. Not automatically HTML encoded
     * @param string|array $url URL as string or array
     * @param array $options Array of options and HTML attributes.
     * @return string A HTML button tag.
     * @link https://book.cakephp.org/3.0/en/views/helpers/form.html#creating-standalone-buttons-and-post-links
     */
    public function postButton(string $title, $url, array $options = []): string
    {
        $formOptions = ['url' => $url];
        if (isset($options['method'])) {
            $formOptions['type'] = $options['method'];
            unset($options['method']);
        }
        if (isset($options['form']) && is_array($options['form'])) {
            $formOptions = $options['form'] + $formOptions;
            unset($options['form']);
        }
        $out = $this->create(false, $formOptions);
        if (isset($options['data']) && is_array($options['data'])) {
            foreach (Hash::flatten($options['data']) as $key => $value) {
                $out .= $this->hidden($key, ['value' => $value]);
            }
            unset($options['data']);
        }
        $out .= $this->button($title, $options);
        $out .= $this->end();

        return $out;
    }

    /**
     * Creates an HTML link, but access the URL using the method you specify
     * (defaults to POST). Requires javascript to be enabled in browser.
     *
     * This method creates a `<form>` element. If you want to use this method inside of an
     * existing form, you must use the `block` option so that the new form is being set to
     * a view block that can be rendered outside of the main form.
     *
     * If all you are looking for is a button to submit your form, then you should use
     * `FormHelper::button()` or `FormHelper::submit()` instead.
     *
     * ### Options:
     *
     * - `data` - Array with key/value to pass in input hidden
     * - `method` - Request method to use. Set to 'delete' to simulate
     *   HTTP/1.1 DELETE request. Defaults to 'post'.
     * - `confirm` - Confirm message to show. Form execution will only continue if confirmed then.
     * - `block` - Set to true to append form to view block "postLink" or provide
     *   custom block name.
     * - Other options are the same of HtmlHelper::link() method.
     * - The option `onclick` will be replaced.
     *
     * @param string $title The content to be wrapped by <a> tags.
     * @param string|array|null $url Cake-relative URL or array of URL parameters, or
     *   external URL (starts with http://)
     * @param array $options Array of HTML attributes.
     * @return string An `<a />` element.
     * @link https://book.cakephp.org/3.0/en/views/helpers/form.html#creating-standalone-buttons-and-post-links
     */
    public function postLink(string $title, $url = null, array $options = []): string
    {
        $options += ['block' => null, 'confirm' => null];

        $requestMethod = 'POST';
        if (!empty($options['method'])) {
            $requestMethod = strtoupper($options['method']);
            unset($options['method']);
        }

        $confirmMessage = $options['confirm'];
        unset($options['confirm']);

        $formName = str_replace('.', '', uniqid('post_', true));
        $formOptions = [
            'name' => $formName,
            'style' => 'display:none;',
            'method' => 'post',
        ];
        if (isset($options['target'])) {
            $formOptions['target'] = $options['target'];
            unset($options['target']);
        }
        $templater = $this->templater();

        $restoreAction = $this->_lastAction;
        $this->_lastAction($url);

        $action = $templater->formatAttributes([
            'action' => $this->Url->build($url),
            'escape' => false,
        ]);

        $out = $this->formatTemplate('formStart', [
            'attrs' => $templater->formatAttributes($formOptions) . $action,
        ]);
        $out .= $this->hidden('_method', [
            'value' => $requestMethod,
            'secure' => static::SECURE_SKIP,
        ]);
        $out .= $this->_csrfField();

        $fields = [];
        if (isset($options['data']) && is_array($options['data'])) {
            foreach (Hash::flatten($options['data']) as $key => $value) {
                $fields[$key] = $value;
                $out .= $this->hidden($key, ['value' => $value, 'secure' => static::SECURE_SKIP]);
            }
            unset($options['data']);
        }
        $out .= $this->secure($fields);
        $out .= $this->formatTemplate('formEnd', []);
        $this->_lastAction = $restoreAction;

        if ($options['block']) {
            if ($options['block'] === true) {
                $options['block'] = __FUNCTION__;
            }
            $this->_View->append($options['block'], $out);
            $out = '';
        }
        unset($options['block']);

        $url = '#';
        $onClick = 'document.' . $formName . '.submit();';
        if ($confirmMessage) {
            $confirm = $this->_confirm($confirmMessage, $onClick, '', $options);
        } else {
            $confirm = $onClick . ' ';
        }
        $confirm .= 'event.returnValue = false; return false;';
        $options['onclick'] = $this->templater()->format('confirmJs', [
            'confirmMessage' => $this->_cleanConfirmMessage($confirmMessage),
            'formName' => $formName,
            'confirm' => $confirm,
        ]);

        $out .= $this->Html->link($title, $url, $options);

        return $out;
    }

    /**
     * Creates a submit button element. This method will generate `<input />` elements that
     * can be used to submit, and reset forms by using $options. image submits can be created by supplying an
     * image path for $caption.
     *
     * ### Options
     *
     * - `type` - Set to 'reset' for reset inputs. Defaults to 'submit'
     * - `templateVars` - Additional template variables for the input element and its container.
     * - Other attributes will be assigned to the input element.
     *
     * @param string|null $caption The label appearing on the button OR if string contains :// or the
     *  extension .jpg, .jpe, .jpeg, .gif, .png use an image if the extension
     *  exists, AND the first character is /, image is relative to webroot,
     *  OR if the first character is not /, image is relative to webroot/img.
     * @param array $options Array of options. See above.
     * @return string A HTML submit button
     * @link https://book.cakephp.org/3.0/en/views/helpers/form.html#creating-buttons-and-submit-elements
     */
    public function submit(?string $caption = null, array $options = []): string
    {
        if (!is_string($caption) && empty($caption)) {
            $caption = __d('cake', 'Submit');
        }
        $options += [
            'type' => 'submit',
            'secure' => false,
            'templateVars' => [],
        ];

        if (isset($options['name'])) {
            $this->_secure($options['secure'], $this->_secureFieldName($options['name']));
        }
        unset($options['secure']);

        $isUrl = strpos($caption, '://') !== false;
        $isImage = preg_match('/\.(jpg|jpe|jpeg|gif|png|ico)$/', $caption);

        $type = $options['type'];
        unset($options['type']);

        if ($isUrl || $isImage) {
            $unlockFields = ['x', 'y'];
            if (isset($options['name'])) {
                $unlockFields = [
                    $options['name'] . '_x',
                    $options['name'] . '_y',
                ];
            }
            foreach ($unlockFields as $ignore) {
                $this->unlockField($ignore);
            }
            $type = 'image';
        }

        if ($isUrl) {
            $options['src'] = $caption;
        } elseif ($isImage) {
            if ($caption{0} !== '/') {
                $url = $this->Url->webroot(Configure::read('App.imageBaseUrl') . $caption);
            } else {
                $url = $this->Url->webroot(trim($caption, '/'));
            }
            $url = $this->Url->assetTimestamp($url);
            $options['src'] = $url;
        } else {
            $options['value'] = $caption;
        }

        $input = $this->formatTemplate('inputSubmit', [
            'type' => $type,
            'attrs' => $this->templater()->formatAttributes($options),
            'templateVars' => $options['templateVars'],
        ]);

        return $this->formatTemplate('submitContainer', [
            'content' => $input,
            'templateVars' => $options['templateVars'],
        ]);
    }

    /**
     * Returns a formatted SELECT element.
     *
     * ### Attributes:
     *
     * - `multiple` - show a multiple select box. If set to 'checkbox' multiple checkboxes will be
     *   created instead.
     * - `empty` - If true, the empty select option is shown. If a string,
     *   that string is displayed as the empty element.
     * - `escape` - If true contents of options will be HTML entity encoded. Defaults to true.
     * - `val` The selected value of the input.
     * - `disabled` - Control the disabled attribute. When creating a select box, set to true to disable the
     *   select box. Set to an array to disable specific option elements.
     *
     * ### Using options
     *
     * A simple array will create normal options:
     *
     * ```
     * $options = [1 => 'one', 2 => 'two'];
     * $this->Form->select('Model.field', $options));
     * ```
     *
     * While a nested options array will create optgroups with options inside them.
     * ```
     * $options = [
     *  1 => 'bill',
     *     'fred' => [
     *         2 => 'fred',
     *         3 => 'fred jr.'
     *     ]
     * ];
     * $this->Form->select('Model.field', $options);
     * ```
     *
     * If you have multiple options that need to have the same value attribute, you can
     * use an array of arrays to express this:
     *
     * ```
     * $options = [
     *     ['text' => 'United states', 'value' => 'USA'],
     *     ['text' => 'USA', 'value' => 'USA'],
     * ];
     * ```
     *
     * @param string $fieldName Name attribute of the SELECT
     * @param array|\Traversable $options Array of the OPTION elements (as 'value'=>'Text' pairs) to be used in the
     *   SELECT element
     * @param array $attributes The HTML attributes of the select element.
     * @return string Formatted SELECT element
     * @see \Cake\View\Helper\FormHelper::multiCheckbox() for creating multiple checkboxes.
     * @link https://book.cakephp.org/3.0/en/views/helpers/form.html#creating-select-pickers
     */
    public function select(string $fieldName, $options = [], array $attributes = []): string
    {
        $attributes += [
            'disabled' => null,
            'escape' => true,
            'hiddenField' => true,
            'multiple' => null,
            'secure' => true,
            'empty' => false,
        ];

        if ($attributes['multiple'] === 'checkbox') {
            unset($attributes['multiple'], $attributes['empty']);

            return $this->multiCheckbox($fieldName, $options, $attributes);
        }

        unset($attributes['label']);

        // Secure the field if there are options, or it's a multi select.
        // Single selects with no options don't submit, but multiselects do.
        if ($attributes['secure'] &&
            empty($options) &&
            empty($attributes['empty']) &&
            empty($attributes['multiple'])
        ) {
            $attributes['secure'] = false;
        }

        $attributes = $this->_initInputField($fieldName, $attributes);
        $attributes['options'] = $options;

        $hidden = '';
        if ($attributes['multiple'] && $attributes['hiddenField']) {
            $hiddenAttributes = [
                'name' => $attributes['name'],
                'value' => '',
                'form' => $attributes['form'] ?? null,
                'secure' => false,
            ];
            $hidden = $this->hidden($fieldName, $hiddenAttributes);
        }
        unset($attributes['hiddenField'], $attributes['type']);

        return $hidden . $this->widget('select', $attributes);
    }

    /**
     * Creates a set of checkboxes out of options.
     *
     * ### Options
     *
     * - `escape` - If true contents of options will be HTML entity encoded. Defaults to true.
     * - `val` The selected value of the input.
     * - `class` - When using multiple = checkbox the class name to apply to the divs. Defaults to 'checkbox'.
     * - `disabled` - Control the disabled attribute. When creating checkboxes, `true` will disable all checkboxes.
     *   You can also set disabled to a list of values you want to disable when creating checkboxes.
     * - `hiddenField` - Set to false to remove the hidden field that ensures a value
     *   is always submitted.
     * - `label` - Either `false` to disable label around the widget or an array of attributes for
     *   the label tag. `selected` will be added to any classes e.g. `'class' => 'myclass'` where
     *   widget is checked
     *
     * Can be used in place of a select box with the multiple attribute.
     *
     * @param string $fieldName Name attribute of the SELECT
     * @param array|\Traversable $options Array of the OPTION elements
     *   (as 'value'=>'Text' pairs) to be used in the checkboxes element.
     * @param array $attributes The HTML attributes of the select element.
     * @return string Formatted SELECT element
     * @see \Cake\View\Helper\FormHelper::select() for supported option formats.
     */
    public function multiCheckbox(string $fieldName, $options, array $attributes = []): string
    {
        $attributes += [
            'disabled' => null,
            'escape' => true,
            'hiddenField' => true,
            'secure' => true,
        ];
        $attributes = $this->_initInputField($fieldName, $attributes);
        $attributes['options'] = $options;
        $attributes['idPrefix'] = $this->_idPrefix;

        $hidden = '';
        if ($attributes['hiddenField']) {
            $hiddenAttributes = [
                'name' => $attributes['name'],
                'value' => '',
                'secure' => false,
                'disabled' => $attributes['disabled'] === true || $attributes['disabled'] === 'disabled',
            ];
            $hidden = $this->hidden($fieldName, $hiddenAttributes);
        }
        unset($attributes['hiddenField']);

        return $hidden . $this->widget('multicheckbox', $attributes);
    }

    /**
     * Helper method for the various single datetime component methods.
     *
     * @param array $options The options array.
     * @param string $keep The option to not disable.
     * @return array
     */
    protected function _singleDatetime($options, $keep)
    {
        $off = array_diff($this->_datetimeParts, [$keep]);
        $off = array_combine(
            $off,
            array_fill(0, count($off), false)
        );

        $attributes = array_diff_key(
            $options,
            array_flip(array_merge($this->_datetimeOptions, ['value', 'empty']))
        );
        $options = $options + $off + [$keep => $attributes];

        if (isset($options['value'])) {
            $options['val'] = $options['value'];
        }

        return $options;
    }

    /**
     * Returns a SELECT element for days.
     *
     * ### Options:
     *
     * - `empty` - If true, the empty select option is shown. If a string,
     *   that string is displayed as the empty element.
     * - `value` The selected value of the input.
     *
     * @param string|null $fieldName Prefix name for the SELECT element
     * @param array $options Options & HTML attributes for the select element
     * @return string A generated day select box.
     * @link https://book.cakephp.org/3.0/en/views/helpers/form.html#creating-day-inputs
     */
    public function day(?string $fieldName = null, array $options = []): string
    {
        $options = $this->_singleDatetime($options, 'day');

        if (isset($options['val']) && $options['val'] > 0 && $options['val'] <= 31) {
            $options['val'] = [
                'year' => date('Y'),
                'month' => date('m'),
                'day' => (int)$options['val'],
            ];
        }

        return $this->dateTime($fieldName, $options);
    }

    /**
     * Returns a SELECT element for years
     *
     * ### Attributes:
     *
     * - `empty` - If true, the empty select option is shown. If a string,
     *   that string is displayed as the empty element.
     * - `orderYear` - Ordering of year values in select options.
     *   Possible values 'asc', 'desc'. Default 'desc'
     * - `value` The selected value of the input.
     * - `maxYear` The max year to appear in the select element.
     * - `minYear` The min year to appear in the select element.
     *
     * @param string $fieldName Prefix name for the SELECT element
     * @param array $options Options & attributes for the select elements.
     * @return string Completed year select input
     * @link https://book.cakephp.org/3.0/en/views/helpers/form.html#creating-year-inputs
     */
    public function year(string $fieldName, array $options = []): string
    {
        $options = $this->_singleDatetime($options, 'year');

        $len = isset($options['val']) ? strlen($options['val']) : 0;
        if (isset($options['val']) && $len > 0 && $len < 5) {
            $options['val'] = [
                'year' => (int)$options['val'],
                'month' => date('m'),
                'day' => date('d'),
            ];
        }

        return $this->dateTime($fieldName, $options);
    }

    /**
     * Returns a SELECT element for months.
     *
     * ### Options:
     *
     * - `monthNames` - If false, 2 digit numbers will be used instead of text.
     *   If an array, the given array will be used.
     * - `empty` - If true, the empty select option is shown. If a string,
     *   that string is displayed as the empty element.
     * - `value` The selected value of the input.
     *
     * @param string $fieldName Prefix name for the SELECT element
     * @param array $options Attributes for the select element
     * @return string A generated month select dropdown.
     * @link https://book.cakephp.org/3.0/en/views/helpers/form.html#creating-month-inputs
     */
    public function month(string $fieldName, array $options = []): string
    {
        $options = $this->_singleDatetime($options, 'month');

        if (isset($options['val']) && $options['val'] > 0 && $options['val'] <= 12) {
            $options['val'] = [
                'year' => date('Y'),
                'month' => (int)$options['val'],
                'day' => date('d'),
            ];
        }

        return $this->dateTime($fieldName, $options);
    }

    /**
     * Returns a SELECT element for hours.
     *
     * ### Attributes:
     *
     * - `empty` - If true, the empty select option is shown. If a string,
     *   that string is displayed as the empty element.
     * - `value` The selected value of the input.
     * - `format` Set to 12 or 24 to use 12 or 24 hour formatting. Defaults to 24.
     *
     * @param string $fieldName Prefix name for the SELECT element
     * @param array $options List of HTML attributes
     * @return string Completed hour select input
     * @link https://book.cakephp.org/3.0/en/views/helpers/form.html#creating-hour-inputs
     */
    public function hour(string $fieldName, array $options = []): string
    {
        $options += ['format' => 24];
        $options = $this->_singleDatetime($options, 'hour');

        $options['timeFormat'] = $options['format'];
        unset($options['format']);

        if (isset($options['val']) && $options['val'] > 0 && $options['val'] <= 24) {
            $options['val'] = [
                'hour' => (int)$options['val'],
                'minute' => date('i'),
            ];
        }

        return $this->dateTime($fieldName, $options);
    }

    /**
     * Returns a SELECT element for minutes.
     *
     * ### Attributes:
     *
     * - `empty` - If true, the empty select option is shown. If a string,
     *   that string is displayed as the empty element.
     * - `value` The selected value of the input.
     * - `interval` The interval that minute options should be created at.
     * - `round` How you want the value rounded when it does not fit neatly into an
     *   interval. Accepts 'up', 'down', and null.
     *
     * @param string $fieldName Prefix name for the SELECT element
     * @param array $options Array of options.
     * @return string Completed minute select input.
     * @link https://book.cakephp.org/3.0/en/views/helpers/form.html#creating-minute-inputs
     */
    public function minute(string $fieldName, array $options = []): string
    {
        $options = $this->_singleDatetime($options, 'minute');

        if (isset($options['val']) && $options['val'] > 0 && $options['val'] <= 60) {
            $options['val'] = [
                'hour' => date('H'),
                'minute' => (int)$options['val'],
            ];
        }

        return $this->dateTime($fieldName, $options);
    }

    /**
     * Returns a SELECT element for AM or PM.
     *
     * ### Attributes:
     *
     * - `empty` - If true, the empty select option is shown. If a string,
     *   that string is displayed as the empty element.
     * - `value` The selected value of the input.
     *
     * @param string $fieldName Prefix name for the SELECT element
     * @param array $options Array of options
     * @return string Completed meridian select input
     * @link https://book.cakephp.org/3.0/en/views/helpers/form.html#creating-meridian-inputs
     */
    public function meridian(string $fieldName, array $options = []): string
    {
        $options = $this->_singleDatetime($options, 'meridian');

        if (isset($options['val'])) {
            $hour = date('H');
            $options['val'] = [
                'hour' => $hour,
                'minute' => (int)$options['val'],
                'meridian' => $hour > 11 ? 'pm' : 'am',
            ];
        }

        return $this->dateTime($fieldName, $options);
    }

    /**
     * Returns a set of SELECT elements for a full datetime setup: day, month and year, and then time.
     *
     * ### Date Options:
     *
     * - `empty` - If true, the empty select option is shown. If a string,
     *   that string is displayed as the empty element.
     * - `value` | `default` The default value to be used by the input. A value in `$this->data`
     *   matching the field name will override this value. If no default is provided `time()` will be used.
     * - `monthNames` If false, 2 digit numbers will be used instead of text.
     *   If an array, the given array will be used.
     * - `minYear` The lowest year to use in the year select
     * - `maxYear` The maximum year to use in the year select
     * - `orderYear` - Order of year values in select options.
     *   Possible values 'asc', 'desc'. Default 'desc'.
     *
     * ### Time options:
     *
     * - `empty` - If true, the empty select option is shown. If a string,
     * - `value` | `default` The default value to be used by the input. A value in `$this->data`
     *   matching the field name will override this value. If no default is provided `time()` will be used.
     * - `timeFormat` The time format to use, either 12 or 24.
     * - `interval` The interval for the minutes select. Defaults to 1
     * - `round` - Set to `up` or `down` if you want to force rounding in either direction. Defaults to null.
     * - `second` Set to true to enable seconds drop down.
     *
     * To control the order of inputs, and any elements/content between the inputs you
     * can override the `dateWidget` template. By default the `dateWidget` template is:
     *
     * `{{month}}{{day}}{{year}}{{hour}}{{minute}}{{second}}{{meridian}}`
     *
     * @param string $fieldName Prefix name for the SELECT element
     * @param array $options Array of Options
     * @return string Generated set of select boxes for the date and time formats chosen.
     * @link https://book.cakephp.org/3.0/en/views/helpers/form.html#creating-date-and-time-inputs
     */
    public function dateTime(string $fieldName, array $options = []): string
    {
        $options += [
            'empty' => true,
            'value' => null,
            'interval' => 1,
            'round' => null,
            'monthNames' => true,
            'minYear' => null,
            'maxYear' => null,
            'orderYear' => 'desc',
            'timeFormat' => 24,
            'second' => false,
        ];
        $options = $this->_initInputField($fieldName, $options);
        $options = $this->_datetimeOptions($options);

        return $this->widget('datetime', $options);
    }

    /**
     * Helper method for converting from FormHelper options data to widget format.
     *
     * @param array $options Options to convert.
     * @return array Converted options.
     */
    protected function _datetimeOptions($options)
    {
        foreach ($this->_datetimeParts as $type) {
            if (!array_key_exists($type, $options)) {
                $options[$type] = [];
            }
            if ($options[$type] === true) {
                $options[$type] = [];
            }

            // Pass empty options to each type.
            if (!empty($options['empty']) &&
                is_array($options[$type])
            ) {
                $options[$type]['empty'] = $options['empty'];
            }

            // Move empty options into each type array.
            if (isset($options['empty'][$type])) {
                $options[$type]['empty'] = $options['empty'][$type];
            }
            if (isset($options['required']) && is_array($options[$type])) {
                $options[$type]['required'] = $options['required'];
            }
        }

        $hasYear = is_array($options['year']);
        if ($hasYear && isset($options['minYear'])) {
            $options['year']['start'] = $options['minYear'];
        }
        if ($hasYear && isset($options['maxYear'])) {
            $options['year']['end'] = $options['maxYear'];
        }
        if ($hasYear && isset($options['orderYear'])) {
            $options['year']['order'] = $options['orderYear'];
        }
        unset($options['minYear'], $options['maxYear'], $options['orderYear']);

        if (is_array($options['month'])) {
            $options['month']['names'] = $options['monthNames'];
        }
        unset($options['monthNames']);

        if (is_array($options['hour']) && isset($options['timeFormat'])) {
            $options['hour']['format'] = $options['timeFormat'];
        }
        unset($options['timeFormat']);

        if (is_array($options['minute'])) {
            $options['minute']['interval'] = $options['interval'];
            $options['minute']['round'] = $options['round'];
        }
        unset($options['interval'], $options['round']);

        if ($options['val'] === true || $options['val'] === null && isset($options['empty']) && $options['empty'] === false) {
            $val = new DateTime();
            $currentYear = $val->format('Y');
            if (isset($options['year']['end']) && $options['year']['end'] < $currentYear) {
                $val->setDate((int)$options['year']['end'], (int)$val->format('n'), (int)$val->format('j'));
            }
            $options['val'] = $val;
        }

        unset($options['empty']);

        return $options;
    }

    /**
     * Generate time inputs.
     *
     * ### Options:
     *
     * See dateTime() for time options.
     *
     * @param string $fieldName Prefix name for the SELECT element
     * @param array $options Array of Options
     * @return string Generated set of select boxes for time formats chosen.
     * @see \Cake\View\Helper\FormHelper::dateTime() for templating options.
     */
    public function time(string $fieldName, array $options = []): string
    {
        $options += [
            'empty' => true,
            'value' => null,
            'interval' => 1,
            'round' => null,
            'timeFormat' => 24,
            'second' => false,
        ];
        $options['year'] = $options['month'] = $options['day'] = false;
        $options = $this->_initInputField($fieldName, $options);
        $options = $this->_datetimeOptions($options);

        return $this->widget('datetime', $options);
    }

    /**
     * Generate date inputs.
     *
     * ### Options:
     *
     * See dateTime() for date options.
     *
     * @param string $fieldName Prefix name for the SELECT element
     * @param array $options Array of Options
     * @return string Generated set of select boxes for time formats chosen.
     * @see \Cake\View\Helper\FormHelper::dateTime() for templating options.
     */
    public function date(string $fieldName, array $options = []): string
    {
        $options += [
            'empty' => true,
            'value' => null,
            'monthNames' => true,
            'minYear' => null,
            'maxYear' => null,
            'orderYear' => 'desc',
        ];
        $options['hour'] = $options['minute'] = false;
        $options['meridian'] = $options['second'] = false;

        $options = $this->_initInputField($fieldName, $options);
        $options = $this->_datetimeOptions($options);

        return $this->widget('datetime', $options);
    }

    /**
     * Sets field defaults and adds field to form security input hash.
     * Will also add the error class if the field contains validation errors.
     *
     * ### Options
     *
     * - `secure` - boolean whether or not the field should be added to the security fields.
     *   Disabling the field using the `disabled` option, will also omit the field from being
     *   part of the hashed key.
     * - `default` - mixed - The value to use if there is no value in the form's context.
     * - `disabled` - mixed - Either a boolean indicating disabled state, or the string in
     *   a numerically indexed value.
     * - `id` - mixed - If `true` it will be auto generated based on field name.
     *
     * This method will convert a numerically indexed 'disabled' into an associative
     * array value. FormHelper's internals expect associative options.
     *
     * The output of this function is a more complete set of input attributes that
     * can be passed to a form widget to generate the actual input.
     *
     * @param string $field Name of the field to initialize options for.
     * @param array $options Array of options to append options into.
     * @return array Array of options for the input.
     */
    protected function _initInputField($field, $options = [])
    {
        if (!isset($options['secure'])) {
            $options['secure'] = (bool)$this->_View->getRequest()->getParam('_Token');
        }
        $context = $this->_getContext();

        if (isset($options['id']) && $options['id'] === true) {
            $options['id'] = $this->_domId($field);
        }

        $disabledIndex = array_search('disabled', $options, true);
        if (is_int($disabledIndex)) {
            unset($options[$disabledIndex]);
            $options['disabled'] = true;
        }

        if (!isset($options['name'])) {
            $endsWithBrackets = '';
            if (substr($field, -2) === '[]') {
                $field = substr($field, 0, -2);
                $endsWithBrackets = '[]';
            }
            $parts = explode('.', $field);
            $first = array_shift($parts);
            $options['name'] = $first . (!empty($parts) ? '[' . implode('][', $parts) . ']' : '') . $endsWithBrackets;
        }

        if (isset($options['value']) && !isset($options['val'])) {
            $options['val'] = $options['value'];
            unset($options['value']);
        }
        if (!isset($options['val'])) {
            $valOptions = [
                'default' => $options['default'] ?? null,
                'schemaDefault' => $options['schemaDefault'] ?? true,
            ];
            $options['val'] = $this->getSourceValue($field, $valOptions);
        }
        if (!isset($options['val']) && isset($options['default'])) {
            $options['val'] = $options['default'];
        }
        unset($options['value'], $options['default']);

        if ($context->hasError($field)) {
            $options = $this->addClass($options, $this->_config['errorClass']);
        }
        $isDisabled = $this->_isDisabled($options);
        if ($isDisabled) {
            $options['secure'] = self::SECURE_SKIP;
        }
        if ($options['secure'] === self::SECURE_SKIP) {
            return $options;
        }
        if (!isset($options['required']) && empty($options['disabled']) && $context->isRequired($field)) {
            $options['required'] = true;
        }

        return $options;
    }

    /**
     * Determine if a field is disabled.
     *
     * @param array $options The option set.
     * @return bool Whether or not the field is disabled.
     */
    protected function _isDisabled($options)
    {
        if (!isset($options['disabled'])) {
            return false;
        }
        if (is_scalar($options['disabled'])) {
            return $options['disabled'] === true || $options['disabled'] === 'disabled';
        }
        if (!isset($options['options'])) {
            return false;
        }
        if (is_array($options['options'])) {
            // Simple list options
            $first = $options['options'][array_keys($options['options'])[0]];
            if (is_scalar($first)) {
                return array_diff($options['options'], $options['disabled']) === [];
            }
            // Complex option types
            if (is_array($first)) {
                $disabled = array_filter($options['options'], function ($i) use ($options) {
                    return in_array($i['value'], $options['disabled']);
                });

                return count($disabled) > 0;
            }
        }

        return false;
    }

    /**
     * Get the field name for use with _secure().
     *
     * Parses the name attribute to create a dot separated name value for use
     * in secured field hash. If filename is of form Model[field] an array of
     * fieldname parts like ['Model', 'field'] is returned.
     *
     * @param string $name The form inputs name attribute.
     * @return array Array of field name params like ['Model.field'] or
     *   ['Model', 'field'] for array fields or empty array if $name is empty.
     */
    protected function _secureFieldName($name)
    {
        if (empty($name) && $name !== '0') {
            return [];
        }

        if (strpos($name, '[') === false) {
            return [$name];
        }
        $parts = explode('[', $name);
        $parts = array_map(function ($el) {
            return trim($el, ']');
        }, $parts);

        return array_filter($parts, 'strlen');
    }

    /**
     * Add a new context type.
     *
     * Form context types allow FormHelper to interact with
     * data providers that come from outside CakePHP. For example
     * if you wanted to use an alternative ORM like Doctrine you could
     * create and connect a new context class to allow FormHelper to
     * read metadata from doctrine.
     *
     * @param string $type The type of context. This key
     *   can be used to overwrite existing providers.
     * @param callable $check A callable that returns an object
     *   when the form context is the correct type.
     * @return void
     */
    public function addContextProvider(string $type, callable $check): void
    {
        $this->contextFactory()->addProvider($type, $check);
    }

    /**
     * Get the context instance for the current form set.
     *
     * If there is no active form null will be returned.
     *
     * @param \Cake\View\Form\ContextInterface|null $context Either the new context when setting, or null to get.
     * @return \Cake\View\Form\ContextInterface The context for the form.
     */
    public function context(?ContextInterface $context = null): ContextInterface
    {
        if ($context instanceof ContextInterface) {
            $this->_context = $context;
        }

        return $this->_getContext();
    }

    /**
     * Find the matching context provider for the data.
     *
     * If no type can be matched a NullContext will be returned.
     *
     * @param mixed $data The data to get a context provider for.
     * @return \Cake\View\Form\ContextInterface Context provider.
     * @throws \RuntimeException when the context class does not implement the
     *   ContextInterface.
     */
    protected function _getContext($data = [])
    {
        if (isset($this->_context) && empty($data)) {
            return $this->_context;
        }
        $data += ['entity' => null];

        return $this->_context = $this->contextFactory()
            ->get($this->_View->getRequest(), $data);
    }

    /**
     * Add a new widget to FormHelper.
     *
     * Allows you to add or replace widget instances with custom code.
     *
     * @param string $name The name of the widget. e.g. 'text'.
     * @param array|\Cake\View\Widget\WidgetInterface $spec Either a string class
     *   name or an object implementing the WidgetInterface.
     * @return void
     */
    public function addWidget(string $name, $spec): void
    {
        $this->_locator->add([$name => $spec]);
    }

    /**
     * Render a named widget.
     *
     * This is a lower level method. For built-in widgets, you should be using
     * methods like `text`, `hidden`, and `radio`. If you are using additional
     * widgets you should use this method render the widget without the label
     * or wrapping div.
     *
     * @param string $name The name of the widget. e.g. 'text'.
     * @param array $data The data to render.
     * @return string
     */
    public function widget(string $name, array $data = []): string
    {
        $secure = null;
        if (isset($data['secure'])) {
            $secure = $data['secure'];
            unset($data['secure']);
        }
        $widget = $this->_locator->get($name);
        $out = $widget->render($data, $this->context());
        if (isset($data['name']) && $secure !== null && $secure !== self::SECURE_SKIP) {
            foreach ($widget->secureFields($data) as $field) {
                $this->_secure($secure, $this->_secureFieldName($field));
            }
        }

        return $out;
    }

    /**
     * Restores the default values built into FormHelper.
     *
     * This method will not reset any templates set in custom widgets.
     *
     * @return void
     */
    public function resetTemplates(): void
    {
        $this->setTemplates($this->_defaultConfig['templates']);
    }

    /**
     * Event listeners.
     *
     * @return array
     */
    public function implementedEvents(): array
    {
        return [];
    }

    /**
     * Gets the value sources.
     *
     * Returns a list, but at least one item, of valid sources, such as: `'context'`, `'data'` and `'query'`.
     *
     * @return array List of value sources.
     */
    public function getValueSources(): array
    {
        return $this->_valueSources;
    }

    /**
     * Sets the value sources.
     *
     * Valid values are `'context'`, `'data'` and `'query'`.
     * You need to supply one valid context or multiple, as a list of strings. Order sets priority.
     *
     * @param string|array $sources A string or a list of strings identifying a source.
     * @return $this
     */
    public function setValueSources($sources)
    {
        $this->_valueSources = array_values(array_intersect((array)$sources, ['context', 'data', 'query']));

        return $this;
    }

    /**
     * Gets a single field value from the sources available.
     *
     * @param string $fieldname The fieldname to fetch the value for.
     * @param array|null $options The options containing default values.
     * @return mixed Field value derived from sources or defaults.
     */
    public function getSourceValue(string $fieldname, ?array $options = [])
    {
        $valueMap = [
            'data' => 'getData',
            'query' => 'getQuery',
        ];
        foreach ($this->getValueSources() as $valuesSource) {
            if ($valuesSource === 'context') {
                $val = $this->_getContext()->val($fieldname, $options);
                if ($val !== null) {
                    return $val;
                }
            }
            if (isset($valueMap[$valuesSource])) {
                $method = $valueMap[$valuesSource];
                $value = $this->_View->getRequest()->{$method}($fieldname);
                if ($value !== null) {
                    return $value;
                }
            }
        }

        return null;
    }
}<|MERGE_RESOLUTION|>--- conflicted
+++ resolved
@@ -331,11 +331,7 @@
      * @param array $contexts An array of context providers.
      * @return \Cake\View\Form\ContextFactory
      */
-<<<<<<< HEAD
-    public function contextFactory(?ContextFactory $instance = null, array $contexts = [])
-=======
     public function contextFactory(?ContextFactory $instance = null, array $contexts = []): ContextFactory
->>>>>>> f385da71
     {
         if ($instance === null) {
             if ($this->_contextFactory === null) {
