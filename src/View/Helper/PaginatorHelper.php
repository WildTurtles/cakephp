<?php
/**
 * CakePHP(tm) : Rapid Development Framework (http://cakephp.org)
 * Copyright (c) Cake Software Foundation, Inc. (http://cakefoundation.org)
 *
 * Licensed under The MIT License
 * For full copyright and license information, please see the LICENSE.txt
 * Redistributions of files must retain the above copyright notice.
 *
 * @copyright     Copyright (c) Cake Software Foundation, Inc. (http://cakefoundation.org)
 * @link          http://cakephp.org CakePHP(tm) Project
 * @since         1.2.0
 * @license       http://www.opensource.org/licenses/mit-license.php MIT License
 */
namespace Cake\View\Helper;

use Cake\Utility\Hash;
use Cake\Utility\Inflector;
use Cake\View\Helper;
use Cake\View\StringTemplateTrait;
use Cake\View\View;

/**
 * Pagination Helper class for easy generation of pagination links.
 *
 * PaginationHelper encloses all methods needed when working with pagination.
 *
 * @property UrlHelper $Url
 * @property NumberHelper $Number
 * @property HtmlHelper $Html
 * @link http://book.cakephp.org/3.0/en/views/helpers/paginator.html
 */
class PaginatorHelper extends Helper
{

    use StringTemplateTrait;

    /**
     * List of helpers used by this helper
     *
     * @var array
     */
    public $helpers = ['Url', 'Number', 'Html'];

    /**
     * Default config for this class
     *
     * Options: Holds the default options for pagination links
     *
     * The values that may be specified are:
     *
     * - `url` Url of the action. See Router::url()
     * - `url['sort']`  the key that the recordset is sorted.
     * - `url['direction']` Direction of the sorting (default: 'asc').
     * - `url['page']` Page number to use in links.
     * - `model` The name of the model.
     * - `escape` Defines if the title field for the link should be escaped (default: true).
     *
     * Templates: the templates used by this class
     *
     * @var array
     */
    protected $_defaultConfig = [
        'options' => [],
        'templates' => [
            'nextActive' => '<li class="next"><a rel="next" href="{{url}}">{{text}}</a></li>',
            'nextDisabled' => '<li class="next disabled"><a href="" onclick="return false;">{{text}}</a></li>',
            'prevActive' => '<li class="prev"><a rel="prev" href="{{url}}">{{text}}</a></li>',
            'prevDisabled' => '<li class="prev disabled"><a href="" onclick="return false;">{{text}}</a></li>',
            'counterRange' => '{{start}} - {{end}} of {{count}}',
            'counterPages' => '{{page}} of {{pages}}',
            'first' => '<li class="first"><a href="{{url}}">{{text}}</a></li>',
            'last' => '<li class="last"><a href="{{url}}">{{text}}</a></li>',
            'number' => '<li><a href="{{url}}">{{text}}</a></li>',
            'current' => '<li class="active"><a href="">{{text}}</a></li>',
            'ellipsis' => '<li class="ellipsis">...</li>',
            'sort' => '<a href="{{url}}">{{text}}</a>',
            'sortAsc' => '<a class="asc" href="{{url}}">{{text}}</a>',
            'sortDesc' => '<a class="desc" href="{{url}}">{{text}}</a>',
            'sortAscLocked' => '<a class="asc locked" href="{{url}}">{{text}}</a>',
            'sortDescLocked' => '<a class="desc locked" href="{{url}}">{{text}}</a>',
        ]
    ];

    /**
     * Default model of the paged sets
     *
     * @var string
     */
    protected $_defaultModel;

    /**
     * Constructor. Overridden to merge passed args with URL options.
     *
     * @param \Cake\View\View $View The View this helper is being attached to.
     * @param array $config Configuration settings for the helper.
     */
    public function __construct(View $View, array $config = [])
    {
        parent::__construct($View, $config);

        $query = $this->request->query;
        unset($query['page'], $query['limit'], $query['sort'], $query['direction']);
        $this->config(
            'options.url',
            array_merge($this->request->params['pass'], ['?' => $query])
        );
    }

    /**
     * Gets the current paging parameters from the resultset for the given model
     *
     * @param string|null $model Optional model name. Uses the default if none is specified.
     * @return array The array of paging parameters for the paginated resultset.
     */
    public function params($model = null)
    {
        if (empty($model)) {
            $model = $this->defaultModel();
        }
        if (!isset($this->request->params['paging']) || empty($this->request->params['paging'][$model])) {
            return [];
        }

        return $this->request->params['paging'][$model];
    }

    /**
     * Convenience access to any of the paginator params.
     *
     * @param string $key Key of the paginator params array to retrieve.
     * @param string|null $model Optional model name. Uses the default if none is specified.
     * @return mixed Content of the requested param.
     */
    public function param($key, $model = null)
    {
        $params = $this->params($model);
        if (!isset($params[$key])) {
            return null;
        }

        return $params[$key];
    }

    /**
     * Sets default options for all pagination links
     *
     * @param array $options Default options for pagination links.
     *   See PaginatorHelper::$options for list of keys.
     * @return void
     */
    public function options(array $options = [])
    {
        if (!empty($options['paging'])) {
            if (!isset($this->request->params['paging'])) {
                $this->request->params['paging'] = [];
            }
            $this->request->params['paging'] = $options['paging'] + $this->request->params['paging'];
            unset($options['paging']);
        }
        $model = $this->defaultModel();

        if (!empty($options[$model])) {
            if (!isset($this->request->params['paging'][$model])) {
                $this->request->params['paging'][$model] = [];
            }
            $this->request->params['paging'][$model] = $options[$model] + $this->request->params['paging'][$model];
            unset($options[$model]);
        }
        $this->_config['options'] = array_filter($options + $this->_config['options']);
        if (empty($this->_config['options']['url'])) {
            $this->_config['options']['url'] = [];
        }
        if (!empty($this->_config['options']['model'])) {
            $this->defaultModel($this->_config['options']['model']);
        }
    }

    /**
     * Gets the current page of the recordset for the given model
     *
     * @param string|null $model Optional model name. Uses the default if none is specified.
     * @return int The current page number of the recordset.
     * @link http://book.cakephp.org/3.0/en/views/helpers/paginator.html#checking-the-pagination-state
     */
    public function current($model = null)
    {
        $params = $this->params($model);

        if (isset($params['page'])) {
            return $params['page'];
        }

        return 1;
    }

    /**
     * Gets the current key by which the recordset is sorted
     *
     * @param string|null $model Optional model name. Uses the default if none is specified.
     * @param array $options Options for pagination links. See #options for list of keys.
     * @return string|null The name of the key by which the recordset is being sorted, or
     *  null if the results are not currently sorted.
     * @link http://book.cakephp.org/3.0/en/views/helpers/paginator.html#creating-sort-links
     */
    public function sortKey($model = null, array $options = [])
    {
        if (empty($options)) {
            $options = $this->params($model);
        }
        if (!empty($options['sort'])) {
            return $options['sort'];
        }

        return null;
    }

    /**
     * Gets the current direction the recordset is sorted
     *
     * @param string|null $model Optional model name. Uses the default if none is specified.
     * @param array $options Options for pagination links. See #options for list of keys.
     * @return string The direction by which the recordset is being sorted, or
     *  null if the results are not currently sorted.
     * @link http://book.cakephp.org/3.0/en/views/helpers/paginator.html#creating-sort-links
     */
    public function sortDir($model = null, array $options = [])
    {
        $dir = null;

        if (empty($options)) {
            $options = $this->params($model);
        }

        if (isset($options['direction'])) {
            $dir = strtolower($options['direction']);
        }

        if ($dir === 'desc') {
            return 'desc';
        }

        return 'asc';
    }

    /**
     * Generate an active/inactive link for next/prev methods.
     *
     * @param string|bool $text The enabled text for the link.
     * @param bool $enabled Whether or not the enabled/disabled version should be created.
     * @param array $options An array of options from the calling method.
     * @param array $templates An array of templates with the 'active' and 'disabled' keys.
     * @return string Generated HTML
     */
    protected function _toggledLink($text, $enabled, $options, $templates)
    {
        $template = $templates['active'];
        if (!$enabled) {
            $text = $options['disabledTitle'];
            $template = $templates['disabled'];
        }

        if (!$enabled && $text === false) {
            return '';
        }
        $text = $options['escape'] ? h($text) : $text;

        $templater = $this->templater();
        $newTemplates = !empty($options['templates']) ? $options['templates'] : false;
        if ($newTemplates) {
            $templater->push();
            $templateMethod = is_string($options['templates']) ? 'load' : 'add';
            $templater->{$templateMethod}($options['templates']);
        }

        if (!$enabled) {
            $out = $templater->format($template, [
                'text' => $text,
            ]);

            if ($newTemplates) {
                $templater->pop();
            }

            return $out;
        }
        $paging = $this->params($options['model']);

        $url = array_merge(
            $options['url'],
            ['page' => $paging['page'] + $options['step']]
        );
        $url = $this->generateUrl($url, $options['model']);

        $out = $templater->format($template, [
            'url' => $url,
            'text' => $text,
        ]);

        if ($newTemplates) {
            $templater->pop();
        }

        return $out;
    }

    /**
     * Generates a "previous" link for a set of paged records
     *
     * ### Options:
     *
     * - `disabledTitle` The text to used when the link is disabled. This
     *   defaults to the same text at the active link. Setting to false will cause
     *   this method to return ''.
     * - `escape` Whether you want the contents html entity encoded, defaults to true
     * - `model` The model to use, defaults to PaginatorHelper::defaultModel()
     * - `url` An array of additional URL options to use for link generation.
     * - `templates` An array of templates, or template file name containing the
     *   templates you'd like to use when generating the link for previous page.
     *   The helper's original templates will be restored once prev() is done.
     *
     * @param string $title Title for the link. Defaults to '<< Previous'.
     * @param array $options Options for pagination link. See above for list of keys.
     * @return string A "previous" link or a disabled link.
     * @link http://book.cakephp.org/3.0/en/views/helpers/paginator.html#creating-jump-links
     */
    public function prev($title = '<< Previous', array $options = [])
    {
        $defaults = [
            'url' => [],
            'model' => $this->defaultModel(),
            'disabledTitle' => $title,
            'escape' => true,
        ];
        $options += $defaults;
        $options['step'] = -1;

        $enabled = $this->hasPrev($options['model']);
        $templates = [
            'active' => 'prevActive',
            'disabled' => 'prevDisabled'
        ];

        return $this->_toggledLink($title, $enabled, $options, $templates);
    }

    /**
     * Generates a "next" link for a set of paged records
     *
     * ### Options:
     *
     * - `disabledTitle` The text to used when the link is disabled. This
     *   defaults to the same text at the active link. Setting to false will cause
     *   this method to return ''.
     * - `escape` Whether you want the contents html entity encoded, defaults to true
     * - `model` The model to use, defaults to PaginatorHelper::defaultModel()
     * - `url` An array of additional URL options to use for link generation.
     * - `templates` An array of templates, or template file name containing the
     *   templates you'd like to use when generating the link for next page.
     *   The helper's original templates will be restored once next() is done.
     *
     * @param string $title Title for the link. Defaults to 'Next >>'.
     * @param array $options Options for pagination link. See above for list of keys.
     * @return string A "next" link or $disabledTitle text if the link is disabled.
     * @link http://book.cakephp.org/3.0/en/views/helpers/paginator.html#creating-jump-links
     */
    public function next($title = 'Next >>', array $options = [])
    {
        $defaults = [
            'url' => [],
            'model' => $this->defaultModel(),
            'disabledTitle' => $title,
            'escape' => true,
        ];
        $options += $defaults;
        $options['step'] = 1;

        $enabled = $this->hasNext($options['model']);
        $templates = [
            'active' => 'nextActive',
            'disabled' => 'nextDisabled'
        ];

        return $this->_toggledLink($title, $enabled, $options, $templates);
    }

    /**
     * Generates a sorting link. Sets named parameters for the sort and direction. Handles
     * direction switching automatically.
     *
     * ### Options:
     *
     * - `escape` Whether you want the contents html entity encoded, defaults to true.
     * - `model` The model to use, defaults to PaginatorHelper::defaultModel().
     * - `direction` The default direction to use when this link isn't active.
     * - `lock` Lock direction. Will only use the default direction then, defaults to false.
     *
     * @param string $key The name of the key that the recordset should be sorted.
     * @param string|null $title Title for the link. If $title is null $key will be used
     *   for the title and will be generated by inflection.
     * @param array $options Options for sorting link. See above for list of keys.
     * @return string A link sorting default by 'asc'. If the resultset is sorted 'asc' by the specified
     *  key the returned link will sort by 'desc'.
     * @link http://book.cakephp.org/3.0/en/views/helpers/paginator.html#creating-sort-links
     */
    public function sort($key, $title = null, array $options = [])
    {
        $options += ['url' => [], 'model' => null, 'escape' => true];
        $url = $options['url'];
        unset($options['url']);

        if (empty($title)) {
            $title = $key;

            if (strpos($title, '.') !== false) {
                $title = str_replace('.', ' ', $title);
            }

            $title = __(Inflector::humanize(preg_replace('/_id$/', '', $title)));
        }
        $defaultDir = isset($options['direction']) ? strtolower($options['direction']) : 'asc';
        unset($options['direction']);

        $locked = isset($options['lock']) ? $options['lock'] : false;
        unset($options['lock']);

        $sortKey = $this->sortKey($options['model']);
        $defaultModel = $this->defaultModel();
        $model = $options['model'] ?: $defaultModel;
        list($table, $field) = explode('.', $key . '.');
        if (!$field) {
            $field = $table;
            $table = $model;
        }
        $isSorted = (
            $sortKey === $table . '.' . $field ||
            $sortKey === $defaultModel . '.' . $key ||
            $table . '.' . $field === $defaultModel . '.' . $sortKey
        );

        $template = 'sort';
        $dir = $defaultDir;
        if ($isSorted) {
            if ($locked) {
                $template = $dir === 'asc' ? 'sortDescLocked' : 'sortAscLocked';
            } else {
                $dir = $this->sortDir($options['model']) === 'asc' ? 'desc' : 'asc';
                $template = $dir === 'asc' ? 'sortDesc' : 'sortAsc';
            }
        }
        if (is_array($title) && array_key_exists($dir, $title)) {
            $title = $title[$dir];
        }

        $url = array_merge(
            ['sort' => $key, 'direction' => $dir],
            $url,
            ['order' => null]
        );
        $vars = [
            'text' => $options['escape'] ? h($title) : $title,
            'url' => $this->generateUrl($url, $options['model']),
        ];

        return $this->templater()->format($template, $vars);
    }

    /**
     * Merges passed URL options with current pagination state to generate a pagination URL.
     *
     * @param array $options Pagination/URL options array
     * @param string|null $model Which model to paginate on
     * @param bool $full If true, the full base URL will be prepended to the result
     * @return string By default, returns a full pagination URL string for use in non-standard contexts (i.e. JavaScript)
     * @link http://book.cakephp.org/3.0/en/views/helpers/paginator.html#generating-pagination-urls
     */
    public function generateUrl(array $options = [], $model = null, $full = false)
    {
        $paging = $this->params($model);
        $paging += ['page' => null, 'sort' => null, 'direction' => null, 'limit' => null];
        $url = [
            'page' => $paging['page'],
            'limit' => $paging['limit'],
            'sort' => $paging['sort'],
            'direction' => $paging['direction'],
        ];

        if (!empty($this->_config['options']['url'])) {
            $key = implode('.', array_filter(['options.url', Hash::get($paging, 'scope', null)]));
            $url = array_merge($url, Hash::get($this->_config, $key, []));
        }

        $url = array_filter($url, function ($value) {
            return ($value || is_numeric($value));
        });
        $url = array_merge($url, $options);

        if (!empty($url['page']) && $url['page'] == 1) {
            $url['page'] = false;
        }
        if (isset($paging['sortDefault'], $paging['directionDefault'], $url['sort'], $url['direction']) &&
            $url['sort'] === $paging['sortDefault'] &&
            $url['direction'] === $paging['directionDefault']
        ) {
            $url['sort'] = $url['direction'] = null;
        }
<<<<<<< HEAD
        if (!empty($paging['scope'])) {
            $url = [$paging['scope'] => $url] + $this->_config['options']['url'];
            if (empty($url[$paging['scope']]['page'])) {
                unset($url[$paging['scope']]['page']);
            }
        }
=======

>>>>>>> 33f702f0
        return $this->Url->build($url, $full);
    }

    /**
     * Returns true if the given result set is not at the first page
     *
     * @param string|null $model Optional model name. Uses the default if none is specified.
     * @return bool True if the result set is not at the first page.
     * @link http://book.cakephp.org/3.0/en/views/helpers/paginator.html#checking-the-pagination-state
     */
    public function hasPrev($model = null)
    {
        return $this->_hasPage($model, 'prev');
    }

    /**
     * Returns true if the given result set is not at the last page
     *
     * @param string|null $model Optional model name. Uses the default if none is specified.
     * @return bool True if the result set is not at the last page.
     * @link http://book.cakephp.org/3.0/en/views/helpers/paginator.html#checking-the-pagination-state
     */
    public function hasNext($model = null)
    {
        return $this->_hasPage($model, 'next');
    }

    /**
     * Returns true if the given result set has the page number given by $page
     *
     * @param string|null $model Optional model name. Uses the default if none is specified.
     * @param int $page The page number - if not set defaults to 1.
     * @return bool True if the given result set has the specified page number.
     * @link http://book.cakephp.org/3.0/en/views/helpers/paginator.html#checking-the-pagination-state
     */
    public function hasPage($model = null, $page = 1)
    {
        if (is_numeric($model)) {
            $page = $model;
            $model = null;
        }
        $paging = $this->params($model);
        if ($paging === []) {
            return false;
        }

        return $page <= $paging['pageCount'];
    }

    /**
     * Does $model have $page in its range?
     *
     * @param string $model Model name to get parameters for.
     * @param int $page Page number you are checking.
     * @return bool Whether model has $page
     */
    protected function _hasPage($model, $page)
    {
        $params = $this->params($model);

        return !empty($params) && $params[$page . 'Page'];
    }

    /**
     * Gets or sets the default model of the paged sets
     *
     * @param string|null $model Model name to set
     * @return string|null Model name or null if the pagination isn't initialized.
     */
    public function defaultModel($model = null)
    {
        if ($model !== null) {
            $this->_defaultModel = $model;
        }
        if ($this->_defaultModel) {
            return $this->_defaultModel;
        }
        if (empty($this->request->params['paging'])) {
            return null;
        }
        list($this->_defaultModel) = array_keys($this->request->params['paging']);

        return $this->_defaultModel;
    }

    /**
     * Returns a counter string for the paged result set
     *
     * ### Options
     *
     * - `model` The model to use, defaults to PaginatorHelper::defaultModel();
     * - `format` The format string you want to use, defaults to 'pages' Which generates output like '1 of 5'
     *    set to 'range' to generate output like '1 - 3 of 13'. Can also be set to a custom string, containing
     *    the following placeholders `{{page}}`, `{{pages}}`, `{{current}}`, `{{count}}`, `{{model}}`, `{{start}}`, `{{end}}` and any
     *    custom content you would like.
     *
     * @param string|array $options Options for the counter string. See #options for list of keys.
     *   If string it will be used as format.
     * @return string Counter string.
     * @link http://book.cakephp.org/3.0/en/views/helpers/paginator.html#creating-a-page-counter
     */
    public function counter($options = [])
    {
        if (is_string($options)) {
            $options = ['format' => $options];
        }

        $options += [
            'model' => $this->defaultModel(),
            'format' => 'pages',
        ];

        $paging = $this->params($options['model']);
        if (!$paging['pageCount']) {
            $paging['pageCount'] = 1;
        }
        $start = 0;
        if ($paging['count'] >= 1) {
            $start = (($paging['page'] - 1) * $paging['perPage']) + 1;
        }
        $end = $start + $paging['perPage'] - 1;
        if ($paging['count'] < $end) {
            $end = $paging['count'];
        }

        switch ($options['format']) {
            case 'range':
            case 'pages':
                $template = 'counter' . ucfirst($options['format']);
                break;
            default:
                $template = 'counterCustom';
                $this->templater()->add([$template => $options['format']]);
        }
        $map = array_map([$this->Number, 'format'], [
            'page' => $paging['page'],
            'pages' => $paging['pageCount'],
            'current' => $paging['current'],
            'count' => $paging['count'],
            'start' => $start,
            'end' => $end
        ]);

        $map += [
            'model' => strtolower(Inflector::humanize(Inflector::tableize($options['model'])))
        ];

        return $this->templater()->format($template, $map);
    }

    /**
     * Returns a set of numbers for the paged result set
     * uses a modulus to decide how many numbers to show on each side of the current page (default: 8).
     *
     * ```
     * $this->Paginator->numbers(['first' => 2, 'last' => 2]);
     * ```
     *
     * Using the first and last options you can create links to the beginning and end of the page set.
     *
     * ### Options
     *
     * - `before` Content to be inserted before the numbers, but after the first links.
     * - `after` Content to be inserted after the numbers, but before the last links.
     * - `model` Model to create numbers for, defaults to PaginatorHelper::defaultModel()
     * - `modulus` How many numbers to include on either side of the current page, defaults to 8.
     *    Set to `false` to disable and to show all numbers.
     * - `first` Whether you want first links generated, set to an integer to define the number of 'first'
     *    links to generate. If a string is set a link to the first page will be generated with the value
     *    as the title.
     * - `last` Whether you want last links generated, set to an integer to define the number of 'last'
     *    links to generate. If a string is set a link to the last page will be generated with the value
     *    as the title.
     * - `templates` An array of templates, or template file name containing the templates you'd like to
     *    use when generating the numbers. The helper's original templates will be restored once
     *    numbers() is done.
     * - `url` An array of additional URL options to use for link generation.
     *
     * The generated number links will include the 'ellipsis' template when the `first` and `last` options
     * and the number of pages exceed the modulus. For example if you have 25 pages, and use the first/last
     * options and a modulus of 8, ellipsis content will be inserted after the first and last link sets.
     *
     * @param array $options Options for the numbers.
     * @return string numbers string.
     * @link http://book.cakephp.org/3.0/en/views/helpers/paginator.html#creating-page-number-links
     */
    public function numbers(array $options = [])
    {
        $defaults = [
            'before' => null, 'after' => null, 'model' => $this->defaultModel(),
            'modulus' => 8, 'first' => null, 'last' => null, 'url' => []
        ];
        $options += $defaults;

        $params = (array)$this->params($options['model']) + ['page' => 1];
        if ($params['pageCount'] <= 1) {
            return false;
        }

        $templater = $this->templater();
        if (isset($options['templates'])) {
            $templater->push();
            $method = is_string($options['templates']) ? 'load' : 'add';
            $templater->{$method}($options['templates']);
        }

        if ($options['modulus'] !== false && $params['pageCount'] > $options['modulus']) {
            $out = $this->_modulusNumbers($templater, $params, $options);
        } else {
            $out = $this->_numbers($templater, $params, $options);
        }

        if (isset($options['templates'])) {
            $templater->pop();
        }

        return $out;
    }

    /**
     * Calculates the start and end for the pagination numbers.
     *
     * @param array $params Params from the numbers() method.
     * @param array $options Options from the numbers() method.
     * @return array An array with the start and end numbers.
     */
    protected function _getNumbersStartAndEnd($params, $options)
    {
        $half = (int)($options['modulus'] / 2);
        $end = $params['page'] + $half;

        if ($end > $params['pageCount']) {
            $end = $params['pageCount'];
        }
        $start = $params['page'] - ($options['modulus'] - ($end - $params['page']));
        if ($start <= 1) {
            $start = 1;
            $end = $params['page'] + ($options['modulus'] - $params['page']) + 1;
        }

        return [$start, $end];
    }

    /**
     * Formats a number for the paginator number output.
     *
     * @param \Cake\View\StringTemplate $templater StringTemplate instance.
     * @param array $options Options from the numbers() method.
     * @return string
     */
    protected function _formatNumber($templater, $options)
    {
        $url = array_merge($options['url'], ['page' => $options['page']]);
        $vars = [
            'text' => $options['text'],
            'url' => $this->generateUrl($url, $options['model']),
        ];

        return $templater->format('number', $vars);
    }

    /**
     * Generates the numbers for the paginator numbers() method.
     *
     * @param \Cake\View\StringTemplate $templater StringTemplate instance.
     * @param array $params Params from the numbers() method.
     * @param array $options Options from the numbers() method.
     * @return string Markup output.
     */
    protected function _modulusNumbers($templater, $params, $options)
    {
        $out = '';
        $ellipsis = $templater->format('ellipsis', []);

        list($start, $end) = $this->_getNumbersStartAndEnd($params, $options);

        $out .= $this->_firstNumber($ellipsis, $params, $start, $options);
        $out .= $options['before'];

        for ($i = $start; $i < $params['page']; $i++) {
            $out .= $this->_formatNumber($templater, [
                'text' => $i,
                'page' => $i,
                'model' => $options['model'],
                'url' => $options['url'],
            ]);
        }

        $url = array_merge($options['url'], ['page' => $params['page']]);
        $out .= $templater->format('current', [
            'text' => $params['page'],
            'url' => $this->generateUrl($url, $options['model']),
        ]);

        $start = $params['page'] + 1;
        for ($i = $start; $i < $end; $i++) {
            $out .= $this->_formatNumber($templater, [
                'text' => $i,
                'page' => $i,
                'model' => $options['model'],
                'url' => $options['url'],
            ]);
        }

        if ($end != $params['page']) {
            $out .= $this->_formatNumber($templater, [
                'text' => $i,
                'page' => $end,
                'model' => $options['model'],
                'url' => $options['url'],
            ]);
        }

        $out .= $options['after'];
        $out .= $this->_lastNumber($ellipsis, $params, $end, $options);

        return $out;
    }

    /**
     * Generates the first number for the paginator numbers() method.
     *
     * @param \Cake\View\StringTemplate $ellipsis StringTemplate instance.
     * @param array $params Params from the numbers() method.
     * @param int $start Start number.
     * @param array $options Options from the numbers() method.
     * @return string Markup output.
     */
    protected function _firstNumber($ellipsis, $params, $start, $options)
    {
        $out = '';
        $first = is_int($options['first']) ? $options['first'] : 0;
        if ($options['first'] && $start > 1) {
            $offset = ($start <= $first) ? $start - 1 : $options['first'];
            $out .= $this->first($offset, $options);
            if ($first < $start - 1) {
                $out .= $ellipsis;
            }
        }

        return $out;
    }

    /**
     * Generates the last number for the paginator numbers() method.
     *
     * @param \Cake\View\StringTemplate $ellipsis StringTemplate instance.
     * @param array $params Params from the numbers() method.
     * @param int $end End number.
     * @param array $options Options from the numbers() method.
     * @return string Markup output.
     */
    protected function _lastNumber($ellipsis, $params, $end, $options)
    {
        $out = '';
        $last = is_int($options['last']) ? $options['last'] : 0;
        if ($options['last'] && $end < $params['pageCount']) {
            $offset = ($params['pageCount'] < $end + $last) ? $params['pageCount'] - $end : $options['last'];
            if ($offset <= $options['last'] && $params['pageCount'] - $end > $last) {
                $out .= $ellipsis;
            }
            $out .= $this->last($offset, $options);
        }

        return $out;
    }

    /**
     * Generates the numbers for the paginator numbers() method.
     *
     * @param \Cake\View\StringTemplate $templater StringTemplate instance.
     * @param array $params Params from the numbers() method.
     * @param array $options Options from the numbers() method.
     * @return string Markup output.
     */
    protected function _numbers($templater, $params, $options)
    {
        $out = '';
        $out .= $options['before'];
        for ($i = 1; $i <= $params['pageCount']; $i++) {
            $url = array_merge($options['url'], ['page' => $i]);
            if ($i == $params['page']) {
                $out .= $templater->format('current', [
                    'text' => $params['page'],
                    'url' => $this->generateUrl($url, $options['model']),
                ]);
            } else {
                $vars = [
                    'text' => $i,
                    'url' => $this->generateUrl($url, $options['model']),
                ];
                $out .= $templater->format('number', $vars);
            }
        }
        $out .= $options['after'];

        return $out;
    }

    /**
     * Returns a first or set of numbers for the first pages.
     *
     * ```
     * echo $this->Paginator->first('< first');
     * ```
     *
     * Creates a single link for the first page. Will output nothing if you are on the first page.
     *
     * ```
     * echo $this->Paginator->first(3);
     * ```
     *
     * Will create links for the first 3 pages, once you get to the third or greater page. Prior to that
     * nothing will be output.
     *
     * ### Options:
     *
     * - `model` The model to use defaults to PaginatorHelper::defaultModel()
     * - `escape` Whether or not to HTML escape the text.
     * - `url` An array of additional URL options to use for link generation.
     *
     * @param string|int $first if string use as label for the link. If numeric, the number of page links
     *   you want at the beginning of the range.
     * @param array $options An array of options.
     * @return string numbers string.
     * @link http://book.cakephp.org/3.0/en/views/helpers/paginator.html#creating-jump-links
     */
    public function first($first = '<< first', array $options = [])
    {
        $options += [
            'url' => [],
            'model' => $this->defaultModel(),
            'escape' => true
        ];

        $params = $this->params($options['model']);

        if ($params['pageCount'] <= 1) {
            return false;
        }

        $out = '';

        if (is_int($first) && $params['page'] >= $first) {
            for ($i = 1; $i <= $first; $i++) {
                $url = array_merge($options['url'], ['page' => $i]);
                $out .= $this->templater()->format('number', [
                    'url' => $this->generateUrl($url, $options['model']),
                    'text' => $i
                ]);
            }
        } elseif ($params['page'] > 1 && is_string($first)) {
            $first = $options['escape'] ? h($first) : $first;
            $out .= $this->templater()->format('first', [
                'url' => $this->generateUrl(['page' => 1], $options['model']),
                'text' => $first
            ]);
        }

        return $out;
    }

    /**
     * Returns a last or set of numbers for the last pages.
     *
     * ```
     * echo $this->Paginator->last('last >');
     * ```
     *
     * Creates a single link for the last page. Will output nothing if you are on the last page.
     *
     * ```
     * echo $this->Paginator->last(3);
     * ```
     *
     * Will create links for the last 3 pages. Once you enter the page range, no output will be created.
     *
     * ### Options:
     *
     * - `model` The model to use defaults to PaginatorHelper::defaultModel()
     * - `escape` Whether or not to HTML escape the text.
     * - `url` An array of additional URL options to use for link generation.
     *
     * @param string|int $last if string use as label for the link, if numeric print page numbers
     * @param array $options Array of options
     * @return string numbers string.
     * @link http://book.cakephp.org/3.0/en/views/helpers/paginator.html#creating-jump-links
     */
    public function last($last = 'last >>', array $options = [])
    {
        $options += [
            'model' => $this->defaultModel(),
            'escape' => true,
            'url' => []
        ];
        $params = $this->params($options['model']);

        if ($params['pageCount'] <= 1) {
            return false;
        }

        $out = '';
        $lower = $params['pageCount'] - $last + 1;

        if (is_int($last) && $params['page'] <= $lower) {
            for ($i = $lower; $i <= $params['pageCount']; $i++) {
                $url = array_merge($options['url'], ['page' => $i]);
                $out .= $this->templater()->format('number', [
                    'url' => $this->generateUrl($url, $options['model']),
                    'text' => $i
                ]);
            }
        } elseif ($params['page'] < $params['pageCount'] && is_string($last)) {
            $last = $options['escape'] ? h($last) : $last;
            $out .= $this->templater()->format('last', [
                'url' => $this->generateUrl(['page' => $params['pageCount']], $options['model']),
                'text' => $last
            ]);
        }

        return $out;
    }

    /**
     * Returns the meta-links for a paginated result set.
     *
     * ```
     * echo $this->Paginator->meta();
     * ```
     *
     * Echos the links directly, will output nothing if there is neither a previous nor next page.
     *
     * ```
     * $this->Paginator->meta(['block' => true]);
     * ```
     *
     * Will append the output of the meta function to the named block - if true is passed the "meta"
     * block is used.
     *
     * ### Options:
     *
     * - `model` The model to use defaults to PaginatorHelper::defaultModel()
     * - `block` The block name to append the output to, or false/absenst to return as a string
     *
     * @param array $options Array of options
     * @return string|null Meta links
     */
    public function meta(array $options = [])
    {
        $model = isset($options['model']) ? $options['model'] : null;
        $params = $this->params($model);
        $links = [];

        if ($this->hasPrev()) {
            $links[] = $this->Html->templater()->format('css', [
                'rel' => 'prev',
                'url' => $this->generateUrl(['page' => $params['page'] - 1], null, true)
            ]);
        }

        if ($this->hasNext()) {
            $links[] = $this->Html->templater()->format('css', [
                'rel' => 'next',
                'url' => $this->generateUrl(['page' => $params['page'] + 1], null, true)
            ]);
        }

        $out = implode($links);

        if (empty($options['block'])) {
            return $out;
        }

        if ($options['block'] === true) {
            $options['block'] = __FUNCTION__;
        }
        $this->_View->append($options['block'], $out);
    }

    /**
     * Event listeners.
     *
     * @return array
     */
    public function implementedEvents()
    {
        return [];
    }
}<|MERGE_RESOLUTION|>--- conflicted
+++ resolved
@@ -504,16 +504,13 @@
         ) {
             $url['sort'] = $url['direction'] = null;
         }
-<<<<<<< HEAD
         if (!empty($paging['scope'])) {
             $url = [$paging['scope'] => $url] + $this->_config['options']['url'];
             if (empty($url[$paging['scope']]['page'])) {
                 unset($url[$paging['scope']]['page']);
             }
         }
-=======
-
->>>>>>> 33f702f0
+
         return $this->Url->build($url, $full);
     }
 
