<?php
declare(strict_types=1);

/**
 * CakePHP(tm) : Rapid Development Framework (https://cakephp.org)
 * Copyright (c) Cake Software Foundation, Inc. (https://cakefoundation.org)
 *
 * Licensed under The MIT License
 * For full copyright and license information, please see the LICENSE.txt
 * Redistributions of files must retain the above copyright notice.
 *
 * @copyright     Copyright (c) Cake Software Foundation, Inc. (https://cakefoundation.org)
 * @link          https://cakephp.org CakePHP(tm) Project
 * @since         0.9.1
 * @license       https://opensource.org/licenses/mit-license.php MIT License
 */
namespace Cake\View\Helper;

use Cake\Core\Configure;
use Cake\View\Helper;
use Cake\View\StringTemplateTrait;

/**
 * Html Helper class for easy use of HTML widgets.
 *
 * HtmlHelper encloses all methods needed while working with HTML pages.
 *
 * @property \Cake\View\Helper\UrlHelper $Url
 * @link https://book.cakephp.org/3/en/views/helpers/html.html
 */
class HtmlHelper extends Helper
{
    use StringTemplateTrait;

    /**
     * List of helpers used by this helper
     *
     * @var array
     */
    public $helpers = ['Url'];

    /**
     * Default config for this class
     *
     * @var array
     */
    protected $_defaultConfig = [
        'templates' => [
            'meta' => '<meta{{attrs}}/>',
            'metalink' => '<link href="{{url}}"{{attrs}}/>',
            'link' => '<a href="{{url}}"{{attrs}}>{{content}}</a>',
            'mailto' => '<a href="mailto:{{url}}"{{attrs}}>{{content}}</a>',
            'image' => '<img src="{{url}}"{{attrs}}/>',
            'tableheader' => '<th{{attrs}}>{{content}}</th>',
            'tableheaderrow' => '<tr{{attrs}}>{{content}}</tr>',
            'tablecell' => '<td{{attrs}}>{{content}}</td>',
            'tablerow' => '<tr{{attrs}}>{{content}}</tr>',
            'block' => '<div{{attrs}}>{{content}}</div>',
            'blockstart' => '<div{{attrs}}>',
            'blockend' => '</div>',
            'tag' => '<{{tag}}{{attrs}}>{{content}}</{{tag}}>',
            'tagstart' => '<{{tag}}{{attrs}}>',
            'tagend' => '</{{tag}}>',
            'tagselfclosing' => '<{{tag}}{{attrs}}/>',
            'para' => '<p{{attrs}}>{{content}}</p>',
            'parastart' => '<p{{attrs}}>',
            'css' => '<link rel="{{rel}}" href="{{url}}"{{attrs}}/>',
            'style' => '<style{{attrs}}>{{content}}</style>',
            'charset' => '<meta charset="{{charset}}"/>',
            'ul' => '<ul{{attrs}}>{{content}}</ul>',
            'ol' => '<ol{{attrs}}>{{content}}</ol>',
            'li' => '<li{{attrs}}>{{content}}</li>',
            'javascriptblock' => '<script{{attrs}}>{{content}}</script>',
            'javascriptstart' => '<script>',
            'javascriptlink' => '<script src="{{url}}"{{attrs}}></script>',
            'javascriptend' => '</script>',
            'confirmJs' => '{{confirm}}',
        ],
    ];

    /**
     * Names of script & css files that have been included once
     *
     * @var array
     */
    protected $_includedAssets = [];

    /**
     * Options for the currently opened script block buffer if any.
     *
     * @var array
     */
    protected $_scriptBlockOptions = [];

    /**
     * Document type definitions
     *
     * @var string[]
     */
    protected $_docTypes = [
        // phpcs:disable Generic.Files.LineLength
        'html4-strict' => '<!DOCTYPE HTML PUBLIC "-//W3C//DTD HTML 4.01//EN" "http://www.w3.org/TR/html4/strict.dtd">',
        'html4-trans' => '<!DOCTYPE HTML PUBLIC "-//W3C//DTD HTML 4.01 Transitional//EN" "http://www.w3.org/TR/html4/loose.dtd">',
        'html4-frame' => '<!DOCTYPE HTML PUBLIC "-//W3C//DTD HTML 4.01 Frameset//EN" "http://www.w3.org/TR/html4/frameset.dtd">',
        'html5' => '<!DOCTYPE html>',
        'xhtml-strict' => '<!DOCTYPE html PUBLIC "-//W3C//DTD XHTML 1.0 Strict//EN" "http://www.w3.org/TR/xhtml1/DTD/xhtml1-strict.dtd">',
        'xhtml-trans' => '<!DOCTYPE html PUBLIC "-//W3C//DTD XHTML 1.0 Transitional//EN" "http://www.w3.org/TR/xhtml1/DTD/xhtml1-transitional.dtd">',
        'xhtml-frame' => '<!DOCTYPE html PUBLIC "-//W3C//DTD XHTML 1.0 Frameset//EN" "http://www.w3.org/TR/xhtml1/DTD/xhtml1-frameset.dtd">',
        'xhtml11' => '<!DOCTYPE html PUBLIC "-//W3C//DTD XHTML 1.1//EN" "http://www.w3.org/TR/xhtml11/DTD/xhtml11.dtd">',
        // phpcs:enable Generic.Files.LineLength
    ];

    /**
<<<<<<< HEAD
=======
     * Constructor
     *
     * ### Settings
     *
     * - `templates` Either a filename to a config containing templates.
     *   Or an array of templates to load. See Cake\View\StringTemplate for
     *   template formatting.
     *
     * ### Customizing tag sets
     *
     * Using the `templates` option you can redefine the tag HtmlHelper will use.
     *
     * @param \Cake\View\View $View The View this helper is being attached to.
     * @param array $config Configuration settings for the helper.
     */
    public function __construct(View $View, array $config = [])
    {
        parent::__construct($View, $config);
        $this->response = $this->_View->getResponse() ?: new Response();
    }

    /**
     * Adds a link to the breadcrumbs array.
     *
     * @param string $name Text for link
     * @param string|array|null $link URL for link (if empty it won't be a link)
     * @param array $options Link attributes e.g. ['id' => 'selected']
     * @return $this
     * @see \Cake\View\Helper\HtmlHelper::link() for details on $options that can be used.
     * @link https://book.cakephp.org/3/en/views/helpers/html.html#creating-breadcrumb-trails-with-htmlhelper
     * @deprecated 3.3.6 Use the BreadcrumbsHelper instead
     */
    public function addCrumb($name, $link = null, array $options = [])
    {
        deprecationWarning(
            'HtmlHelper::addCrumb() is deprecated. ' .
            'Use the BreadcrumbsHelper instead.'
        );

        $this->_crumbs[] = [$name, $link, $options];

        return $this;
    }

    /**
>>>>>>> d00bed09
     * Returns a doctype string.
     *
     * Possible doctypes:
     *
     *  - html4-strict:  HTML4 Strict.
     *  - html4-trans:  HTML4 Transitional.
     *  - html4-frame:  HTML4 Frameset.
     *  - html5: HTML5. Default value.
     *  - xhtml-strict: XHTML1 Strict.
     *  - xhtml-trans: XHTML1 Transitional.
     *  - xhtml-frame: XHTML1 Frameset.
     *  - xhtml11: XHTML1.1.
     *
     * @param string $type Doctype to use.
     * @return string|null Doctype string
     * @link https://book.cakephp.org/3/en/views/helpers/html.html#creating-doctype-tags
     */
    public function docType(string $type = 'html5'): ?string
    {
        if (isset($this->_docTypes[$type])) {
            return $this->_docTypes[$type];
        }

        return null;
    }

    /**
     * Creates a link to an external resource and handles basic meta tags
     *
     * Create a meta tag that is output inline:
     *
     * ```
     * $this->Html->meta('icon', 'favicon.ico');
     * ```
     *
     * Append the meta tag to custom view block "meta":
     *
     * ```
     * $this->Html->meta('description', 'A great page', ['block' => true]);
     * ```
     *
     * Append the meta tag to custom view block:
     *
     * ```
     * $this->Html->meta('description', 'A great page', ['block' => 'metaTags']);
     * ```
     *
     * Create a custom meta tag:
     *
     * ```
     * $this->Html->meta(['property' => 'og:site_name', 'content' => 'CakePHP']);
     * ```
     *
     * ### Options
     *
     * - `block` - Set to true to append output to view block "meta" or provide
     *   custom block name.
     *
     * @param string|array $type The title of the external resource, Or an array of attributes for a
     *   custom meta tag.
     * @param string|array|null $content The address of the external resource or string for content attribute
     * @param array $options Other attributes for the generated tag. If the type attribute is html,
     *    rss, atom, or icon, the mime-type is returned.
     * @return string|null A completed `<link />` element, or null if the element was sent to a block.
     * @link https://book.cakephp.org/3/en/views/helpers/html.html#creating-meta-tags
     */
    public function meta($type, $content = null, array $options = []): ?string
    {
        if (!is_array($type)) {
            $types = [
                'rss' => ['type' => 'application/rss+xml', 'rel' => 'alternate', 'title' => $type, 'link' => $content],
                'atom' => ['type' => 'application/atom+xml', 'title' => $type, 'link' => $content],
                'icon' => ['type' => 'image/x-icon', 'rel' => 'icon', 'link' => $content],
                'keywords' => ['name' => 'keywords', 'content' => $content],
                'description' => ['name' => 'description', 'content' => $content],
                'robots' => ['name' => 'robots', 'content' => $content],
                'viewport' => ['name' => 'viewport', 'content' => $content],
                'canonical' => ['rel' => 'canonical', 'link' => $content],
                'next' => ['rel' => 'next', 'link' => $content],
                'prev' => ['rel' => 'prev', 'link' => $content],
                'first' => ['rel' => 'first', 'link' => $content],
                'last' => ['rel' => 'last', 'link' => $content],
            ];

            if ($type === 'icon' && $content === null) {
                $types['icon']['link'] = 'favicon.ico';
            }

            if (isset($types[$type])) {
                $type = $types[$type];
            } elseif (!isset($options['type']) && $content !== null) {
                if (is_array($content) && isset($content['_ext'])) {
                    $type = $types[$content['_ext']];
                } else {
                    $type = ['name' => $type, 'content' => $content];
                }
            } elseif (isset($options['type'], $types[$options['type']])) {
                $type = $types[$options['type']];
                unset($options['type']);
            } else {
                $type = [];
            }
        }

        $options += $type + ['block' => null];
        $out = '';

        if (isset($options['link'])) {
            if (is_array($options['link'])) {
                $options['link'] = $this->Url->build($options['link']);
            } else {
                $options['link'] = $this->Url->assetUrl($options['link']);
            }
            if (isset($options['rel']) && $options['rel'] === 'icon') {
                $out = $this->formatTemplate('metalink', [
                    'url' => $options['link'],
                    'attrs' => $this->templater()->formatAttributes($options, ['block', 'link']),
                ]);
                $options['rel'] = 'shortcut icon';
            }
            $out .= $this->formatTemplate('metalink', [
                'url' => $options['link'],
                'attrs' => $this->templater()->formatAttributes($options, ['block', 'link']),
            ]);
        } else {
            $out = $this->formatTemplate('meta', [
                'attrs' => $this->templater()->formatAttributes($options, ['block', 'type']),
            ]);
        }

        if (empty($options['block'])) {
            return $out;
        }
        if ($options['block'] === true) {
            $options['block'] = __FUNCTION__;
        }
        $this->_View->append($options['block'], $out);

        return null;
    }

    /**
     * Returns a charset META-tag.
     *
     * @param string|null $charset The character set to be used in the meta tag. If empty,
     *  The App.encoding value will be used. Example: "utf-8".
     * @return string A meta tag containing the specified character set.
     * @link https://book.cakephp.org/3/en/views/helpers/html.html#creating-charset-tags
     */
    public function charset(?string $charset = null): string
    {
        if (empty($charset)) {
            $charset = strtolower((string)Configure::read('App.encoding'));
        }

        return $this->formatTemplate('charset', [
            'charset' => !empty($charset) ? $charset : 'utf-8',
        ]);
    }

    /**
     * Creates an HTML link.
     *
     * If $url starts with "http://" this is treated as an external link. Else,
     * it is treated as a path to controller/action and parsed with the
     * UrlHelper::build() method.
     *
     * If the $url is empty, $title is used instead.
     *
     * ### Options
     *
     * - `escape` Set to false to disable escaping of title and attributes.
     * - `escapeTitle` Set to false to disable escaping of title. Takes precedence
     *   over value of `escape`)
     * - `confirm` JavaScript confirmation message.
     *
     * @param string|array $title The content to be wrapped by `<a>` tags.
     *   Can be an array if $url is null. If $url is null, $title will be used as both the URL and title.
     * @param string|array|null $url Cake-relative URL or array of URL parameters, or
     *   external URL (starts with http://)
     * @param array $options Array of options and HTML attributes.
     * @return string An `<a />` element.
     * @link https://book.cakephp.org/3/en/views/helpers/html.html#creating-links
     */
    public function link($title, $url = null, array $options = []): string
    {
        $escapeTitle = true;
        if ($url !== null) {
            $url = $this->Url->build($url, $options);
            unset($options['fullBase']);
        } else {
            $url = $this->Url->build($title);
            $title = htmlspecialchars_decode($url, ENT_QUOTES);
            $title = h(urldecode($title));
            $escapeTitle = false;
        }

        if (isset($options['escapeTitle'])) {
            $escapeTitle = $options['escapeTitle'];
            unset($options['escapeTitle']);
        } elseif (isset($options['escape'])) {
            $escapeTitle = $options['escape'];
        }

        if ($escapeTitle === true) {
            $title = h($title);
        } elseif (is_string($escapeTitle)) {
            /** @psalm-suppress PossiblyInvalidArgument */
            $title = htmlentities($title, ENT_QUOTES, $escapeTitle);
        }

        $templater = $this->templater();
        $confirmMessage = null;
        if (isset($options['confirm'])) {
            $confirmMessage = $options['confirm'];
            unset($options['confirm']);
        }
        if ($confirmMessage) {
            $confirm = $this->_confirm('return true;', 'return false;');
            $options['data-confirm-message'] = $confirmMessage;
            $options['onclick'] = $templater->format('confirmJs', [
                'confirmMessage' => h($confirmMessage),
                'confirm' => $confirm,
            ]);
        }

        return $templater->format('link', [
            'url' => $url,
            'attrs' => $templater->formatAttributes($options),
            'content' => $title,
        ]);
    }

    /**
     * Creates a link element for CSS stylesheets.
     *
     * ### Usage
     *
     * Include one CSS file:
     *
     * ```
     * echo $this->Html->css('styles.css');
     * ```
     *
     * Include multiple CSS files:
     *
     * ```
     * echo $this->Html->css(['one.css', 'two.css']);
     * ```
     *
     * Add the stylesheet to view block "css":
     *
     * ```
     * $this->Html->css('styles.css', ['block' => true]);
     * ```
     *
     * Add the stylesheet to a custom block:
     *
     * ```
     * $this->Html->css('styles.css', ['block' => 'layoutCss']);
     * ```
     *
     * ### Options
     *
     * - `block` Set to true to append output to view block "css" or provide
     *   custom block name.
     * - `once` Whether or not the css file should be checked for uniqueness. If true css
     *   files  will only be included once, use false to allow the same
     *   css to be included more than once per request.
     * - `plugin` False value will prevent parsing path as a plugin
     * - `rel` Defaults to 'stylesheet'. If equal to 'import' the stylesheet will be imported.
     * - `fullBase` If true the URL will get a full address for the css file.
     *
     * @param string|string[] $path The name of a CSS style sheet or an array containing names of
     *   CSS stylesheets. If `$path` is prefixed with '/', the path will be relative to the webroot
     *   of your application. Otherwise, the path will be relative to your CSS path, usually webroot/css.
     * @param array $options Array of options and HTML arguments.
     * @return string|null CSS `<link />` or `<style />` tag, depending on the type of link.
     * @link https://book.cakephp.org/3/en/views/helpers/html.html#linking-to-css-files
     */
    public function css($path, array $options = []): ?string
    {
        $options += ['once' => true, 'block' => null, 'rel' => 'stylesheet'];

        if (is_array($path)) {
            $out = '';
            foreach ($path as $i) {
                $out .= "\n\t" . (string)$this->css($i, $options);
            }
            if (empty($options['block'])) {
                return $out . "\n";
            }

            return null;
        }

        if (strpos($path, '//') !== false) {
            $url = $path;
        } else {
            $url = $this->Url->css($path, $options);
            $options = array_diff_key($options, ['fullBase' => null, 'pathPrefix' => null]);
        }

        if ($options['once'] && isset($this->_includedAssets[__METHOD__][$path])) {
            return null;
        }
        unset($options['once']);
        $this->_includedAssets[__METHOD__][$path] = true;
        $templater = $this->templater();

        if ($options['rel'] === 'import') {
            $out = $templater->format('style', [
                'attrs' => $templater->formatAttributes($options, ['rel', 'block']),
                'content' => '@import url(' . $url . ');',
            ]);
        } else {
            $out = $templater->format('css', [
                'rel' => $options['rel'],
                'url' => $url,
                'attrs' => $templater->formatAttributes($options, ['rel', 'block']),
            ]);
        }

        if (empty($options['block'])) {
            return $out;
        }
        if ($options['block'] === true) {
            $options['block'] = __FUNCTION__;
        }
        $this->_View->append($options['block'], $out);

        return null;
    }

    /**
     * Returns one or many `<script>` tags depending on the number of scripts given.
     *
     * If the filename is prefixed with "/", the path will be relative to the base path of your
     * application. Otherwise, the path will be relative to your JavaScript path, usually webroot/js.
     *
     * ### Usage
     *
     * Include one script file:
     *
     * ```
     * echo $this->Html->script('styles.js');
     * ```
     *
     * Include multiple script files:
     *
     * ```
     * echo $this->Html->script(['one.js', 'two.js']);
     * ```
     *
     * Add the script file to a custom block:
     *
     * ```
     * $this->Html->script('styles.js', ['block' => 'bodyScript']);
     * ```
     *
     * ### Options
     *
     * - `block` Set to true to append output to view block "script" or provide
     *   custom block name.
     * - `once` Whether or not the script should be checked for uniqueness. If true scripts will only be
     *   included once, use false to allow the same script to be included more than once per request.
     * - `plugin` False value will prevent parsing path as a plugin
     * - `fullBase` If true the url will get a full address for the script file.
     *
     * @param string|string[] $url String or array of javascript files to include
     * @param array $options Array of options, and html attributes see above.
     * @return string|null String of `<script />` tags or null if block is specified in options
     *   or if $once is true and the file has been included before.
     * @link https://book.cakephp.org/3/en/views/helpers/html.html#linking-to-javascript-files
     */
    public function script($url, array $options = []): ?string
    {
        $defaults = ['block' => null, 'once' => true];
        $options += $defaults;

        if (is_array($url)) {
            $out = '';
            foreach ($url as $i) {
                $out .= "\n\t" . (string)$this->script($i, $options);
            }
            if (empty($options['block'])) {
                return $out . "\n";
            }

            return null;
        }

        if (strpos($url, '//') === false) {
            $url = $this->Url->script($url, $options);
            $options = array_diff_key($options, ['fullBase' => null, 'pathPrefix' => null]);
        }
        if ($options['once'] && isset($this->_includedAssets[__METHOD__][$url])) {
            return null;
        }
        $this->_includedAssets[__METHOD__][$url] = true;

        $out = $this->formatTemplate('javascriptlink', [
            'url' => $url,
            'attrs' => $this->templater()->formatAttributes($options, ['block', 'once']),
        ]);

        if (empty($options['block'])) {
            return $out;
        }
        if ($options['block'] === true) {
            $options['block'] = __FUNCTION__;
        }
        $this->_View->append($options['block'], $out);

        return null;
    }

    /**
     * Wrap $script in a script tag.
     *
     * ### Options
     *
     * - `safe` (boolean) Whether or not the $script should be wrapped in `<![CDATA[ ]]>`.
     *   Defaults to `false`.
     * - `block` Set to true to append output to view block "script" or provide
     *   custom block name.
     *
     * @param string $script The script to wrap
     * @param array $options The options to use. Options not listed above will be
     *    treated as HTML attributes.
     * @return string|null String or null depending on the value of `$options['block']`
     * @link https://book.cakephp.org/3/en/views/helpers/html.html#creating-inline-javascript-blocks
     */
    public function scriptBlock(string $script, array $options = []): ?string
    {
        $options += ['safe' => false, 'block' => null];
        if ($options['safe']) {
            $script = "\n" . '//<![CDATA[' . "\n" . $script . "\n" . '//]]>' . "\n";
        }
        unset($options['safe']);

        $out = $this->formatTemplate('javascriptblock', [
            'attrs' => $this->templater()->formatAttributes($options, ['block']),
            'content' => $script,
        ]);

        if (empty($options['block'])) {
            return $out;
        }
        if ($options['block'] === true) {
            $options['block'] = 'script';
        }
        $this->_View->append($options['block'], $out);

        return null;
    }

    /**
     * Begin a script block that captures output until HtmlHelper::scriptEnd()
     * is called. This capturing block will capture all output between the methods
     * and create a scriptBlock from it.
     *
     * ### Options
     *
     * - `safe` (boolean) Whether or not the $script should be wrapped in `<![CDATA[ ]]>`.
     *   See scriptBlock().
     * - `block` Set to true to append output to view block "script" or provide
     *   custom block name.
     *
     * @param array $options Options for the code block.
     * @return void
     * @link https://book.cakephp.org/3/en/views/helpers/html.html#creating-inline-javascript-blocks
     */
    public function scriptStart(array $options = []): void
    {
        $this->_scriptBlockOptions = $options;
        ob_start();
    }

    /**
     * End a Buffered section of JavaScript capturing.
     * Generates a script tag inline or appends to specified view block depending on
     * the settings used when the scriptBlock was started
     *
     * @return string|null Depending on the settings of scriptStart() either a script tag or null
     * @link https://book.cakephp.org/3/en/views/helpers/html.html#creating-inline-javascript-blocks
     */
    public function scriptEnd(): ?string
    {
        $buffer = ob_get_clean();
        $options = $this->_scriptBlockOptions;
        $this->_scriptBlockOptions = [];

        return $this->scriptBlock($buffer, $options);
    }

    /**
     * Builds CSS style data from an array of CSS properties
     *
     * ### Usage:
     *
     * ```
     * echo $this->Html->style(['margin' => '10px', 'padding' => '10px'], true);
     *
     * // creates
     * 'margin:10px;padding:10px;'
     * ```
     *
     * @param array $data Style data array, keys will be used as property names, values as property values.
     * @param bool $oneLine Whether or not the style block should be displayed on one line.
     * @return string CSS styling data
     * @link https://book.cakephp.org/3/en/views/helpers/html.html#creating-css-programatically
     */
    public function style(array $data, bool $oneLine = true): string
    {
        $out = [];
        foreach ($data as $key => $value) {
            $out[] = $key . ':' . $value . ';';
        }
        if ($oneLine) {
            return implode(' ', $out);
        }

        return implode("\n", $out);
    }

    /**
<<<<<<< HEAD
=======
     * Returns the breadcrumb trail as a sequence of &raquo;-separated links.
     *
     * If `$startText` is an array, the accepted keys are:
     *
     * - `text` Define the text/content for the link.
     * - `url` Define the target of the created link.
     *
     * All other keys will be passed to HtmlHelper::link() as the `$options` parameter.
     *
     * @param string $separator Text to separate crumbs.
     * @param string|array|bool $startText This will be the first crumb, if false it defaults to first crumb in array. Can
     *   also be an array, see above for details.
     * @return string|null Composed bread crumbs
     * @link https://book.cakephp.org/3/en/views/helpers/html.html#creating-breadcrumb-trails-with-htmlhelper
     * @deprecated 3.3.6 Use the BreadcrumbsHelper instead
     */
    public function getCrumbs($separator = '&raquo;', $startText = false)
    {
        deprecationWarning(
            'HtmlHelper::getCrumbs() is deprecated. ' .
            'Use the BreadcrumbsHelper instead.'
        );

        $crumbs = $this->_prepareCrumbs($startText);
        if (!empty($crumbs)) {
            $out = [];
            foreach ($crumbs as $crumb) {
                if (!empty($crumb[1])) {
                    $out[] = $this->link($crumb[0], $crumb[1], $crumb[2]);
                } else {
                    $out[] = $crumb[0];
                }
            }

            return implode($separator, $out);
        }

        return null;
    }

    /**
     * Returns breadcrumbs as a (x)html list
     *
     * This method uses HtmlHelper::tag() to generate list and its elements. Works
     * similar to HtmlHelper::getCrumbs(), so it uses options which every
     * crumb was added with.
     *
     * ### Options
     *
     * - `separator` Separator content to insert in between breadcrumbs, defaults to ''
     * - `firstClass` Class for wrapper tag on the first breadcrumb, defaults to 'first'
     * - `lastClass` Class for wrapper tag on current active page, defaults to 'last'
     *
     * @param array $options Array of HTML attributes to apply to the generated list elements.
     * @param string|array|bool $startText This will be the first crumb, if false it defaults to first crumb in array. Can
     *   also be an array, see `HtmlHelper::getCrumbs` for details.
     * @return string|null Breadcrumbs HTML list.
     * @link https://book.cakephp.org/3/en/views/helpers/html.html#creating-breadcrumb-trails-with-htmlhelper
     * @deprecated 3.3.6 Use the BreadcrumbsHelper instead
     */
    public function getCrumbList(array $options = [], $startText = false)
    {
        deprecationWarning(
            'HtmlHelper::getCrumbList() is deprecated. ' .
            'Use the BreadcrumbsHelper instead.'
        );

        $defaults = ['firstClass' => 'first', 'lastClass' => 'last', 'separator' => '', 'escape' => true];
        $options += $defaults;
        $firstClass = $options['firstClass'];
        $lastClass = $options['lastClass'];
        $separator = $options['separator'];
        $escape = $options['escape'];
        unset($options['firstClass'], $options['lastClass'], $options['separator'], $options['escape']);

        $crumbs = $this->_prepareCrumbs($startText, $escape);
        if (empty($crumbs)) {
            return null;
        }

        $result = '';
        $crumbCount = count($crumbs);
        $ulOptions = $options;
        foreach ($crumbs as $which => $crumb) {
            $options = [];
            if (empty($crumb[1])) {
                $elementContent = $crumb[0];
            } else {
                $elementContent = $this->link($crumb[0], $crumb[1], $crumb[2]);
            }
            if (!$which && $firstClass !== false) {
                $options['class'] = $firstClass;
            } elseif ($which == $crumbCount - 1 && $lastClass !== false) {
                $options['class'] = $lastClass;
            }
            if (!empty($separator) && ($crumbCount - $which >= 2)) {
                $elementContent .= $separator;
            }
            $result .= $this->formatTemplate('li', [
                'content' => $elementContent,
                'attrs' => $this->templater()->formatAttributes($options)
            ]);
        }

        return $this->formatTemplate('ul', [
            'content' => $result,
            'attrs' => $this->templater()->formatAttributes($ulOptions)
        ]);
    }

    /**
     * Prepends startText to crumbs array if set
     *
     * @param string|array|bool $startText Text to prepend
     * @param bool $escape If the output should be escaped or not
     * @return array Crumb list including startText (if provided)
     * @deprecated 3.3.6 Use the BreadcrumbsHelper instead
     */
    protected function _prepareCrumbs($startText, $escape = true)
    {
        deprecationWarning(
            'HtmlHelper::_prepareCrumbs() is deprecated. ' .
            'Use the BreadcrumbsHelper instead.'
        );

        $crumbs = $this->_crumbs;
        if ($startText) {
            if (!is_array($startText)) {
                $startText = [
                    'url' => '/',
                    'text' => $startText
                ];
            }
            $startText += ['url' => '/', 'text' => __d('cake', 'Home')];
            list($url, $text) = [$startText['url'], $startText['text']];
            unset($startText['url'], $startText['text']);
            array_unshift($crumbs, [$text, $url, $startText + ['escape' => $escape]]);
        }

        return $crumbs;
    }

    /**
>>>>>>> d00bed09
     * Creates a formatted IMG element.
     *
     * This method will set an empty alt attribute if one is not supplied.
     *
     * ### Usage:
     *
     * Create a regular image:
     *
     * ```
     * echo $this->Html->image('cake_icon.png', ['alt' => 'CakePHP']);
     * ```
     *
     * Create an image link:
     *
     * ```
     * echo $this->Html->image('cake_icon.png', ['alt' => 'CakePHP', 'url' => 'https://cakephp.org']);
     * ```
     *
     * ### Options:
     *
     * - `url` If provided an image link will be generated and the link will point at
     *   `$options['url']`.
     * - `fullBase` If true the src attribute will get a full address for the image file.
     * - `plugin` False value will prevent parsing path as a plugin
     *
     * @param string|array $path Path to the image file, relative to the webroot/img/ directory.
     * @param array $options Array of HTML attributes. See above for special options.
     * @return string completed img tag
     * @link https://book.cakephp.org/3/en/views/helpers/html.html#linking-to-images
     */
    public function image($path, array $options = []): string
    {
        if (is_string($path)) {
            $path = $this->Url->image($path, $options);
        } else {
            $path = $this->Url->build($path, $options);
        }
        $options = array_diff_key($options, ['fullBase' => null, 'pathPrefix' => null]);

        if (!isset($options['alt'])) {
            $options['alt'] = '';
        }

        $url = false;
        if (!empty($options['url'])) {
            $url = $options['url'];
            unset($options['url']);
        }

        $templater = $this->templater();
        $image = $templater->format('image', [
            'url' => $path,
            'attrs' => $templater->formatAttributes($options),
        ]);

        if ($url) {
            return $templater->format('link', [
                'url' => $this->Url->build($url),
                'attrs' => null,
                'content' => $image,
            ]);
        }

        return $image;
    }

    /**
     * Returns a row of formatted and named TABLE headers.
     *
     * @param array $names Array of tablenames. Each tablename can be string, or array with name and an array with a set
     *     of attributes to its specific tag
     * @param array|null $trOptions HTML options for TR elements.
     * @param array|null $thOptions HTML options for TH elements.
     * @return string Completed table headers
     * @link https://book.cakephp.org/3/en/views/helpers/html.html#creating-table-headings
     */
    public function tableHeaders(array $names, ?array $trOptions = null, ?array $thOptions = null): string
    {
        $out = [];
        foreach ($names as $arg) {
            if (!is_array($arg)) {
                $content = $arg;
                $attrs = $thOptions;
            } elseif (isset($arg[0], $arg[1])) {
                $content = $arg[0];
                $attrs = $arg[1];
            } else {
                $content = key($arg);
                $attrs = current($arg);
            }

            $out[] = $this->formatTemplate('tableheader', [
                'attrs' => $this->templater()->formatAttributes($attrs),
                'content' => $content,
            ]);
        }

        return $this->tableRow(implode(' ', $out), (array)$trOptions);
    }

    /**
     * Returns a formatted string of table rows (TR's with TD's in them).
     *
     * @param array|string $data Array of table data
     * @param array|bool|null $oddTrOptions HTML options for odd TR elements if true useCount is used
     * @param array|bool|null $evenTrOptions HTML options for even TR elements
     * @param bool $useCount adds class "column-$i"
     * @param bool $continueOddEven If false, will use a non-static $count variable,
     *    so that the odd/even count is reset to zero just for that call.
     * @return string Formatted HTML
     * @link https://book.cakephp.org/3/en/views/helpers/html.html#creating-table-cells
     */
    public function tableCells(
        $data,
        $oddTrOptions = null,
        $evenTrOptions = null,
        bool $useCount = false,
        bool $continueOddEven = true
    ): string {
        if (is_string($data) || empty($data[0]) || !is_array($data[0])) {
            $data = [$data];
        }

        if ($oddTrOptions === true) {
            $useCount = true;
            $oddTrOptions = null;
        }

        if ($evenTrOptions === false) {
            $continueOddEven = false;
            $evenTrOptions = null;
        }

        if ($continueOddEven) {
            static $count = 0;
        } else {
            $count = 0;
        }

        $out = [];
        foreach ($data as $line) {
            $count++;
            $cellsOut = $this->_renderCells($line, $useCount);
            $opts = $count % 2 ? $oddTrOptions : $evenTrOptions;
            $out[] = $this->tableRow(implode(' ', $cellsOut), (array)$opts);
        }

        return implode("\n", $out);
    }

    /**
     * Renders cells for a row of a table.
     *
     * This is a helper method for tableCells(). Overload this method as you
     * need to change the behavior of the cell rendering.
     *
     * @param array $line Line data to render.
     * @param bool $useCount Renders the count into the row. Default is false.
     * @return string[]
     */
    protected function _renderCells(array $line, bool $useCount = false): array
    {
        $i = 0;
        $cellsOut = [];
        foreach ($line as $cell) {
            $cellOptions = [];

            if (is_array($cell)) {
                $cellOptions = $cell[1];
                $cell = $cell[0];
            }

            if ($useCount) {
                $i += 1;
                if (isset($cellOptions['class'])) {
                    $cellOptions['class'] .= ' column-' . $i;
                } else {
                    $cellOptions['class'] = 'column-' . $i;
                }
            }

            $cellsOut[] = $this->tableCell($cell, $cellOptions);
        }

        return $cellsOut;
    }

    /**
     * Renders a single table row (A TR with attributes).
     *
     * @param string $content The content of the row.
     * @param array $options HTML attributes.
     * @return string
     */
    public function tableRow(string $content, array $options = []): string
    {
        return $this->formatTemplate('tablerow', [
            'attrs' => $this->templater()->formatAttributes($options),
            'content' => $content,
        ]);
    }

    /**
     * Renders a single table cell (A TD with attributes).
     *
     * @param string $content The content of the cell.
     * @param array $options HTML attributes.
     * @return string
     */
    public function tableCell(string $content, array $options = []): string
    {
        return $this->formatTemplate('tablecell', [
            'attrs' => $this->templater()->formatAttributes($options),
            'content' => $content,
        ]);
    }

    /**
     * Returns a formatted block tag, i.e DIV, SPAN, P.
     *
     * ### Options
     *
     * - `escape` Whether or not the contents should be html_entity escaped.
     *
     * @param string $name Tag name.
     * @param string|null $text String content that will appear inside the div element.
     *   If null, only a start tag will be printed
     * @param array $options Additional HTML attributes of the DIV tag, see above.
     * @return string The formatted tag element
     */
    public function tag(string $name, ?string $text = null, array $options = []): string
    {
        if (isset($options['escape']) && $options['escape']) {
            $text = h($text);
            unset($options['escape']);
        }
        if ($text === null) {
            $tag = 'tagstart';
        } else {
            $tag = 'tag';
        }

        return $this->formatTemplate($tag, [
            'attrs' => $this->templater()->formatAttributes($options),
            'tag' => $name,
            'content' => $text,
        ]);
    }

    /**
     * Returns a formatted DIV tag for HTML FORMs.
     *
     * ### Options
     *
     * - `escape` Whether or not the contents should be html_entity escaped.
     *
     * @param string|null $class CSS class name of the div element.
     * @param string|null $text String content that will appear inside the div element.
     *   If null, only a start tag will be printed
     * @param array $options Additional HTML attributes of the DIV tag
     * @return string The formatted DIV element
     */
    public function div(?string $class = null, ?string $text = null, array $options = []): string
    {
        if (!empty($class)) {
            $options['class'] = $class;
        }

        return $this->tag('div', $text, $options);
    }

    /**
     * Returns a formatted P tag.
     *
     * ### Options
     *
     * - `escape` Whether or not the contents should be html_entity escaped.
     *
     * @param string $class CSS class name of the p element.
     * @param string|null $text String content that will appear inside the p element.
     * @param array $options Additional HTML attributes of the P tag
     * @return string The formatted P element
     */
    public function para(string $class, ?string $text, array $options = []): string
    {
        if (!empty($options['escape'])) {
            $text = h($text);
        }
        if ($class && !empty($class)) {
            $options['class'] = $class;
        }
        $tag = 'para';
        if ($text === null) {
            $tag = 'parastart';
        }

        return $this->formatTemplate($tag, [
            'attrs' => $this->templater()->formatAttributes($options),
            'content' => $text,
        ]);
    }

    /**
     * Returns an audio/video element
     *
     * ### Usage
     *
     * Using an audio file:
     *
     * ```
     * echo $this->Html->media('audio.mp3', ['fullBase' => true]);
     * ```
     *
     * Outputs:
     *
     * ```
     * <video src="http://www.somehost.com/files/audio.mp3">Fallback text</video>
     * ```
     *
     * Using a video file:
     *
     * ```
     * echo $this->Html->media('video.mp4', ['text' => 'Fallback text']);
     * ```
     *
     * Outputs:
     *
     * ```
     * <video src="/files/video.mp4">Fallback text</video>
     * ```
     *
     * Using multiple video files:
     *
     * ```
     * echo $this->Html->media(
     *      ['video.mp4', ['src' => 'video.ogv', 'type' => "video/ogg; codecs='theora, vorbis'"]],
     *      ['tag' => 'video', 'autoplay']
     * );
     * ```
     *
     * Outputs:
     *
     * ```
     * <video autoplay="autoplay">
     *      <source src="/files/video.mp4" type="video/mp4"/>
     *      <source src="/files/video.ogv" type="video/ogv; codecs='theora, vorbis'"/>
     * </video>
     * ```
     *
     * ### Options
     *
     * - `tag` Type of media element to generate, either "audio" or "video".
     *  If tag is not provided it's guessed based on file's mime type.
     * - `text` Text to include inside the audio/video tag
     * - `pathPrefix` Path prefix to use for relative URLs, defaults to 'files/'
     * - `fullBase` If provided the src attribute will get a full address including domain name
     *
     * @param string|array $path Path to the video file, relative to the webroot/{$options['pathPrefix']} directory.
     *  Or an array where each item itself can be a path string or an associate array containing keys `src` and `type`
     * @param array $options Array of HTML attributes, and special options above.
     * @return string Generated media element
     */
    public function media($path, array $options = []): string
    {
        $options += [
            'tag' => null,
            'pathPrefix' => 'files/',
            'text' => '',
        ];

        if (!empty($options['tag'])) {
            $tag = $options['tag'];
        } else {
            $tag = null;
        }

        if (is_array($path)) {
            $sourceTags = '';
            foreach ($path as &$source) {
                if (is_string($source)) {
                    $source = [
                        'src' => $source,
                    ];
                }
                if (!isset($source['type'])) {
                    $ext = pathinfo($source['src'], PATHINFO_EXTENSION);
                    $source['type'] = $this->_View->getResponse()->getMimeType($ext);
                }
                $source['src'] = $this->Url->assetUrl($source['src'], $options);
                $sourceTags .= $this->formatTemplate('tagselfclosing', [
                    'tag' => 'source',
                    'attrs' => $this->templater()->formatAttributes($source),
                ]);
            }
            unset($source);
            $options['text'] = $sourceTags . $options['text'];
            unset($options['fullBase']);
        } else {
            if (empty($path) && !empty($options['src'])) {
                $path = $options['src'];
            }
            $options['src'] = $this->Url->assetUrl($path, $options);
        }

        if ($tag === null) {
            if (is_array($path)) {
                $mimeType = $path[0]['type'];
            } else {
                /** @var string $mimeType */
                $mimeType = $this->_View->getResponse()->getMimeType(pathinfo($path, PATHINFO_EXTENSION));
            }
            if (preg_match('#^video/#', $mimeType)) {
                $tag = 'video';
            } else {
                $tag = 'audio';
            }
        }

        if (isset($options['poster'])) {
            $options['poster'] = $this->Url->assetUrl(
                $options['poster'],
                ['pathPrefix' => Configure::read('App.imageBaseUrl')] + $options
            );
        }
        $text = $options['text'];

        $options = array_diff_key($options, [
            'tag' => null,
            'fullBase' => null,
            'pathPrefix' => null,
            'text' => null,
        ]);

        return $this->tag($tag, $text, $options);
    }

    /**
     * Build a nested list (UL/OL) out of an associative array.
     *
     * Options for $options:
     *
     * - `tag` - Type of list tag to use (ol/ul)
     *
     * Options for $itemOptions:
     *
     * - `even` - Class to use for even rows.
     * - `odd` - Class to use for odd rows.
     *
     * @param array $list Set of elements to list
     * @param array $options Options and additional HTML attributes of the list (ol/ul) tag.
     * @param array $itemOptions Options and additional HTML attributes of the list item (LI) tag.
     * @return string The nested list
     * @link https://book.cakephp.org/3/en/views/helpers/html.html#creating-nested-lists
     */
    public function nestedList(array $list, array $options = [], array $itemOptions = []): string
    {
        $options += ['tag' => 'ul'];
        $items = $this->_nestedListItem($list, $options, $itemOptions);

        return $this->formatTemplate($options['tag'], [
            'attrs' => $this->templater()->formatAttributes($options, ['tag']),
            'content' => $items,
        ]);
    }

    /**
     * Internal function to build a nested list (UL/OL) out of an associative array.
     *
     * @param array $items Set of elements to list.
     * @param array $options Additional HTML attributes of the list (ol/ul) tag.
     * @param array $itemOptions Options and additional HTML attributes of the list item (LI) tag.
     * @return string The nested list element
     * @see \Cake\View\Helper\HtmlHelper::nestedList()
     */
    protected function _nestedListItem(array $items, array $options, array $itemOptions): string
    {
        $out = '';

        $index = 1;
        foreach ($items as $key => $item) {
            if (is_array($item)) {
                $item = $key . $this->nestedList($item, $options, $itemOptions);
            }
            if (isset($itemOptions['even']) && $index % 2 === 0) {
                $itemOptions['class'] = $itemOptions['even'];
            } elseif (isset($itemOptions['odd']) && $index % 2 !== 0) {
                $itemOptions['class'] = $itemOptions['odd'];
            }
            $out .= $this->formatTemplate('li', [
                'attrs' => $this->templater()->formatAttributes($itemOptions, ['even', 'odd']),
                'content' => $item,
            ]);
            $index++;
        }

        return $out;
    }

    /**
     * Event listeners.
     *
     * @return array
     */
    public function implementedEvents(): array
    {
        return [];
    }
}<|MERGE_RESOLUTION|>--- conflicted
+++ resolved
@@ -111,54 +111,6 @@
     ];
 
     /**
-<<<<<<< HEAD
-=======
-     * Constructor
-     *
-     * ### Settings
-     *
-     * - `templates` Either a filename to a config containing templates.
-     *   Or an array of templates to load. See Cake\View\StringTemplate for
-     *   template formatting.
-     *
-     * ### Customizing tag sets
-     *
-     * Using the `templates` option you can redefine the tag HtmlHelper will use.
-     *
-     * @param \Cake\View\View $View The View this helper is being attached to.
-     * @param array $config Configuration settings for the helper.
-     */
-    public function __construct(View $View, array $config = [])
-    {
-        parent::__construct($View, $config);
-        $this->response = $this->_View->getResponse() ?: new Response();
-    }
-
-    /**
-     * Adds a link to the breadcrumbs array.
-     *
-     * @param string $name Text for link
-     * @param string|array|null $link URL for link (if empty it won't be a link)
-     * @param array $options Link attributes e.g. ['id' => 'selected']
-     * @return $this
-     * @see \Cake\View\Helper\HtmlHelper::link() for details on $options that can be used.
-     * @link https://book.cakephp.org/3/en/views/helpers/html.html#creating-breadcrumb-trails-with-htmlhelper
-     * @deprecated 3.3.6 Use the BreadcrumbsHelper instead
-     */
-    public function addCrumb($name, $link = null, array $options = [])
-    {
-        deprecationWarning(
-            'HtmlHelper::addCrumb() is deprecated. ' .
-            'Use the BreadcrumbsHelper instead.'
-        );
-
-        $this->_crumbs[] = [$name, $link, $options];
-
-        return $this;
-    }
-
-    /**
->>>>>>> d00bed09
      * Returns a doctype string.
      *
      * Possible doctypes:
@@ -686,152 +638,6 @@
     }
 
     /**
-<<<<<<< HEAD
-=======
-     * Returns the breadcrumb trail as a sequence of &raquo;-separated links.
-     *
-     * If `$startText` is an array, the accepted keys are:
-     *
-     * - `text` Define the text/content for the link.
-     * - `url` Define the target of the created link.
-     *
-     * All other keys will be passed to HtmlHelper::link() as the `$options` parameter.
-     *
-     * @param string $separator Text to separate crumbs.
-     * @param string|array|bool $startText This will be the first crumb, if false it defaults to first crumb in array. Can
-     *   also be an array, see above for details.
-     * @return string|null Composed bread crumbs
-     * @link https://book.cakephp.org/3/en/views/helpers/html.html#creating-breadcrumb-trails-with-htmlhelper
-     * @deprecated 3.3.6 Use the BreadcrumbsHelper instead
-     */
-    public function getCrumbs($separator = '&raquo;', $startText = false)
-    {
-        deprecationWarning(
-            'HtmlHelper::getCrumbs() is deprecated. ' .
-            'Use the BreadcrumbsHelper instead.'
-        );
-
-        $crumbs = $this->_prepareCrumbs($startText);
-        if (!empty($crumbs)) {
-            $out = [];
-            foreach ($crumbs as $crumb) {
-                if (!empty($crumb[1])) {
-                    $out[] = $this->link($crumb[0], $crumb[1], $crumb[2]);
-                } else {
-                    $out[] = $crumb[0];
-                }
-            }
-
-            return implode($separator, $out);
-        }
-
-        return null;
-    }
-
-    /**
-     * Returns breadcrumbs as a (x)html list
-     *
-     * This method uses HtmlHelper::tag() to generate list and its elements. Works
-     * similar to HtmlHelper::getCrumbs(), so it uses options which every
-     * crumb was added with.
-     *
-     * ### Options
-     *
-     * - `separator` Separator content to insert in between breadcrumbs, defaults to ''
-     * - `firstClass` Class for wrapper tag on the first breadcrumb, defaults to 'first'
-     * - `lastClass` Class for wrapper tag on current active page, defaults to 'last'
-     *
-     * @param array $options Array of HTML attributes to apply to the generated list elements.
-     * @param string|array|bool $startText This will be the first crumb, if false it defaults to first crumb in array. Can
-     *   also be an array, see `HtmlHelper::getCrumbs` for details.
-     * @return string|null Breadcrumbs HTML list.
-     * @link https://book.cakephp.org/3/en/views/helpers/html.html#creating-breadcrumb-trails-with-htmlhelper
-     * @deprecated 3.3.6 Use the BreadcrumbsHelper instead
-     */
-    public function getCrumbList(array $options = [], $startText = false)
-    {
-        deprecationWarning(
-            'HtmlHelper::getCrumbList() is deprecated. ' .
-            'Use the BreadcrumbsHelper instead.'
-        );
-
-        $defaults = ['firstClass' => 'first', 'lastClass' => 'last', 'separator' => '', 'escape' => true];
-        $options += $defaults;
-        $firstClass = $options['firstClass'];
-        $lastClass = $options['lastClass'];
-        $separator = $options['separator'];
-        $escape = $options['escape'];
-        unset($options['firstClass'], $options['lastClass'], $options['separator'], $options['escape']);
-
-        $crumbs = $this->_prepareCrumbs($startText, $escape);
-        if (empty($crumbs)) {
-            return null;
-        }
-
-        $result = '';
-        $crumbCount = count($crumbs);
-        $ulOptions = $options;
-        foreach ($crumbs as $which => $crumb) {
-            $options = [];
-            if (empty($crumb[1])) {
-                $elementContent = $crumb[0];
-            } else {
-                $elementContent = $this->link($crumb[0], $crumb[1], $crumb[2]);
-            }
-            if (!$which && $firstClass !== false) {
-                $options['class'] = $firstClass;
-            } elseif ($which == $crumbCount - 1 && $lastClass !== false) {
-                $options['class'] = $lastClass;
-            }
-            if (!empty($separator) && ($crumbCount - $which >= 2)) {
-                $elementContent .= $separator;
-            }
-            $result .= $this->formatTemplate('li', [
-                'content' => $elementContent,
-                'attrs' => $this->templater()->formatAttributes($options)
-            ]);
-        }
-
-        return $this->formatTemplate('ul', [
-            'content' => $result,
-            'attrs' => $this->templater()->formatAttributes($ulOptions)
-        ]);
-    }
-
-    /**
-     * Prepends startText to crumbs array if set
-     *
-     * @param string|array|bool $startText Text to prepend
-     * @param bool $escape If the output should be escaped or not
-     * @return array Crumb list including startText (if provided)
-     * @deprecated 3.3.6 Use the BreadcrumbsHelper instead
-     */
-    protected function _prepareCrumbs($startText, $escape = true)
-    {
-        deprecationWarning(
-            'HtmlHelper::_prepareCrumbs() is deprecated. ' .
-            'Use the BreadcrumbsHelper instead.'
-        );
-
-        $crumbs = $this->_crumbs;
-        if ($startText) {
-            if (!is_array($startText)) {
-                $startText = [
-                    'url' => '/',
-                    'text' => $startText
-                ];
-            }
-            $startText += ['url' => '/', 'text' => __d('cake', 'Home')];
-            list($url, $text) = [$startText['url'], $startText['text']];
-            unset($startText['url'], $startText['text']);
-            array_unshift($crumbs, [$text, $url, $startText + ['escape' => $escape]]);
-        }
-
-        return $crumbs;
-    }
-
-    /**
->>>>>>> d00bed09
      * Creates a formatted IMG element.
      *
      * This method will set an empty alt attribute if one is not supplied.
