--- conflicted
+++ resolved
@@ -166,18 +166,14 @@
             $checkbox['checked'] = $this->_isSelected((string)$checkbox['value'], $data['val']);
             $checkbox['disabled'] = $this->_isDisabled((string)$checkbox['value'], $data['disabled']);
             if (empty($checkbox['id'])) {
-<<<<<<< HEAD
-                $checkbox['id'] = $this->_id($checkbox['name'], (string)$checkbox['value']);
-=======
                 if (isset($data['id'])) {
                     $checkbox['id'] = $data['id'] . '-' . trim(
                         $this->_idSuffix($checkbox['value']),
                         '-'
                     );
                 } else {
-                    $checkbox['id'] = $this->_id($checkbox['name'], $checkbox['value']);
+                    $checkbox['id'] = $this->_id($checkbox['name'], (string)$checkbox['value']);
                 }
->>>>>>> 2e19b785
             }
             $out[] = $this->_renderInput($checkbox + $data, $context);
         }
