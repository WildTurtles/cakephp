--- conflicted
+++ resolved
@@ -542,10 +542,6 @@
      * If className() is null, App\View\AppView will be used.
      * If that class does not exist, then {@link \Cake\View\View} will be used.
      *
-<<<<<<< HEAD
-=======
-     * @param array<string, mixed> $vars The view variables/context to use.
->>>>>>> 926e6ea1
      * @param \Cake\Http\ServerRequest|null $request The request to use.
      * @param \Cake\Http\Response|null $response The response to use.
      * @param \Cake\Event\EventManagerInterface|null $events The event manager to use.
