--- conflicted
+++ resolved
@@ -72,7 +72,7 @@
      *
      * @var string|null
      */
-    protected $authType = null;
+    protected ?string $authType = null;
 
     /**
      * Destructor
@@ -521,12 +521,8 @@
     protected function _disconnect(): void
     {
         $this->_smtpSend('QUIT', false);
-<<<<<<< HEAD
         $this->_socket->disconnect();
-=======
-        $this->_socket()->disconnect();
         $this->authType = null;
->>>>>>> 805fe298
     }
 
     /**
