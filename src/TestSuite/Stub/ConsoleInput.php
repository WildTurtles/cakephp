<?php
declare(strict_types=1);

/**
 * CakePHP :  Rapid Development Framework (https://cakephp.org)
 * Copyright (c) Cake Software Foundation, Inc. (https://cakefoundation.org)
 *
 * Licensed under The MIT License
 * For full copyright and license information, please see the LICENSE.txt
 * Redistributions of files must retain the above copyright notice.
 *
 * @copyright     Copyright (c) Cake Software Foundation, Inc. (https://cakefoundation.org)
 * @link          https://cakephp.org CakePHP Project
 * @license       https://opensource.org/licenses/mit-license.php MIT License
 */
namespace Cake\TestSuite\Stub;

use Cake\Console\ConsoleInput as ConsoleInputBase;
use Cake\Console\Exception\ConsoleException;
use NumberFormatter;

/**
 * Stub class used by the console integration harness.
 *
 * This class enables input to be stubbed and have exceptions
 * raised when no answer is available.
 */
class ConsoleInput extends ConsoleInputBase
{
    /**
     * Reply values for ask() and askChoice()
     *
     * @var string[]
     */
    protected $replies = [];

    /**
     * Current message index
     *
     * @var int
     */
    protected $currentIndex = -1;

    /**
     * Constructor
     *
     * @param string[] $replies A list of replies for read()
     */
    public function __construct(array $replies)
    {
        parent::__construct();

        $this->replies = $replies;
    }

    /**
     * Read a reply
     *
<<<<<<< HEAD
     * @return string The value of the reply
=======
     * @return string|false The value of the reply
>>>>>>> 4ba94440
     */
    public function read(): string
    {
        $this->currentIndex += 1;

        if (!isset($this->replies[$this->currentIndex])) {
            $total = count($this->replies);
            $formatter = new NumberFormatter('en', NumberFormatter::ORDINAL);
            $nth = $formatter->format($this->currentIndex + 1);

            $replies = implode(', ', $this->replies);
            $message = "There are no more input replies available. This is the {$nth} read operation, " .
                "only {$total} replies were set. The provided replies are: {$replies}";
            throw new ConsoleException($message);
        }

        return $this->replies[$this->currentIndex];
    }

    /**
     * Check if data is available on stdin
     *
     * @param int $timeout An optional time to wait for data
     * @return bool True for data available, false otherwise
     */
    public function dataAvailable($timeout = 0): bool
    {
        return true;
    }
}<|MERGE_RESOLUTION|>--- conflicted
+++ resolved
@@ -56,11 +56,7 @@
     /**
      * Read a reply
      *
-<<<<<<< HEAD
      * @return string The value of the reply
-=======
-     * @return string|false The value of the reply
->>>>>>> 4ba94440
      */
     public function read(): string
     {
