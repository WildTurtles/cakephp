--- conflicted
+++ resolved
@@ -397,15 +397,7 @@
             $logQueries = $db->isQueryLoggingEnabled();
 
             if ($logQueries && !$this->_debug) {
-<<<<<<< HEAD
-                $db->enableQueryLogging(false);
-=======
-                if ($newMethods) {
-                    $db->disableQueryLogging();
-                } else {
-                    $db->logQueries(false);
-                }
->>>>>>> 9f0d448d
+                $db->disableQueryLogging();
             }
             $db->transactional(function ($db) use ($fixtures, $operation): void {
                 $db->disableConstraints(function ($db) use ($fixtures, $operation): void {
