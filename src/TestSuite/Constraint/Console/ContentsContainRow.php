<?php
declare(strict_types=1);

/**
 * CakePHP(tm) : Rapid Development Framework (http://cakephp.org)
 * Copyright (c) Cake Software Foundation, Inc. (http://cakefoundation.org)
 *
 * Licensed under The MIT License
 * For full copyright and license information, please see the LICENSE.txt
 * Redistributions of files must retain the above copyright notice
 *
 * @copyright     Copyright (c) Cake Software Foundation, Inc. (http://cakefoundation.org)
 * @since         3.7.0
 * @license       http://www.opensource.org/licenses/mit-license.php MIT License
 */
namespace Cake\TestSuite\Constraint\Console;

/**
 * ContentsContainRow
 *
 * @internal
 */
class ContentsContainRow extends ContentsRegExp
{
    /**
     * Checks if contents contain expected
     *
     * @param array $other Row
     * @return bool
     * @psalm-suppress MoreSpecificImplementedParamType
     */
    public function matches($other): bool
    {
        $row = array_map(function ($cell) {
            return preg_quote($cell, '/');
        }, $other);
        $cells = implode('\s+\|\s+', $row);
        $pattern = '/' . $cells . '/';

        return preg_match($pattern, $this->contents) > 0;
    }

    /**
     * Assertion message
     *
     * @return string
     */
    public function toString(): string
    {
        return sprintf('row was in %s', $this->output);
    }

    /**
     * @param mixed $other Expected content
     * @return string
     */
    public function failureDescription($other): string
    {
<<<<<<< HEAD
        return $this->exporter()->shortenedExport($other) . ' ' . $this->toString();
=======
        return '`' . $this->exporter->shortenedExport($other) . '` ' . $this->toString();
>>>>>>> aa9e2c0e
    }
}<|MERGE_RESOLUTION|>--- conflicted
+++ resolved
@@ -56,10 +56,6 @@
      */
     public function failureDescription($other): string
     {
-<<<<<<< HEAD
-        return $this->exporter()->shortenedExport($other) . ' ' . $this->toString();
-=======
-        return '`' . $this->exporter->shortenedExport($other) . '` ' . $this->toString();
->>>>>>> aa9e2c0e
+        return '`' . $this->exporter()->shortenedExport($other) . '` ' . $this->toString();
     }
 }