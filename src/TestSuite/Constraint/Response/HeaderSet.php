<?php
declare(strict_types=1);
/**
 * CakePHP(tm) : Rapid Development Framework (http://cakephp.org)
 * Copyright (c) Cake Software Foundation, Inc. (http://cakefoundation.org)
 *
 * Licensed under The MIT License
 * For full copyright and license information, please see the LICENSE.txt
 * Redistributions of files must retain the above copyright notice
 *
 * @copyright     Copyright (c) Cake Software Foundation, Inc. (http://cakefoundation.org)
 * @since         3.7.0
 * @license       http://www.opensource.org/licenses/mit-license.php MIT License
 */
namespace Cake\TestSuite\Constraint\Response;

use Cake\Http\Response;

/**
 * HeaderSet
 *
 * @internal
 */
class HeaderSet extends ResponseBase
{
    /**
     * @var string
     */
    protected $headerName;

    /**
     * Constructor.
     *
     * @param \Cake\Http\Response $response A response instance.
     * @param string $headerName Header name
     */
<<<<<<< HEAD
    public function __construct(Response $response, string $headerName)
=======
    public function __construct($response, $headerName)
>>>>>>> da282133
    {
        parent::__construct($response);

        $this->headerName = $headerName;
    }

    /**
     * Checks assertion
     *
     * @param mixed $other Expected content
     * @return bool
     */
    public function matches($other): bool
    {
        return $this->response->hasHeader($this->headerName);
    }

    /**
     * Assertion message
     *
     * @return string
     */
    public function toString(): string
    {
        return sprintf('response has header \'%s\'', $this->headerName);
    }

    /**
     * Overwrites the descriptions so we can remove the automatic "expected" message
     *
     * @param mixed $other Value
     * @return string
     */
    protected function failureDescription($other): string
    {
        return $this->toString();
    }
}<|MERGE_RESOLUTION|>--- conflicted
+++ resolved
@@ -34,11 +34,7 @@
      * @param \Cake\Http\Response $response A response instance.
      * @param string $headerName Header name
      */
-<<<<<<< HEAD
-    public function __construct(Response $response, string $headerName)
-=======
     public function __construct($response, $headerName)
->>>>>>> da282133
     {
         parent::__construct($response);
 
