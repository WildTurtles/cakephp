<?php
declare(strict_types=1);

/**
 * CakePHP(tm) : Rapid Development Framework (https://cakephp.org)
 * Copyright (c) Cake Software Foundation, Inc. (https://cakefoundation.org)
 *
 * Licensed under The MIT License
 * For full copyright and license information, please see the LICENSE.txt
 * Redistributions of files must retain the above copyright notice.
 *
 * @copyright     Copyright (c) Cake Software Foundation, Inc. (https://cakefoundation.org)
 * @link          https://cakephp.org CakePHP(tm) Project
 * @since         3.2.0
 * @license       https://opensource.org/licenses/mit-license.php MIT License
 */
namespace Cake\I18n;

use Cake\Chronos\Date as ChronosDate;
use Cake\Chronos\DifferenceFormatterInterface;
use Cake\Chronos\MutableDate;
use IntlDateFormatter;
use RuntimeException;

/**
 * Trait for date formatting methods shared by both Time & Date.
 *
 * This trait expects that the implementing class define static::$_toStringFormat.
 */
trait DateFormatTrait
{
    /**
     * The default locale to be used for displaying formatted date strings.
     *
     * Use static::setDefaultLocale() and static::getDefaultLocale() instead.
     *
     * @var string
     */
    protected static $defaultLocale;

    /**
     * In-memory cache of date formatters
     *
     * @var \IntlDateFormatter[]
     */
    protected static $_formatters = [];

    /**
     * Caches whether or not this class is a subclass of a Date or MutableDate
     *
     * @var bool
     */
    protected static $_isDateInstance;

    /**
     * Gets the default locale.
     *
     * @return string|null The default locale string to be used or null.
     */
    public static function getDefaultLocale(): ?string
    {
        return static::$defaultLocale;
    }

    /**
     * Sets the default locale.
     *
     * @param string|null $locale The default locale string to be used or null.
     * @return void
     */
    public static function setDefaultLocale(?string $locale = null): void
    {
        static::$defaultLocale = $locale;
    }

    /**
     * Returns a nicely formatted date string for this object.
     *
     * The format to be used is stored in the static property `Time::niceFormat`.
     *
     * @param string|\DateTimeZone|null $timezone Timezone string or DateTimeZone object
     * in which the date will be displayed. The timezone stored for this object will not
     * be changed.
     * @param string|null $locale The locale name in which the date should be displayed (e.g. pt-BR)
     * @return string Formatted date string
     */
    public function nice($timezone = null, $locale = null): string
    {
        return (string)$this->i18nFormat(static::$niceFormat, $timezone, $locale);
    }

    /**
     * Returns a formatted string for this time object using the preferred format and
     * language for the specified locale.
     *
     * It is possible to specify the desired format for the string to be displayed.
     * You can either pass `IntlDateFormatter` constants as the first argument of this
     * function, or pass a full ICU date formatting string as specified in the following
     * resource: http://www.icu-project.org/apiref/icu4c/classSimpleDateFormat.html#details.
     *
     * Additional to `IntlDateFormatter` constants and date formatting string you can use
     * Time::UNIX_TIMESTAMP_FORMAT to get a unix timestamp
     *
     * ### Examples
     *
     * ```
     * $time = new Time('2014-04-20 22:10');
     * $time->i18nFormat(); // outputs '4/20/14, 10:10 PM' for the en-US locale
     * $time->i18nFormat(\IntlDateFormatter::FULL); // Use the full date and time format
     * $time->i18nFormat([\IntlDateFormatter::FULL, \IntlDateFormatter::SHORT]); // Use full date but short time format
     * $time->i18nFormat('yyyy-MM-dd HH:mm:ss'); // outputs '2014-04-20 22:10'
     * $time->i18nFormat(Time::UNIX_TIMESTAMP_FORMAT); // outputs '1398031800'
     * ```
     *
     * You can control the default format used through `Time::setToStringFormat()`.
     *
     * You can read about the available IntlDateFormatter constants at
     * https://secure.php.net/manual/en/class.intldateformatter.php
     *
     * If you need to display the date in a different timezone than the one being used for
     * this Time object without altering its internal state, you can pass a timezone
     * string or object as the second parameter.
     *
     * Finally, should you need to use a different locale for displaying this time object,
     * pass a locale string as the third parameter to this function.
     *
     * ### Examples
     *
     * ```
     * $time = new Time('2014-04-20 22:10');
     * $time->i18nFormat(null, null, 'de-DE');
     * $time->i18nFormat(\IntlDateFormatter::FULL, 'Europe/Berlin', 'de-DE');
     * ```
     *
     * You can control the default locale used through `Time::setDefaultLocale()`.
     * If empty, the default will be taken from the `intl.default_locale` ini config.
     *
     * @param string|int|array|null $format Format string.
     * @param string|\DateTimeZone|null $timezone Timezone string or DateTimeZone object
     * in which the date will be displayed. The timezone stored for this object will not
     * be changed.
     * @param string|null $locale The locale name in which the date should be displayed (e.g. pt-BR)
     * @return string|int Formatted and translated date string
     */
    public function i18nFormat($format = null, $timezone = null, $locale = null)
    {
        if ($format === Time::UNIX_TIMESTAMP_FORMAT) {
            return $this->getTimestamp();
        }

        $time = $this;

        if ($timezone) {
            // Handle the immutable and mutable object cases.
            $time = clone $this;
            $time = $time->timezone($timezone);
        }

        $format = $format ?? static::$_toStringFormat;
        $locale = $locale ?: static::$defaultLocale;

        return $this->_formatObject($time, $format, $locale);
    }

    /**
     * Returns a translated and localized date string.
     * Implements what IntlDateFormatter::formatObject() is in PHP 5.5+
     *
     * @param \DateTime|\DateTimeImmutable $date Date.
     * @param string|int|array $format Format.
     * @param string|null $locale The locale name in which the date should be displayed.
     * @return string
     */
    protected function _formatObject($date, $format, ?string $locale): string
    {
        $pattern = $timeFormat = null;

        if (is_array($format)) {
            [$dateFormat, $timeFormat] = $format;
        } elseif (is_numeric($format)) {
            $dateFormat = $format;
        } else {
            $dateFormat = $timeFormat = IntlDateFormatter::FULL;
            $pattern = $format;
        }

        if ($locale === null) {
            $locale = I18n::getLocale();
        }

        // phpcs:ignore Generic.Files.LineLength
        if (preg_match('/@calendar=(japanese|buddhist|chinese|persian|indian|islamic|hebrew|coptic|ethiopic)/', $locale)) {
            $calendar = IntlDateFormatter::TRADITIONAL;
        } else {
            $calendar = IntlDateFormatter::GREGORIAN;
        }

        $timezone = $date->getTimezone()->getName();
        $key = "{$locale}.{$dateFormat}.{$timeFormat}.{$timezone}.{$calendar}.{$pattern}";

        if (!isset(static::$_formatters[$key])) {
            if ($timezone === '+00:00' || $timezone === 'Z') {
                $timezone = 'UTC';
            } elseif ($timezone[0] === '+' || $timezone[0] === '-') {
                $timezone = 'GMT' . $timezone;
            }
            $formatter = datefmt_create(
                $locale,
                (int)$dateFormat,
                (int)$timeFormat,
                $timezone,
                $calendar,
                (string)$pattern
            );
            if ($formatter === false) {
                throw new RuntimeException(
                    'Your version of icu does not support creating a date formatter for ' .
                    "`$key`. You should try to upgrade libicu and the intl extension."
                );
            }
            static::$_formatters[$key] = $formatter;
        }

        return static::$_formatters[$key]->format($date->format('U'));
    }

    /**
     * @inheritDoc
     */
    public function __toString(): string
    {
        return (string)$this->i18nFormat();
    }

    /**
     * Resets the format used to the default when converting an instance of this type to
     * a string
     *
     * @return void
     */
    public static function resetToStringFormat(): void
    {
        static::setToStringFormat([IntlDateFormatter::SHORT, IntlDateFormatter::SHORT]);
    }

    /**
     * Sets the default format used when type converting instances of this type to string
     *
     * The format should be either the formatting constants from IntlDateFormatter as
     * described in (https://secure.php.net/manual/en/class.intldateformatter.php) or a pattern
     * as specified in (http://www.icu-project.org/apiref/icu4c/classSimpleDateFormat.html#details)
     *
     * It is possible to provide an array of 2 constants. In this case, the first position
     * will be used for formatting the date part of the object and the second position
     * will be used to format the time part.
     *
     * @param string|array|int $format Format.
     * @return void
     */
    public static function setToStringFormat($format): void
    {
        static::$_toStringFormat = $format;
    }

    /**
     * Sets the default format used when converting this object to json
     *
     * The format should be either the formatting constants from IntlDateFormatter as
     * described in (https://secure.php.net/manual/en/class.intldateformatter.php) or a pattern
     * as specified in (http://www.icu-project.org/apiref/icu4c/classSimpleDateFormat.html#details)
     *
     * It is possible to provide an array of 2 constants. In this case, the first position
     * will be used for formatting the date part of the object and the second position
     * will be used to format the time part.
     *
     * @see \Cake\I18n\Time::i18nFormat()
     * @param string|array|int $format Format.
     * @return void
     */
    public static function setJsonEncodeFormat($format): void
    {
        static::$_jsonEncodeFormat = $format;
    }

    /**
     * Returns a new Time object after parsing the provided time string based on
     * the passed or configured date time format. This method is locale dependent,
     * Any string that is passed to this function will be interpreted as a locale
     * dependent string.
     *
     * When no $format is provided, the `toString` format will be used.
     *
     * If it was impossible to parse the provided time, null will be returned.
     *
     * Example:
     *
     * ```
     *  $time = Time::parseDateTime('10/13/2013 12:54am');
     *  $time = Time::parseDateTime('13 Oct, 2013 13:54', 'dd MMM, y H:mm');
     *  $time = Time::parseDateTime('10/10/2015', [IntlDateFormatter::SHORT, -1]);
     * ```
     *
     * @param string $time The time string to parse.
     * @param string|int|array|null $format Any format accepted by IntlDateFormatter.
     * @return static|null
     */
    public static function parseDateTime(string $time, $format = null)
    {
        $dateFormat = $format ?: static::$_toStringFormat;
        $timeFormat = $pattern = null;

        if (is_array($dateFormat)) {
            [$newDateFormat, $timeFormat] = $dateFormat;
            $dateFormat = $newDateFormat;
        } else {
            $pattern = $dateFormat;
            $dateFormat = null;
        }

        if (static::$_isDateInstance === null) {
            static::$_isDateInstance =
                is_subclass_of(static::class, ChronosDate::class) ||
                is_subclass_of(static::class, MutableDate::class);
        }

        $defaultTimezone = static::$_isDateInstance ? 'UTC' : date_default_timezone_get();
        $formatter = datefmt_create(
            (string)static::$defaultLocale,
            (int)$dateFormat,
            (int)$timeFormat,
            $defaultTimezone,
            null,
            (string)$pattern
        );
        $time = $formatter->parse($time);
        if ($time !== false) {
            $result = new static('@' . $time);

            return static::$_isDateInstance ? $result : $result->setTimezone($defaultTimezone);
        }

        return null;
    }

    /**
     * Returns a new Time object after parsing the provided $date string based on
     * the passed or configured date time format. This method is locale dependent,
     * Any string that is passed to this function will be interpreted as a locale
     * dependent string.
     *
     * When no $format is provided, the `wordFormat` format will be used.
     *
     * If it was impossible to parse the provided time, null will be returned.
     *
     * Example:
     *
     * ```
     *  $time = Time::parseDate('10/13/2013');
     *  $time = Time::parseDate('13 Oct, 2013', 'dd MMM, y');
     *  $time = Time::parseDate('13 Oct, 2013', IntlDateFormatter::SHORT);
     * ```
     *
     * @param string $date The date string to parse.
     * @param string|int|array|null $format Any format accepted by IntlDateFormatter.
     * @return static|null
     */
    public static function parseDate(string $date, $format = null)
    {
        if (is_int($format)) {
            $format = [$format, -1];
        }
        $format = $format ?: static::$wordFormat;

        return static::parseDateTime($date, $format);
    }

    /**
     * Returns a new Time object after parsing the provided $time string based on
     * the passed or configured date time format. This method is locale dependent,
     * Any string that is passed to this function will be interpreted as a locale
     * dependent string.
     *
     * When no $format is provided, the IntlDateFormatter::SHORT format will be used.
     *
     * If it was impossible to parse the provided time, null will be returned.
     *
     * Example:
     *
     * ```
     *  $time = Time::parseTime('11:23pm');
     * ```
     *
     * @param string $time The time string to parse.
     * @param string|int|null $format Any format accepted by IntlDateFormatter.
     * @return static|null
     */
    public static function parseTime(string $time, $format = null)
    {
        if (is_int($format)) {
            $format = [-1, $format];
        }
        $format = $format ?: [-1, IntlDateFormatter::SHORT];

        return static::parseDateTime($time, $format);
    }

    /**
     * Returns a string that should be serialized when converting this object to json
     *
     * @return string|int
     */
    public function jsonSerialize()
    {
        return $this->i18nFormat(static::$_jsonEncodeFormat);
    }

    /**
     * Get the difference formatter instance.
     *
     * @return \Cake\Chronos\DifferenceFormatterInterface
     */
    public static function getDiffFormatter(): DifferenceFormatterInterface
    {
        // Use the static property defined in chronos.
        if (static::$diffFormatter === null) {
            static::$diffFormatter = new RelativeTimeFormatter();
        }

        return static::$diffFormatter;
    }

    /**
     * Set the difference formatter instance.
     *
     * @param \Cake\Chronos\DifferenceFormatterInterface $formatter The formatter instance when setting.
     * @return void
     */
    public static function setDiffFormatter(DifferenceFormatterInterface $formatter): void
    {
        static::$diffFormatter = $formatter;
    }

    /**
     * Returns the data that should be displayed when debugging this object
     *
     * @return array
     */
    public function __debugInfo(): array
    {
        /** @psalm-suppress PossiblyNullReference */
        return [
            'time' => $this->format('Y-m-d H:i:s.uP'),
            'timezone' => $this->getTimezone()->getName(),
<<<<<<< HEAD
            'fixedNowTime' => static::hasTestNow() ? static::getTestNow()->format('Y-m-d\TH:i:s.uP') : false,
=======
            'fixedNowTime' => static::hasTestNow() ? static::getTestNow()->format('Y-m-d H:i:s.uP') : false
>>>>>>> 26125981
        ];
    }
}<|MERGE_RESOLUTION|>--- conflicted
+++ resolved
@@ -451,11 +451,7 @@
         return [
             'time' => $this->format('Y-m-d H:i:s.uP'),
             'timezone' => $this->getTimezone()->getName(),
-<<<<<<< HEAD
             'fixedNowTime' => static::hasTestNow() ? static::getTestNow()->format('Y-m-d\TH:i:s.uP') : false,
-=======
-            'fixedNowTime' => static::hasTestNow() ? static::getTestNow()->format('Y-m-d H:i:s.uP') : false
->>>>>>> 26125981
         ];
     }
 }