<?php
declare(strict_types=1);
/**
 * CakePHP(tm) : Rapid Development Framework (https://cakephp.org)
 * Copyright (c) Cake Software Foundation, Inc. (https://cakefoundation.org)
 *
 * Licensed under The MIT License
 * For full copyright and license information, please see the LICENSE.txt
 * Redistributions of files must retain the above copyright notice.
 *
 * @copyright     Copyright (c) Cake Software Foundation, Inc. (https://cakefoundation.org)
 * @link          https://cakephp.org CakePHP(tm) Project
 * @since         3.2.0
 * @license       https://opensource.org/licenses/mit-license.php MIT License
 */
namespace Cake\I18n;

/**
 * Helper class for formatting relative dates & times.
 *
 * @internal
 */
class RelativeTimeFormatter
{
    /**
     * Get the difference in a human readable format.
     *
     * @param \Cake\I18n\I18nDateTimeInterface $date The datetime to start with.
     * @param \Cake\I18n\I18nDateTimeInterface|null $other The datetime to compare against.
     * @param bool $absolute removes time difference modifiers ago, after, etc
     * @return string The difference between the two days in a human readable format
     * @see \Cake\Chronos\ChronosInterface::diffForHumans
     */
    public function diffForHumans(
        I18nDateTimeInterface $date,
        ?I18nDateTimeInterface $other = null,
        bool $absolute = false
    ): string {
        $isNow = $other === null;
        if ($isNow) {
            $other = $date->now($date->getTimezone());
        }
        $diffInterval = $date->diff($other);

        switch (true) {
            case $diffInterval->y > 0:
                $count = $diffInterval->y;
                $message = __dn('cake', '{0} year', '{0} years', $count, $count);
                break;
            case $diffInterval->m > 0:
                $count = $diffInterval->m;
                $message = __dn('cake', '{0} month', '{0} months', $count, $count);
                break;
            case $diffInterval->d > 0:
                $count = $diffInterval->d;
                if ($count >= I18nDateTimeInterface::DAYS_PER_WEEK) {
                    $count = (int)($count / I18nDateTimeInterface::DAYS_PER_WEEK);
                    $message = __dn('cake', '{0} week', '{0} weeks', $count, $count);
                } else {
                    $message = __dn('cake', '{0} day', '{0} days', $count, $count);
                }
                break;
            case $diffInterval->h > 0:
                $count = $diffInterval->h;
                $message = __dn('cake', '{0} hour', '{0} hours', $count, $count);
                break;
            case $diffInterval->i > 0:
                $count = $diffInterval->i;
                $message = __dn('cake', '{0} minute', '{0} minutes', $count, $count);
                break;
            default:
                $count = $diffInterval->s;
                $message = __dn('cake', '{0} second', '{0} seconds', $count, $count);
                break;
        }
        if ($absolute) {
            return $message;
        }
        $isFuture = $diffInterval->invert === 1;
        if ($isNow) {
            return $isFuture ? __d('cake', '{0} from now', $message) : __d('cake', '{0} ago', $message);
        }

        return $isFuture ? __d('cake', '{0} after', $message) : __d('cake', '{0} before', $message);
    }

    /**
     * Format a into a relative timestring.
     *
     * @param \Cake\I18n\I18nDateTimeInterface $time The time instance to format.
     * @param array $options Array of options.
     * @return string Relative time string.
     * @see \Cake\I18n\Time::timeAgoInWords()
     */
    public function timeAgoInWords(I18nDateTimeInterface $time, array $options = []): string
    {
        $options = $this->_options($options, FrozenTime::class);
        if ($options['timezone']) {
            $time = $time->timezone($options['timezone']);
        }

        $now = $options['from']->format('U');
        $inSeconds = $time->format('U');
        $backwards = ($inSeconds > $now);

        $futureTime = $now;
        $pastTime = $inSeconds;
        if ($backwards) {
            $futureTime = $inSeconds;
            $pastTime = $now;
        }
        $diff = $futureTime - $pastTime;

        if (!$diff) {
            return __d('cake', 'just now', 'just now');
        }

        if ($diff > abs($now - (new FrozenTime($options['end']))->format('U'))) {
            return sprintf($options['absoluteString'], $time->i18nFormat($options['format']));
        }

        $diffData = $this->_diffData($futureTime, $pastTime, $backwards, $options);
        [$fNum, $fWord, $years, $months, $weeks, $days, $hours, $minutes, $seconds] = array_values($diffData);

        $relativeDate = [];
        if ($fNum >= 1 && $years > 0) {
            $relativeDate[] = __dn('cake', '{0} year', '{0} years', $years, $years);
        }
        if ($fNum >= 2 && $months > 0) {
            $relativeDate[] = __dn('cake', '{0} month', '{0} months', $months, $months);
        }
        if ($fNum >= 3 && $weeks > 0) {
            $relativeDate[] = __dn('cake', '{0} week', '{0} weeks', $weeks, $weeks);
        }
        if ($fNum >= 4 && $days > 0) {
            $relativeDate[] = __dn('cake', '{0} day', '{0} days', $days, $days);
        }
        if ($fNum >= 5 && $hours > 0) {
            $relativeDate[] = __dn('cake', '{0} hour', '{0} hours', $hours, $hours);
        }
        if ($fNum >= 6 && $minutes > 0) {
            $relativeDate[] = __dn('cake', '{0} minute', '{0} minutes', $minutes, $minutes);
        }
        if ($fNum >= 7 && $seconds > 0) {
            $relativeDate[] = __dn('cake', '{0} second', '{0} seconds', $seconds, $seconds);
        }
        $relativeDate = implode(', ', $relativeDate);

        // When time has passed
        if (!$backwards) {
            $aboutAgo = [
                'second' => __d('cake', 'about a second ago'),
                'minute' => __d('cake', 'about a minute ago'),
                'hour' => __d('cake', 'about an hour ago'),
                'day' => __d('cake', 'about a day ago'),
                'week' => __d('cake', 'about a week ago'),
                'month' => __d('cake', 'about a month ago'),
                'year' => __d('cake', 'about a year ago'),
            ];

            return $relativeDate ? sprintf($options['relativeString'], $relativeDate) : $aboutAgo[$fWord];
        }

        // When time is to come
        if ($relativeDate) {
            return $relativeDate;
        }
        $aboutIn = [
            'second' => __d('cake', 'in about a second'),
            'minute' => __d('cake', 'in about a minute'),
            'hour' => __d('cake', 'in about an hour'),
            'day' => __d('cake', 'in about a day'),
            'week' => __d('cake', 'in about a week'),
            'month' => __d('cake', 'in about a month'),
            'year' => __d('cake', 'in about a year'),
        ];

        return $aboutIn[$fWord];
    }

    /**
     * Calculate the data needed to format a relative difference string.
     *
     * @param int|string $futureTime The timestamp from the future.
     * @param int|string $pastTime The timestamp from the past.
     * @param bool $backwards Whether or not the difference was backwards.
     * @param array $options An array of options.
     * @return array An array of values.
     */
    protected function _diffData($futureTime, $pastTime, bool $backwards, $options): array
    {
        $futureTime = (int)$futureTime;
        $pastTime = (int)$pastTime;
        $diff = $futureTime - $pastTime;

        // If more than a week, then take into account the length of months
        if ($diff >= 604800) {
            $future = [];
            [
                $future['H'],
                $future['i'],
                $future['s'],
                $future['d'],
                $future['m'],
                $future['Y'],
            ] = explode('/', date('H/i/s/d/m/Y', $futureTime));

            $past = [];
            [
                $past['H'],
                $past['i'],
                $past['s'],
                $past['d'],
                $past['m'],
                $past['Y'],
            ] = explode('/', date('H/i/s/d/m/Y', $pastTime));
            $weeks = $days = $hours = $minutes = $seconds = 0;

            $years = (int)$future['Y'] - (int)$past['Y'];
            $months = (int)$future['m'] + ((12 * $years) - (int)$past['m']);

            if ($months >= 12) {
                $years = floor($months / 12);
                $months -= ($years * 12);
            }
            if ((int)$future['m'] < (int)$past['m'] && (int)$future['Y'] - (int)$past['Y'] === 1) {
                $years--;
            }

            if ((int)$future['d'] >= (int)$past['d']) {
                $days = (int)$future['d'] - (int)$past['d'];
            } else {
<<<<<<< HEAD
                $daysInPastMonth = date('t', $pastTime);
                $daysInFutureMonth = date('t', mktime(0, 0, 0, $future['m'] - 1, 1, (int)$future['Y']));
=======
                $daysInPastMonth = (int)date('t', $pastTime);
                $daysInFutureMonth = (int)date('t', mktime(0, 0, 0, (int)$future['m'] - 1, 1, (int)$future['Y']));
>>>>>>> dd18cc06

                if (!$backwards) {
                    $days = ($daysInPastMonth - (int)$past['d']) + (int)$future['d'];
                } else {
                    $days = ($daysInFutureMonth - (int)$past['d']) + (int)$future['d'];
                }

                if ($future['m'] !== $past['m']) {
                    $months--;
                }
            }

            if (!$months && $years >= 1 && $diff < ($years * 31536000)) {
                $months = 11;
                $years--;
            }

            if ($months >= 12) {
                $years++;
                $months -= 12;
            }

            if ($days >= 7) {
                $weeks = floor($days / 7);
                $days -= ($weeks * 7);
            }
        } else {
            $years = $months = $weeks = 0;
            $days = floor($diff / 86400);

            $diff -= ($days * 86400);

            $hours = floor($diff / 3600);
            $diff -= ($hours * 3600);

            $minutes = floor($diff / 60);
            $diff -= ($minutes * 60);
            $seconds = $diff;
        }

        $fWord = $options['accuracy']['second'];
        if ($years > 0) {
            $fWord = $options['accuracy']['year'];
        } elseif (abs($months) > 0) {
            $fWord = $options['accuracy']['month'];
        } elseif (abs($weeks) > 0) {
            $fWord = $options['accuracy']['week'];
        } elseif (abs($days) > 0) {
            $fWord = $options['accuracy']['day'];
        } elseif (abs($hours) > 0) {
            $fWord = $options['accuracy']['hour'];
        } elseif (abs($minutes) > 0) {
            $fWord = $options['accuracy']['minute'];
        }

        $fNum = str_replace(
            ['year', 'month', 'week', 'day', 'hour', 'minute', 'second'],
            [1, 2, 3, 4, 5, 6, 7],
            $fWord
        );

        return [
            $fNum,
            $fWord,
            (int)$years,
            (int)$months,
            (int)$weeks,
            (int)$days,
            (int)$hours,
            (int)$minutes,
            (int)$seconds,
        ];
    }

    /**
     * Format a into a relative date string.
     *
     * @param \Cake\I18n\I18nDateTimeInterface $date The date to format.
     * @param array $options Array of options.
     * @return string Relative date string.
     * @see \Cake\I18n\Date::timeAgoInWords()
     */
    public function dateAgoInWords(I18nDateTimeInterface $date, array $options = []): string
    {
        $options = $this->_options($options, FrozenDate::class);
        if ($options['timezone']) {
            $date = $date->timezone($options['timezone']);
        }

        $now = $options['from']->format('U');
        $inSeconds = $date->format('U');
        $backwards = ($inSeconds > $now);

        $futureTime = $now;
        $pastTime = $inSeconds;
        if ($backwards) {
            $futureTime = $inSeconds;
            $pastTime = $now;
        }
        $diff = $futureTime - $pastTime;

        if (!$diff) {
            return __d('cake', 'today');
        }

        if ($diff > abs($now - (new FrozenDate($options['end']))->format('U'))) {
            return sprintf($options['absoluteString'], $date->i18nFormat($options['format']));
        }

        $diffData = $this->_diffData($futureTime, $pastTime, $backwards, $options);
        [$fNum, $fWord, $years, $months, $weeks, $days] = array_values($diffData);

        $relativeDate = [];
        if ($fNum >= 1 && $years > 0) {
            $relativeDate[] = __dn('cake', '{0} year', '{0} years', $years, $years);
        }
        if ($fNum >= 2 && $months > 0) {
            $relativeDate[] = __dn('cake', '{0} month', '{0} months', $months, $months);
        }
        if ($fNum >= 3 && $weeks > 0) {
            $relativeDate[] = __dn('cake', '{0} week', '{0} weeks', $weeks, $weeks);
        }
        if ($fNum >= 4 && $days > 0) {
            $relativeDate[] = __dn('cake', '{0} day', '{0} days', $days, $days);
        }
        $relativeDate = implode(', ', $relativeDate);

        // When time has passed
        if (!$backwards) {
            $aboutAgo = [
                'day' => __d('cake', 'about a day ago'),
                'week' => __d('cake', 'about a week ago'),
                'month' => __d('cake', 'about a month ago'),
                'year' => __d('cake', 'about a year ago'),
            ];

            return $relativeDate ? sprintf($options['relativeString'], $relativeDate) : $aboutAgo[$fWord];
        }

        // When time is to come
        if ($relativeDate) {
            return $relativeDate;
        }
        $aboutIn = [
            'day' => __d('cake', 'in about a day'),
            'week' => __d('cake', 'in about a week'),
            'month' => __d('cake', 'in about a month'),
            'year' => __d('cake', 'in about a year'),
        ];

        return $aboutIn[$fWord];
    }

    /**
     * Build the options for relative date formatting.
     *
     * @param array $options The options provided by the user.
     * @param string $class The class name to use for defaults.
     * @return array Options with defaults applied.
     */
    protected function _options(array $options, string $class): array
    {
        $options += [
            'from' => $class::now(),
            'timezone' => null,
            'format' => $class::$wordFormat,
            'accuracy' => $class::$wordAccuracy,
            'end' => $class::$wordEnd,
            'relativeString' => __d('cake', '%s ago'),
            'absoluteString' => __d('cake', 'on %s'),
        ];
        if (is_string($options['accuracy'])) {
            $accuracy = $options['accuracy'];
            $options['accuracy'] = [];
            foreach ($class::$wordAccuracy as $key => $level) {
                $options['accuracy'][$key] = $accuracy;
            }
        } else {
            $options['accuracy'] += $class::$wordAccuracy;
        }

        return $options;
    }
}<|MERGE_RESOLUTION|>--- conflicted
+++ resolved
@@ -230,13 +230,8 @@
             if ((int)$future['d'] >= (int)$past['d']) {
                 $days = (int)$future['d'] - (int)$past['d'];
             } else {
-<<<<<<< HEAD
-                $daysInPastMonth = date('t', $pastTime);
-                $daysInFutureMonth = date('t', mktime(0, 0, 0, $future['m'] - 1, 1, (int)$future['Y']));
-=======
                 $daysInPastMonth = (int)date('t', $pastTime);
                 $daysInFutureMonth = (int)date('t', mktime(0, 0, 0, (int)$future['m'] - 1, 1, (int)$future['Y']));
->>>>>>> dd18cc06
 
                 if (!$backwards) {
                     $days = ($daysInPastMonth - (int)$past['d']) + (int)$future['d'];
