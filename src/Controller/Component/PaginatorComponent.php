<?php
/**
 * CakePHP(tm) : Rapid Development Framework (https://cakephp.org)
 * Copyright (c) Cake Software Foundation, Inc. (https://cakefoundation.org)
 *
 * Licensed under The MIT License
 * For full copyright and license information, please see the LICENSE.txt
 * Redistributions of files must retain the above copyright notice.
 *
 * @copyright     Copyright (c) Cake Software Foundation, Inc. (https://cakefoundation.org)
 * @link          https://cakephp.org CakePHP(tm) Project
 * @since         2.0.0
 * @license       https://opensource.org/licenses/mit-license.php MIT License
 */
namespace Cake\Controller\Component;

use Cake\Controller\Component;
use Cake\Controller\ComponentRegistry;
use Cake\Datasource\Exception\PageOutOfBoundsException;
use Cake\Datasource\Paginator;
use Cake\Http\Exception\NotFoundException;
use InvalidArgumentException;

/**
 * This component is used to handle automatic model data pagination. The primary way to use this
 * component is to call the paginate() method. There is a convenience wrapper on Controller as well.
 *
 * ### Configuring pagination
 *
 * You configure pagination when calling paginate(). See that method for more details.
 *
 * @link https://book.cakephp.org/3.0/en/controllers/components/pagination.html
 */
class PaginatorComponent extends Component
{

    /**
     * Default pagination settings.
     *
     * When calling paginate() these settings will be merged with the configuration
     * you provide.
     *
     * - `maxLimit` - The maximum limit users can choose to view. Defaults to 100
     * - `limit` - The initial number of items per page. Defaults to 20.
     * - `page` - The starting page, defaults to 1.
     * - `whitelist` - A list of parameters users are allowed to set using request
     *   parameters. Modifying this list will allow users to have more influence
     *   over pagination, be careful with what you permit.
     *
     * @var array
     */
    protected $_defaultConfig = [
        'page' => 1,
        'limit' => 20,
        'maxLimit' => 100,
        'whitelist' => ['limit', 'sort', 'page', 'direction']
    ];

    /**
     * Datasource paginator instance.
     *
     * @var \Cake\Datasource\Paginator
     */
    protected $_paginator;

    /**
     * {@inheritDoc}
     */
    public function __construct(ComponentRegistry $registry, array $config = [])
    {
        if (isset($config['paginator'])) {
            if (!$config['paginator'] instanceof Paginator) {
                throw new InvalidArgumentException('Paginator must be an instance of ' . Paginator::class);
            }
            $this->_paginator = $config['paginator'];
            unset($config['paginator']);
        } else {
            $this->_paginator = new Paginator();
        }

        parent::__construct($registry, $config);
    }

    /**
     * Events supported by this component.
     *
     * @return array
     */
    public function implementedEvents()
    {
        return [];
    }

    /**
     * Handles automatic pagination of model records.
     *
     * ### Configuring pagination
     *
     * When calling `paginate()` you can use the $settings parameter to pass in pagination settings.
     * These settings are used to build the queries made and control other pagination settings.
     *
     * If your settings contain a key with the current table's alias. The data inside that key will be used.
     * Otherwise the top level configuration will be used.
     *
     * ```
     *  $settings = [
     *    'limit' => 20,
     *    'maxLimit' => 100
     *  ];
     *  $results = $paginator->paginate($table, $settings);
     * ```
     *
     * The above settings will be used to paginate any Table. You can configure Table specific settings by
     * keying the settings with the Table alias.
     *
     * ```
     *  $settings = [
     *    'Articles' => [
     *      'limit' => 20,
     *      'maxLimit' => 100
     *    ],
     *    'Comments' => [ ... ]
     *  ];
     *  $results = $paginator->paginate($table, $settings);
     * ```
     *
     * This would allow you to have different pagination settings for `Articles` and `Comments` tables.
     *
     * ### Controlling sort fields
     *
     * By default CakePHP will automatically allow sorting on any column on the table object being
     * paginated. Often times you will want to allow sorting on either associated columns or calculated
     * fields. In these cases you will need to define a whitelist of all the columns you wish to allow
     * sorting on. You can define the whitelist in the `$settings` parameter:
     *
     * ```
     * $settings = [
     *   'Articles' => [
     *     'finder' => 'custom',
     *     'sortWhitelist' => ['title', 'author_id', 'comment_count'],
     *   ]
     * ];
     * ```
     *
     * Passing an empty array as whitelist disallows sorting altogether.
     *
     * ### Paginating with custom finders
     *
     * You can paginate with any find type defined on your table using the `finder` option.
     *
     * ```
     *  $settings = [
     *    'Articles' => [
     *      'finder' => 'popular'
     *    ]
     *  ];
     *  $results = $paginator->paginate($table, $settings);
     * ```
     *
     * Would paginate using the `find('popular')` method.
     *
     * You can also pass an already created instance of a query to this method:
     *
     * ```
     * $query = $this->Articles->find('popular')->matching('Tags', function ($q) {
     *   return $q->where(['name' => 'CakePHP'])
     * });
     * $results = $paginator->paginate($query);
     * ```
     *
     * ### Scoping Request parameters
     *
     * By using request parameter scopes you can paginate multiple queries in the same controller action:
     *
     * ```
     * $articles = $paginator->paginate($articlesQuery, ['scope' => 'articles']);
     * $tags = $paginator->paginate($tagsQuery, ['scope' => 'tags']);
     * ```
     *
     * Each of the above queries will use different query string parameter sets
     * for pagination data. An example URL paginating both results would be:
     *
     * ```
     * /dashboard?articles[page]=1&tags[page]=2
     * ```
     *
     * @param \Cake\Datasource\RepositoryInterface|\Cake\Datasource\QueryInterface $object The table or query to paginate.
     * @param array $settings The settings/configuration used for pagination.
     * @return \Cake\Datasource\ResultSetInterface Query results
     * @throws \Cake\Http\Exception\NotFoundException
     */
    public function paginate($object, array $settings = [])
    {
        $request = $this->_registry->getController()->request;

        try {
            $results = $this->_paginator->paginate(
                $object,
                $request->getQueryParams(),
                $settings
            );

            $this->_setPagingParams();
        } catch (PageOutOfBoundsException $e) {
            $this->_setPagingParams();

            throw new NotFoundException(null, null, $e);
        }

        return $results;
    }

    /**
     * Merges the various options that Pagination uses.
     * Pulls settings together from the following places:
     *
     * - General pagination settings
     * - Model specific settings.
     * - Request parameters
     *
     * The result of this method is the aggregate of all the option sets combined together. You can change
     * config value `whitelist` to modify which options/values can be set using request parameters.
     *
     * @param string $alias Model alias being paginated, if the general settings has a key with this value
     *   that key's settings will be used for pagination instead of the general ones.
     * @param array $settings The settings to merge with the request data.
     * @return array Array of merged options.
     */
    public function mergeOptions($alias, $settings)
    {
        $request = $this->_registry->getController()->request;

        return $this->_paginator->mergeOptions(
            $request->getQueryParams(),
            $this->_paginator->getDefaults($alias, $settings)
        );
    }

    /**
     * Set paginator instance.
     *
     * @param \Cake\Datasource\Paginator $paginator Paginator instance.
     * @return self
     */
    public function setPaginator(Paginator $paginator)
    {
        $this->_paginator = $paginator;

        return $this;
    }

    /**
     * Get paginator instance.
     *
     * @return \Cake\Datasource\Paginator
     */
    public function getPaginator()
    {
        return $this->_paginator;
    }

    /**
     * Set paging params to request instance.
     *
     * @return void
     */
    protected function _setPagingParams()
    {
        $controller = $this->getController();
        $request = $controller->getRequest();
        $paging = $this->_paginator->getPagingParams() + (array)$request->getParam('paging');

<<<<<<< HEAD
        $controller->setRequest($request->withParam('paging', $paging));
=======
        $request->addParams([
            'paging' => $this->_paginator->getPagingParams()
                + $request->getParam('paging', [])
        ]);
>>>>>>> c0231dca
    }

    /**
     * Proxy getting/setting config options to Paginator.
     *
     * @deprecated 3.5.0 use setConfig()/getConfig() instead.
     * @param string|array|null $key The key to get/set, or a complete array of configs.
     * @param mixed|null $value The value to set.
     * @param bool $merge Whether to recursively merge or overwrite existing config, defaults to true.
     * @return mixed Config value being read, or the object itself on write operations.
     */
    public function config($key = null, $value = null, $merge = true)
    {
        deprecationWarning('PaginatorComponent::config() is deprecated. Use getConfig()/setConfig() instead.');
        $return = $this->_paginator->config($key, $value, $merge);
        if ($return instanceof Paginator) {
            $return = $this;
        }

        return $return;
    }

    /**
     * Proxy setting config options to Paginator.
     *
     * @param string|array $key The key to set, or a complete array of configs.
     * @param mixed|null $value The value to set.
     * @param bool $merge Whether to recursively merge or overwrite existing config, defaults to true.
     * @return $this
     */
    public function setConfig($key, $value = null, $merge = true)
    {
        $this->_paginator->setConfig($key, $value, $merge);

        return $this;
    }

    /**
     * Proxy getting config options to Paginator.
     *
     * @param string|null $key The key to get or null for the whole config.
     * @param mixed $default The return value when the key does not exist.
     * @return mixed Config value being read.
     */
    public function getConfig($key = null, $default = null)
    {
        return $this->_paginator->getConfig($key, $default);
    }

    /**
     * Proxy setting config options to Paginator.
     *
     * @param string|array $key The key to set, or a complete array of configs.
     * @param mixed|null $value The value to set.
     * @return $this
     */
    public function configShallow($key, $value = null)
    {
        $this->_paginator->configShallow($key, $value = null);

        return $this;
    }

    /**
     * Proxy method calls to Paginator.
     *
     * @param string $method Method name.
     * @param array $args Method arguments.
     * @return mixed
     */
    public function __call($method, $args)
    {
        return call_user_func_array([$this->_paginator, $method], $args);
    }
}<|MERGE_RESOLUTION|>--- conflicted
+++ resolved
@@ -268,16 +268,9 @@
     {
         $controller = $this->getController();
         $request = $controller->getRequest();
-        $paging = $this->_paginator->getPagingParams() + (array)$request->getParam('paging');
-
-<<<<<<< HEAD
+        $paging = $this->_paginator->getPagingParams() + (array)$request->getParam('paging', []);
+
         $controller->setRequest($request->withParam('paging', $paging));
-=======
-        $request->addParams([
-            'paging' => $this->_paginator->getPagingParams()
-                + $request->getParam('paging', [])
-        ]);
->>>>>>> c0231dca
     }
 
     /**
