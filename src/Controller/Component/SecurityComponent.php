<?php
declare(strict_types = 1);
/**
 * CakePHP(tm) : Rapid Development Framework (https://cakephp.org)
 * Copyright (c) Cake Software Foundation, Inc. (https://cakefoundation.org)
 *
 * Licensed under The MIT License
 * For full copyright and license information, please see the LICENSE.txt
 * Redistributions of files must retain the above copyright notice.
 *
 * @copyright     Copyright (c) Cake Software Foundation, Inc. (https://cakefoundation.org)
 * @link          https://cakephp.org CakePHP(tm) Project
 * @since         0.10.8
 * @license       https://opensource.org/licenses/mit-license.php MIT License
 */
namespace Cake\Controller\Component;

use Cake\Controller\Component;
use Cake\Controller\Controller;
use Cake\Controller\Exception\AuthSecurityException;
use Cake\Controller\Exception\SecurityException;
use Cake\Core\Configure;
use Cake\Event\EventInterface;
use Cake\Http\Exception\BadRequestException;
use Cake\Http\ServerRequest;
use Cake\Routing\Router;
use Cake\Utility\Hash;
use Cake\Utility\Security;

/**
 * The Security Component creates an easy way to integrate tighter security in
 * your application. It provides methods for various tasks like:
 *
 * - Restricting which HTTP methods your application accepts.
 * - Form tampering protection
 * - Requiring that SSL be used.
 * - Limiting cross controller communication.
 *
 * @link https://book.cakephp.org/3.0/en/controllers/components/security.html
 */
class SecurityComponent extends Component
{
    /**
     * Default message used for exceptions thrown
     */
    public const DEFAULT_EXCEPTION_MESSAGE = 'The request has been black-holed';

    /**
     * Default config
     *
     * - `blackHoleCallback` - The controller method that will be called if this
     *   request is black-hole'd.
     * - `requireSecure` - List of actions that require an SSL-secured connection.
     * - `allowedControllers` - Controllers from which actions of the current
     *   controller are allowed to receive requests.
     * - `allowedActions` - Actions from which actions of the current controller
     *   are allowed to receive requests.
     * - `unlockedFields` - Form fields to exclude from POST validation. Fields can
     *   be unlocked either in the Component, or with FormHelper::unlockField().
     *   Fields that have been unlocked are not required to be part of the POST
     *   and hidden unlocked fields do not have their values checked.
     * - `unlockedActions` - Actions to exclude from POST validation checks.
     *   Other checks like requireAuth(), requireSecure() etc. will still be applied.
     * - `validatePost` - Whether to validate POST data. Set to false to disable
     *   for data coming from 3rd party services, etc.
     *
     * @var array
     */
    protected $_defaultConfig = [
        'blackHoleCallback' => null,
        'requireSecure' => [],
        'requireAuth' => [],
        'allowedControllers' => [],
        'allowedActions' => [],
        'unlockedFields' => [],
        'unlockedActions' => [],
        'validatePost' => true,
    ];

    /**
     * Holds the current action of the controller
     *
     * @var string
     */
    protected $_action;

    /**
     * Component startup. All security checking happens here.
     *
     * @param \Cake\Event\EventInterface $event An Event instance
     * @return mixed
     */
    public function startup(EventInterface $event)
    {
        /** @var \Cake\Controller\Controller $controller */
        $controller = $event->getSubject();
        $request = $controller->getRequest();
        $this->_action = $request->getParam('action');
        $hasData = ($request->getData() || $request->is(['put', 'post', 'delete', 'patch']));
        try {
            $this->_secureRequired($controller);

            $isNotRequestAction = !$request->getParam('requested');

            if ($this->_action === $this->_config['blackHoleCallback']) {
                throw new AuthSecurityException(sprintf('Action %s is defined as the blackhole callback.', $this->_action));
            }

            if (!in_array($this->_action, (array)$this->_config['unlockedActions']) &&
                $hasData &&
                $isNotRequestAction &&
                $this->_config['validatePost']
            ) {
                    $this->_validatePost($controller);
            }
        } catch (SecurityException $se) {
            $this->blackHole($controller, $se->getType(), $se);
        }

        $request = $this->generateToken($request);
        if ($hasData && is_array($controller->getRequest()->getData())) {
            $request = $request->withoutData('_Token');
        }
        $controller->setRequest($request);
    }

    /**
     * Events supported by this component.
     *
     * @return array
     */
    public function implementedEvents(): array
    {
        return [
            'Controller.startup' => 'startup',
        ];
    }

    /**
     * Sets the actions that require a request that is SSL-secured, or empty for all actions
     *
     * @param string|array|null $actions Actions list
     * @return void
     */
    public function requireSecure($actions = null): void
    {
        $this->_requireMethod('Secure', (array)$actions);
    }

    /**
     * Black-hole an invalid request with a 400 error or custom callback. If SecurityComponent::$blackHoleCallback
     * is specified, it will use this callback by executing the method indicated in $error
     *
     * @param \Cake\Controller\Controller $controller Instantiating controller
     * @param string $error Error method
     * @param \Cake\Controller\Exception\SecurityException|null $exception Additional debug info describing the cause
     * @return mixed If specified, controller blackHoleCallback's response, or no return otherwise
     * @see \Cake\Controller\Component\SecurityComponent::$blackHoleCallback
     * @link https://book.cakephp.org/3.0/en/controllers/components/security.html#handling-blackhole-callbacks
     * @throws \Cake\Http\Exception\BadRequestException
     */
<<<<<<< HEAD
    public function blackHole(Controller $controller, $error = '', ?SecurityException $exception = null)
=======
    public function blackHole(Controller $controller, string $error = '', SecurityException $exception = null)
>>>>>>> f385da71
    {
        if (!$this->_config['blackHoleCallback']) {
            $this->_throwException($exception);
        }

        return $this->_callback($controller, $this->_config['blackHoleCallback'], [$error, $exception]);
    }

    /**
     * Check debug status and throw an Exception based on the existing one
     *
     * @param \Cake\Controller\Exception\SecurityException|null $exception Additional debug info describing the cause
     * @throws \Cake\Http\Exception\BadRequestException
     * @return void
     */
    protected function _throwException(?SecurityException $exception = null): void
    {
        if ($exception !== null) {
            if (!Configure::read('debug') && $exception instanceof SecurityException) {
                $exception->setReason($exception->getMessage());
                $exception->setMessage(self::DEFAULT_EXCEPTION_MESSAGE);
            }
            throw $exception;
        }
        throw new BadRequestException(self::DEFAULT_EXCEPTION_MESSAGE);
    }

    /**
     * Sets the actions that require a $method HTTP request, or empty for all actions
     *
     * @param string $method The HTTP method to assign controller actions to
     * @param array $actions Controller actions to set the required HTTP method to.
     * @return void
     */
    protected function _requireMethod(string $method, array $actions = []): void
    {
        if (isset($actions[0]) && is_array($actions[0])) {
            $actions = $actions[0];
        }
        $this->setConfig('require' . $method, empty($actions) ? ['*'] : $actions);
    }

    /**
     * Check if access requires secure connection
     *
     * @param \Cake\Controller\Controller $controller Instantiating controller
     * @return bool true if secure connection required
     */
    protected function _secureRequired(Controller $controller): bool
    {
        if (is_array($this->_config['requireSecure']) &&
            !empty($this->_config['requireSecure'])
        ) {
            $requireSecure = $this->_config['requireSecure'];

            if (in_array($this->_action, $requireSecure) || $requireSecure === ['*']) {
                if (!$controller->getRequest()->is('ssl')) {
                    throw new SecurityException(
                        'Request is not SSL and the action is required to be secure'
                    );
                }
            }
        }

        return true;
    }

    /**
     * Validate submitted form
     *
     * @param \Cake\Controller\Controller $controller Instantiating controller
     * @throws \Cake\Controller\Exception\AuthSecurityException
     * @return bool true if submitted form is valid
     */
    protected function _validatePost(Controller $controller): bool
    {
        $token = $this->_validToken($controller);
        $hashParts = $this->_hashParts($controller);
        $check = hash_hmac('sha1', implode('', $hashParts), Security::getSalt());

        if (hash_equals($check, $token)) {
            return true;
        }

        $msg = self::DEFAULT_EXCEPTION_MESSAGE;
        if (Configure::read('debug')) {
            $msg = $this->_debugPostTokenNotMatching($controller, $hashParts);
        }

        throw new AuthSecurityException($msg);
    }

    /**
     * Check if token is valid
     *
     * @param \Cake\Controller\Controller $controller Instantiating controller
     * @throws \Cake\Controller\Exception\SecurityException
     * @return string fields token
     */
    protected function _validToken(Controller $controller): string
    {
        $check = $controller->getRequest()->getData();

        $message = '\'%s\' was not found in request data.';
        if (!isset($check['_Token'])) {
            throw new AuthSecurityException(sprintf($message, '_Token'));
        }
        if (!isset($check['_Token']['fields'])) {
            throw new AuthSecurityException(sprintf($message, '_Token.fields'));
        }
        if (!isset($check['_Token']['unlocked'])) {
            throw new AuthSecurityException(sprintf($message, '_Token.unlocked'));
        }
        if (Configure::read('debug') && !isset($check['_Token']['debug'])) {
            throw new SecurityException(sprintf($message, '_Token.debug'));
        }
        if (!Configure::read('debug') && isset($check['_Token']['debug'])) {
            throw new SecurityException('Unexpected \'_Token.debug\' found in request data');
        }

        $token = urldecode($check['_Token']['fields']);
        if (strpos($token, ':')) {
            list($token, ) = explode(':', $token, 2);
        }

        return $token;
    }

    /**
     * Return hash parts for the Token generation
     *
     * @param \Cake\Controller\Controller $controller Instantiating controller
     * @return array
     */
    protected function _hashParts(Controller $controller): array
    {
        $request = $controller->getRequest();

        // Start the session to ensure we get the correct session id.
        $session = $request->getSession();
        $session->start();

        $data = $request->getData();
        $fieldList = $this->_fieldsList($data);
        $unlocked = $this->_sortedUnlocked($data);

        return [
            Router::url($request->getRequestTarget()),
            serialize($fieldList),
            $unlocked,
            $session->id(),
        ];
    }

    /**
     * Return the fields list for the hash calculation
     *
     * @param array $check Data array
     * @return array
     */
    protected function _fieldsList(array $check): array
    {
        $locked = '';
        $token = urldecode($check['_Token']['fields']);
        $unlocked = $this->_unlocked($check);

        if (strpos($token, ':')) {
            list($token, $locked) = explode(':', $token, 2);
        }
        unset($check['_Token'], $check['_csrfToken']);

        $locked = explode('|', $locked);
        $unlocked = explode('|', $unlocked);

        $fields = Hash::flatten($check);
        $fieldList = array_keys($fields);
        $multi = $lockedFields = [];
        $isUnlocked = false;

        foreach ($fieldList as $i => $key) {
            if (is_string($key) && preg_match('/(\.\d+){1,10}$/', $key)) {
                $multi[$i] = preg_replace('/(\.\d+){1,10}$/', '', $key);
                unset($fieldList[$i]);
            } else {
                $fieldList[$i] = (string)$key;
            }
        }
        if (!empty($multi)) {
            $fieldList += array_unique($multi);
        }

        $unlockedFields = array_unique(
            array_merge((array)$this->getConfig('disabledFields'), (array)$this->_config['unlockedFields'], $unlocked)
        );

        foreach ($fieldList as $i => $key) {
            $isLocked = (is_array($locked) && in_array($key, $locked));

            if (!empty($unlockedFields)) {
                foreach ($unlockedFields as $off) {
                    $off = explode('.', $off);
                    $field = array_values(array_intersect(explode('.', $key), $off));
                    $isUnlocked = ($field === $off);
                    if ($isUnlocked) {
                        break;
                    }
                }
            }

            if ($isUnlocked || $isLocked) {
                unset($fieldList[$i]);
                if ($isLocked) {
                    $lockedFields[$key] = $fields[$key];
                }
            }
        }
        sort($fieldList, SORT_STRING);
        ksort($lockedFields, SORT_STRING);
        $fieldList += $lockedFields;

        return $fieldList;
    }

    /**
     * Get the unlocked string
     *
     * @param array $data Data array
     * @return string
     */
    protected function _unlocked(array $data): string
    {
        return urldecode($data['_Token']['unlocked']);
    }

    /**
     * Get the sorted unlocked string
     *
     * @param array $data Data array
     * @return string
     */
    protected function _sortedUnlocked(array $data): string
    {
        $unlocked = $this->_unlocked($data);
        $unlocked = explode('|', $unlocked);
        sort($unlocked, SORT_STRING);

        return implode('|', $unlocked);
    }

    /**
     * Create a message for humans to understand why Security token is not matching
     *
     * @param \Cake\Controller\Controller $controller Instantiating controller
     * @param array $hashParts Elements used to generate the Token hash
     * @return string Message explaining why the tokens are not matching
     */
    protected function _debugPostTokenNotMatching(Controller $controller, array $hashParts): string
    {
        $messages = [];
        $expectedParts = json_decode(urldecode($controller->getRequest()->getData('_Token.debug')), true);
        if (!is_array($expectedParts) || count($expectedParts) !== 3) {
            return 'Invalid security debug token.';
        }
        $expectedUrl = Hash::get($expectedParts, 0);
        $url = Hash::get($hashParts, 0);
        if ($expectedUrl !== $url) {
            $messages[] = sprintf('URL mismatch in POST data (expected \'%s\' but found \'%s\')', $expectedUrl, $url);
        }
        $expectedFields = Hash::get($expectedParts, 1);
        $dataFields = Hash::get($hashParts, 1);
        if ($dataFields) {
            $dataFields = unserialize($dataFields);
        }
        $fieldsMessages = $this->_debugCheckFields(
            $dataFields,
            $expectedFields,
            'Unexpected field \'%s\' in POST data',
            'Tampered field \'%s\' in POST data (expected value \'%s\' but found \'%s\')',
            'Missing field \'%s\' in POST data'
        );
        $expectedUnlockedFields = Hash::get($expectedParts, 2);
        $dataUnlockedFields = Hash::get($hashParts, 2) ?: null;
        if ($dataUnlockedFields) {
            $dataUnlockedFields = explode('|', $dataUnlockedFields);
        }
        $unlockFieldsMessages = $this->_debugCheckFields(
            (array)$dataUnlockedFields,
            $expectedUnlockedFields,
            'Unexpected unlocked field \'%s\' in POST data',
            null,
            'Missing unlocked field: \'%s\''
        );

        $messages = array_merge($messages, $fieldsMessages, $unlockFieldsMessages);

        return implode(', ', $messages);
    }

    /**
     * Iterates data array to check against expected
     *
     * @param array $dataFields Fields array, containing the POST data fields
     * @param array $expectedFields Fields array, containing the expected fields we should have in POST
     * @param string $intKeyMessage Message string if unexpected found in data fields indexed by int (not protected)
     * @param string|null $stringKeyMessage Message string if tampered found in data fields indexed by string (protected)
     * @param string $missingMessage Message string if missing field
     * @return array Messages
     */
    protected function _debugCheckFields(array $dataFields, array $expectedFields = [], string $intKeyMessage = '', ?string $stringKeyMessage = '', string $missingMessage = ''): array
    {
        $messages = $this->_matchExistingFields($dataFields, $expectedFields, $intKeyMessage, $stringKeyMessage);
        $expectedFieldsMessage = $this->_debugExpectedFields($expectedFields, $missingMessage);
        if ($expectedFieldsMessage !== null) {
            $messages[] = $expectedFieldsMessage;
        }

        return $messages;
    }

    /**
     * Manually add form tampering prevention token information into the provided
     * request object.
     *
     * @param \Cake\Http\ServerRequest $request The request object to add into.
     * @return \Cake\Http\ServerRequest The modified request.
     */
    public function generateToken(ServerRequest $request): ServerRequest
    {
        if ($request->is('requested')) {
            if ($request->getSession()->check('_Token')) {
                $request = $request->withParam('_Token', $request->getSession()->read('_Token'));
            }

            return $request;
        }
        $token = [
            'allowedControllers' => $this->_config['allowedControllers'],
            'allowedActions' => $this->_config['allowedActions'],
            'unlockedFields' => $this->_config['unlockedFields'],
        ];

        $request->getSession()->write('_Token', $token);

        return $request->withParam('_Token', [
            'unlockedFields' => $token['unlockedFields'],
        ]);
    }

    /**
     * Calls a controller callback method
     *
     * @param \Cake\Controller\Controller $controller Instantiating controller
     * @param string $method Method to execute
     * @param array $params Parameters to send to method
     * @return mixed Controller callback method's response
     * @throws \Cake\Http\Exception\BadRequestException When a the blackholeCallback is not callable.
     */
    protected function _callback(Controller $controller, string $method, array $params = [])
    {
        if (!is_callable([$controller, $method])) {
            throw new BadRequestException('The request has been black-holed');
        }

        return call_user_func_array([&$controller, $method], empty($params) ? null : $params);
    }

    /**
     * Generate array of messages for the existing fields in POST data, matching dataFields in $expectedFields
     * will be unset
     *
     * @param array $dataFields Fields array, containing the POST data fields
     * @param array $expectedFields Fields array, containing the expected fields we should have in POST
     * @param string $intKeyMessage Message string if unexpected found in data fields indexed by int (not protected)
     * @param string|null $stringKeyMessage Message string if tampered found in data fields indexed by string (protected)
     * @return array Error messages
     */
    protected function _matchExistingFields(array $dataFields, array &$expectedFields, string $intKeyMessage, ?string $stringKeyMessage): array
    {
        $messages = [];
        foreach ((array)$dataFields as $key => $value) {
            if (is_int($key)) {
                $foundKey = array_search($value, (array)$expectedFields);
                if ($foundKey === false) {
                    $messages[] = sprintf($intKeyMessage, $value);
                } else {
                    unset($expectedFields[$foundKey]);
                }
            } elseif (is_string($key)) {
                if (isset($expectedFields[$key]) && $value !== $expectedFields[$key]) {
                    $messages[] = sprintf($stringKeyMessage, $key, $expectedFields[$key], $value);
                }
                unset($expectedFields[$key]);
            }
        }

        return $messages;
    }

    /**
     * Generate debug message for the expected fields
     *
     * @param array $expectedFields Expected fields
     * @param string $missingMessage Message template
     * @return string|null Error message about expected fields
     */
    protected function _debugExpectedFields(array $expectedFields = [], string $missingMessage = ''): ?string
    {
        if (count($expectedFields) === 0) {
            return null;
        }

        $expectedFieldNames = [];
        foreach ((array)$expectedFields as $key => $expectedField) {
            if (is_int($key)) {
                $expectedFieldNames[] = $expectedField;
            } else {
                $expectedFieldNames[] = $key;
            }
        }

        return sprintf($missingMessage, implode(', ', $expectedFieldNames));
    }
}<|MERGE_RESOLUTION|>--- conflicted
+++ resolved
@@ -159,11 +159,7 @@
      * @link https://book.cakephp.org/3.0/en/controllers/components/security.html#handling-blackhole-callbacks
      * @throws \Cake\Http\Exception\BadRequestException
      */
-<<<<<<< HEAD
-    public function blackHole(Controller $controller, $error = '', ?SecurityException $exception = null)
-=======
-    public function blackHole(Controller $controller, string $error = '', SecurityException $exception = null)
->>>>>>> f385da71
+    public function blackHole(Controller $controller, string $error = '', ?SecurityException $exception = null)
     {
         if (!$this->_config['blackHoleCallback']) {
             $this->_throwException($exception);
