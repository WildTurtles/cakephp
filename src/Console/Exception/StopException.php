--- conflicted
+++ resolved
@@ -19,12 +19,8 @@
  * Exception class for halting errors in console tasks
  *
  * @see \Cake\Console\Shell::_stop()
-<<<<<<< HEAD
- * @see \Cake\Console\Shell::abort()
-=======
  * @see \Cake\Console\Shell::error()
  * @see \Cake\Console\Command::abort()
->>>>>>> b9b9a38b
  */
 class StopException extends ConsoleException
 {
