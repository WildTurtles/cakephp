--- conflicted
+++ resolved
@@ -491,11 +491,7 @@
             return;
         }
         $whitelist = [
-<<<<<<< HEAD
-            'application/javascript', 'application/json', 'application/xml', 'application/rss+xml',
-=======
-            'application/javascript', 'application/xml', 'application/rss+xml'
->>>>>>> da282133
+            'application/javascript', 'application/xml', 'application/rss+xml',
         ];
 
         $charset = false;
@@ -1332,9 +1328,6 @@
     }
 
     /**
-<<<<<<< HEAD
-     * Get a CorsBuilder instance for defining CORS headers.
-=======
      * Get a new instance with provided cookie collection.
      *
      * @param \Cake\Http\Cookie\CookieCollection $cookieCollection Cookie collection to set.
@@ -1349,7 +1342,7 @@
     }
 
     /**
-     * Setup access for origin and methods on cross origin requests
+     * Get a CorsBuilder instance for defining CORS headers.
      *
      * This method allow multiple ways to setup the domains, see the examples
      *
@@ -1380,7 +1373,6 @@
      *
      * *Note* The `$allowedDomains`, `$allowedMethods`, `$allowedHeaders` parameters are deprecated.
      * Instead the builder object should be used.
->>>>>>> da282133
      *
      * @param \Cake\Http\ServerRequest $request Request object
      * @return \Cake\Http\CorsBuilder A builder object the provides a fluent interface for defining
