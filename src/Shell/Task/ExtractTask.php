--- conflicted
+++ resolved
@@ -330,15 +330,11 @@
             'help' => 'Comma separated list of paths.',
         ])->addOption('merge', [
             'help' => 'Merge all domain strings into the default.po file.',
-<<<<<<< HEAD
             'choices' => ['yes', 'no'],
-=======
-            'choices' => ['yes', 'no']
         ])->addOption('relative-paths', [
             'help' => 'Use relative paths in the .pot file',
             'boolean' => true,
             'default' => false,
->>>>>>> 2e91a0ef
         ])->addOption('output', [
             'help' => 'Full path to output directory.',
         ])->addOption('files', [
