<?php
declare(strict_types=1);

/**
 * CakePHP(tm) : Rapid Development Framework (https://cakephp.org)
 * Copyright (c) Cake Software Foundation, Inc. (https://cakefoundation.org)
 *
 * Licensed under The MIT License
 * For full copyright and license information, please see the LICENSE.txt
 * Redistributions of files must retain the above copyright notice.
 *
 * @copyright     Copyright (c) Cake Software Foundation, Inc. (https://cakefoundation.org)
 * @link          https://cakephp.org CakePHP(tm) Project
 * @since         3.1.6
 * @license       https://opensource.org/licenses/mit-license.php MIT License
 */
namespace Cake\Utility;

use RuntimeException;

/**
 * Cookie Crypt Trait.
 *
 * Provides the encrypt/decrypt logic for the CookieComponent.
 *
 * @link https://book.cakephp.org/4/en/controllers/components/cookie.html
 */
trait CookieCryptTrait
{
    /**
     * Valid cipher names for encrypted cookies.
     *
     * @var string[]
     */
    protected $_validCiphers = ['aes'];

    /**
     * Returns the encryption key to be used.
     *
     * @return string
     */
    abstract protected function _getCookieEncryptionKey(): string;

    /**
     * Encrypts $value using public $type method in Security class
     *
     * @param string|array $value Value to encrypt
     * @param string|false $encrypt Encryption mode to use. False
     *   disabled encryption.
     * @param string|null $key Used as the security salt if specified.
     * @return string Encoded values
     */
    protected function _encrypt($value, $encrypt, ?string $key = null): string
    {
        if (is_array($value)) {
            $value = $this->_implode($value);
        }
        if ($encrypt === false) {
            return $value;
        }
        $this->_checkCipher($encrypt);
        $prefix = 'Q2FrZQ==.';
        $cipher = '';
        if ($key === null) {
            $key = $this->_getCookieEncryptionKey();
        }
        if ($encrypt === 'aes') {
            $cipher = Security::encrypt($value, $key);
        }

        return $prefix . base64_encode($cipher);
    }

    /**
     * Helper method for validating encryption cipher names.
     *
     * @param string $encrypt The cipher name.
     * @return void
     * @throws \RuntimeException When an invalid cipher is provided.
     */
    protected function _checkCipher(string $encrypt): void
    {
        if (!in_array($encrypt, $this->_validCiphers, true)) {
            $msg = sprintf(
                'Invalid encryption cipher. Must be one of %s or false.',
                implode(', ', $this->_validCiphers)
            );
            throw new RuntimeException($msg);
        }
    }

    /**
     * Decrypts $value using public $type method in Security class
     *
<<<<<<< HEAD
     * @param string[]|string $values Values to decrypt
     * @param string|false $mode Encryption mode
=======
     * @param string[] $values Values to decrypt
     * @param string|bool $mode Encryption mode
>>>>>>> 4ba94440
     * @param string|null $key Used as the security salt if specified.
     * @return string|string[] Decrypted values
     */
    protected function _decrypt($values, $mode, ?string $key = null)
    {
        if (is_string($values)) {
            return $this->_decode($values, $mode, $key);
        }

        $decrypted = [];
        foreach ($values as $name => $value) {
            $decrypted[$name] = $this->_decode($value, $mode, $key);
        }

        return $decrypted;
    }

    /**
     * Decodes and decrypts a single value.
     *
     * @param string $value The value to decode & decrypt.
     * @param string|false $encrypt The encryption cipher to use.
     * @param string|null $key Used as the security salt if specified.
     * @return string|array Decoded values.
     */
    protected function _decode(string $value, $encrypt, ?string $key)
    {
        if (!$encrypt) {
            return $this->_explode($value);
        }
        $this->_checkCipher($encrypt);
        $prefix = 'Q2FrZQ==.';
        $prefixLength = strlen($prefix);

        if (strncmp($value, $prefix, $prefixLength) !== 0) {
            return '';
        }

        $value = base64_decode(substr($value, $prefixLength), true);

        if ($value === false || $value === '') {
            return '';
        }

        if ($key === null) {
            $key = $this->_getCookieEncryptionKey();
        }
        if ($encrypt === 'aes') {
            $value = Security::decrypt($value, $key);
        }

        if ($value === null) {
            return '';
        }

        return $this->_explode($value);
    }

    /**
     * Implode method to keep keys are multidimensional arrays
     *
     * @param array $array Map of key and values
     * @return string A json encoded string.
     */
    protected function _implode(array $array): string
    {
        return json_encode($array);
    }

    /**
     * Explode method to return array from string set in CookieComponent::_implode()
     * Maintains reading backwards compatibility with 1.x CookieComponent::_implode().
     *
     * @param string $string A string containing JSON encoded data, or a bare string.
     * @return string|array Map of key and values
     */
    protected function _explode(string $string)
    {
        $first = substr($string, 0, 1);
        if ($first === '{' || $first === '[') {
            $ret = json_decode($string, true);

            return $ret ?? $string;
        }
        $array = [];
        foreach (explode(',', $string) as $pair) {
            $key = explode('|', $pair);
            if (!isset($key[1])) {
                return $key[0];
            }
            $array[$key[0]] = $key[1];
        }

        return $array;
    }
}<|MERGE_RESOLUTION|>--- conflicted
+++ resolved
@@ -92,13 +92,8 @@
     /**
      * Decrypts $value using public $type method in Security class
      *
-<<<<<<< HEAD
      * @param string[]|string $values Values to decrypt
      * @param string|false $mode Encryption mode
-=======
-     * @param string[] $values Values to decrypt
-     * @param string|bool $mode Encryption mode
->>>>>>> 4ba94440
      * @param string|null $key Used as the security salt if specified.
      * @return string|string[] Decrypted values
      */
