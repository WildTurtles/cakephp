--- conflicted
+++ resolved
@@ -547,13 +547,8 @@
      * @param array $data Source array from which to extract the data
      * @param array $paths An array containing one or more Hash::extract()-style key paths
      * @param string $format Format string into which values will be inserted, see sprintf()
-<<<<<<< HEAD
      * @return string[]|null An array of strings extracted from `$path` and formatted with `$format`
-     * @link https://book.cakephp.org/3.0/en/core-libraries/hash.html#Cake\Utility\Hash::format
-=======
-     * @return array|null An array of strings extracted from `$path` and formatted with `$format`
      * @link https://book.cakephp.org/3/en/core-libraries/hash.html#Cake\Utility\Hash::format
->>>>>>> d00bed09
      * @see sprintf()
      * @see \Cake\Utility\Hash::extract()
      */
