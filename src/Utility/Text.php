<?php
declare(strict_types=1);
/**
 * CakePHP(tm) : Rapid Development Framework (https://cakephp.org)
 * Copyright (c) Cake Software Foundation, Inc. (https://cakefoundation.org)
 *
 * Licensed under The MIT License
 * For full copyright and license information, please see the LICENSE.txt
 * Redistributions of files must retain the above copyright notice.
 *
 * @copyright     Copyright (c) Cake Software Foundation, Inc. (https://cakefoundation.org)
 * @link          https://cakephp.org CakePHP(tm) Project
 * @since         1.2.0
 * @license       https://opensource.org/licenses/mit-license.php MIT License
 */
namespace Cake\Utility;

use InvalidArgumentException;

/**
 * Text handling methods.
 */
class Text
{
    /**
     * Default transliterator.
     *
     * @var \Transliterator Transliterator instance.
     */
    protected static $_defaultTransliterator;

    /**
     * Default transliterator id string.
     *
     * @var string $_defaultTransliteratorId Transliterator identifier string.
     */
    protected static $_defaultTransliteratorId = 'Any-Latin; Latin-ASCII; [\u0080-\u7fff] remove';

    /**
     * Default html tags who must not be count for truncate text.
     *
     * @var array
     */
    protected static $_defaultHtmlNoCount = [
        'style',
        'script',
    ];

    /**
     * Generate a random UUID version 4
     *
     * Warning: This method should not be used as a random seed for any cryptographic operations.
     * Instead you should use the openssl or mcrypt extensions.
     *
     * It should also not be used to create identifiers that have security implications, such as
     * 'unguessable' URL identifiers. Instead you should use `Security::randomBytes()` for that.
     *
     * @see https://www.ietf.org/rfc/rfc4122.txt
     * @return string RFC 4122 UUID
     * @copyright Matt Farina MIT License https://github.com/lootils/uuid/blob/master/LICENSE
     */
    public static function uuid(): string
    {
        return sprintf(
            '%04x%04x-%04x-%04x-%04x-%04x%04x%04x',
            // 32 bits for "time_low"
            random_int(0, 65535),
            random_int(0, 65535),
            // 16 bits for "time_mid"
            random_int(0, 65535),
            // 12 bits before the 0100 of (version) 4 for "time_hi_and_version"
            random_int(0, 4095) | 0x4000,
            // 16 bits, 8 bits for "clk_seq_hi_res",
            // 8 bits for "clk_seq_low",
            // two most significant bits holds zero and one for variant DCE1.1
            random_int(0, 0x3fff) | 0x8000,
            // 48 bits for "node"
            random_int(0, 65535),
            random_int(0, 65535),
            random_int(0, 65535)
        );
    }

    /**
     * Tokenizes a string using $separator, ignoring any instance of $separator that appears between
     * $leftBound and $rightBound.
     *
     * @param string $data The data to tokenize.
     * @param string $separator The token to split the data on.
     * @param string $leftBound The left boundary to ignore separators in.
     * @param string $rightBound The right boundary to ignore separators in.
     * @return array|string Array of tokens in $data or original input if empty.
     */
    public static function tokenize(string $data, string $separator = ',', string $leftBound = '(', string $rightBound = ')')
    {
        if (empty($data)) {
            return [];
        }

        $depth = 0;
        $offset = 0;
        $buffer = '';
        $results = [];
        $length = mb_strlen($data);
        $open = false;

        while ($offset <= $length) {
            $tmpOffset = -1;
            $offsets = [
                mb_strpos($data, $separator, $offset),
                mb_strpos($data, $leftBound, $offset),
                mb_strpos($data, $rightBound, $offset),
            ];
            for ($i = 0; $i < 3; $i++) {
                if ($offsets[$i] !== false && ($offsets[$i] < $tmpOffset || $tmpOffset === -1)) {
                    $tmpOffset = $offsets[$i];
                }
            }
            if ($tmpOffset !== -1) {
                $buffer .= mb_substr($data, $offset, $tmpOffset - $offset);
                $char = mb_substr($data, $tmpOffset, 1);
                if (!$depth && $char === $separator) {
                    $results[] = $buffer;
                    $buffer = '';
                } else {
                    $buffer .= $char;
                }
                if ($leftBound !== $rightBound) {
                    if ($char === $leftBound) {
                        $depth++;
                    }
                    if ($char === $rightBound) {
                        $depth--;
                    }
                } else {
                    if ($char === $leftBound) {
                        if (!$open) {
                            $depth++;
                            $open = true;
                        } else {
                            $depth--;
                            $open = false;
                        }
                    }
                }
                $tmpOffset += 1;
                $offset = $tmpOffset;
            } else {
                $results[] = $buffer . mb_substr($data, $offset);
                $offset = $length + 1;
            }
        }
        if (empty($results) && !empty($buffer)) {
            $results[] = $buffer;
        }

        if (!empty($results)) {
            return array_map('trim', $results);
        }

        return [];
    }

    /**
     * Replaces variable placeholders inside a $str with any given $data. Each key in the $data array
     * corresponds to a variable placeholder name in $str.
     * Example:
     * ```
     * Text::insert(':name is :age years old.', ['name' => 'Bob', 'age' => '65']);
     * ```
     * Returns: Bob is 65 years old.
     *
     * Available $options are:
     *
     * - before: The character or string in front of the name of the variable placeholder (Defaults to `:`)
     * - after: The character or string after the name of the variable placeholder (Defaults to null)
     * - escape: The character or string used to escape the before character / string (Defaults to `\`)
     * - format: A regex to use for matching variable placeholders. Default is: `/(?<!\\)\:%s/`
     *   (Overwrites before, after, breaks escape / clean)
     * - clean: A boolean or array with instructions for Text::cleanInsert
     *
     * @param string $str A string containing variable placeholders
     * @param array $data A key => val array where each key stands for a placeholder variable name
     *     to be replaced with val
     * @param array $options An array of options, see description above
     * @return string
     */
    public static function insert(string $str, array $data, array $options = []): string
    {
        $defaults = [
<<<<<<< HEAD
            'before' => ':', 'after' => null, 'escape' => '\\', 'format' => null, 'clean' => false,
=======
            'before' => ':', 'after' => '', 'escape' => '\\', 'format' => null, 'clean' => false
>>>>>>> f385da71
        ];
        $options += $defaults;
        $format = $options['format'];
        $data = $data;
        if (empty($data)) {
            return $options['clean'] ? static::cleanInsert($str, $options) : $str;
        }

        if (!isset($format)) {
            $format = sprintf(
                '/(?<!%s)%s%%s%s/',
                preg_quote($options['escape'], '/'),
                str_replace('%', '%%', preg_quote($options['before'], '/')),
                str_replace('%', '%%', preg_quote($options['after'], '/'))
            );
        }

        if (strpos($str, '?') !== false && is_numeric(key($data))) {
            $offset = 0;
            while (($pos = strpos($str, '?', $offset)) !== false) {
                $val = array_shift($data);
                $offset = $pos + strlen($val);
                $str = substr_replace($str, $val, $pos, 1);
            }

            return $options['clean'] ? static::cleanInsert($str, $options) : $str;
        }

        $dataKeys = array_keys($data);
        $hashKeys = array_map('crc32', $dataKeys);
        $tempData = array_combine($dataKeys, $hashKeys);
        krsort($tempData);

        foreach ($tempData as $key => $hashVal) {
            $key = sprintf($format, preg_quote($key, '/'));
            $str = preg_replace($key, $hashVal, $str);
        }
        $dataReplacements = array_combine($hashKeys, array_values($data));
        foreach ($dataReplacements as $tmpHash => $tmpValue) {
            $tmpValue = is_array($tmpValue) ? '' : $tmpValue;
            $str = str_replace($tmpHash, $tmpValue, $str);
        }

        if (!isset($options['format']) && isset($options['before'])) {
            $str = str_replace($options['escape'] . $options['before'], $options['before'], $str);
        }

        return $options['clean'] ? static::cleanInsert($str, $options) : $str;
    }

    /**
     * Cleans up a Text::insert() formatted string with given $options depending on the 'clean' key in
     * $options. The default method used is text but html is also available. The goal of this function
     * is to replace all whitespace and unneeded markup around placeholders that did not get replaced
     * by Text::insert().
     *
     * @param string $str String to clean.
     * @param array $options Options list.
     * @return string
     * @see \Cake\Utility\Text::insert()
     */
    public static function cleanInsert(string $str, array $options): string
    {
        $clean = $options['clean'];
        if (!$clean) {
            return $str;
        }
        if ($clean === true) {
            $clean = ['method' => 'text'];
        }
        if (!is_array($clean)) {
            $clean = ['method' => $options['clean']];
        }
        switch ($clean['method']) {
            case 'html':
                $clean += [
                    'word' => '[\w,.]+',
                    'andText' => true,
                    'replacement' => '',
                ];
                $kleenex = sprintf(
                    '/[\s]*[a-z]+=(")(%s%s%s[\s]*)+\\1/i',
                    preg_quote($options['before'], '/'),
                    $clean['word'],
                    preg_quote($options['after'], '/')
                );
                $str = preg_replace($kleenex, $clean['replacement'], $str);
                if ($clean['andText']) {
                    $options['clean'] = ['method' => 'text'];
                    $str = static::cleanInsert($str, $options);
                }
                break;
            case 'text':
                $clean += [
                    'word' => '[\w,.]+',
                    'gap' => '[\s]*(?:(?:and|or)[\s]*)?',
                    'replacement' => '',
                ];

                $kleenex = sprintf(
                    '/(%s%s%s%s|%s%s%s%s)/',
                    preg_quote($options['before'], '/'),
                    $clean['word'],
                    preg_quote($options['after'], '/'),
                    $clean['gap'],
                    $clean['gap'],
                    preg_quote($options['before'], '/'),
                    $clean['word'],
                    preg_quote($options['after'], '/')
                );
                $str = preg_replace($kleenex, $clean['replacement'], $str);
                break;
        }

        return $str;
    }

    /**
     * Wraps text to a specific width, can optionally wrap at word breaks.
     *
     * ### Options
     *
     * - `width` The width to wrap to. Defaults to 72.
     * - `wordWrap` Only wrap on words breaks (spaces) Defaults to true.
     * - `indent` String to indent with. Defaults to null.
     * - `indentAt` 0 based index to start indenting at. Defaults to 0.
     *
     * @param string $text The text to format.
     * @param array|int $options Array of options to use, or an integer to wrap the text to.
     * @return string Formatted text.
     */
    public static function wrap(string $text, $options = []): string
    {
        if (is_numeric($options)) {
            $options = ['width' => $options];
        }
        $options += ['width' => 72, 'wordWrap' => true, 'indent' => null, 'indentAt' => 0];
        if ($options['wordWrap']) {
            $wrapped = self::wordWrap($text, $options['width'], "\n");
        } else {
            $wrapped = trim(chunk_split($text, $options['width'] - 1, "\n"));
        }
        if (!empty($options['indent'])) {
            $chunks = explode("\n", $wrapped);
            for ($i = $options['indentAt'], $len = count($chunks); $i < $len; $i++) {
                $chunks[$i] = $options['indent'] . $chunks[$i];
            }
            $wrapped = implode("\n", $chunks);
        }

        return $wrapped;
    }

    /**
     * Wraps a complete block of text to a specific width, can optionally wrap
     * at word breaks.
     *
     * ### Options
     *
     * - `width` The width to wrap to. Defaults to 72.
     * - `wordWrap` Only wrap on words breaks (spaces) Defaults to true.
     * - `indent` String to indent with. Defaults to null.
     * - `indentAt` 0 based index to start indenting at. Defaults to 0.
     *
     * @param string $text The text to format.
     * @param array|int $options Array of options to use, or an integer to wrap the text to.
     * @return string Formatted text.
     */
    public static function wrapBlock(string $text, $options = []): string
    {
        if (is_numeric($options)) {
            $options = ['width' => $options];
        }
        $options += ['width' => 72, 'wordWrap' => true, 'indent' => null, 'indentAt' => 0];

        if (!empty($options['indentAt']) && $options['indentAt'] === 0) {
            $indentLength = !empty($options['indent']) ? strlen($options['indent']) : 0;
            $options['width'] -= $indentLength;

            return self::wrap($text, $options);
        }

        $wrapped = self::wrap($text, $options);

        if (!empty($options['indent'])) {
            $indentationLength = mb_strlen($options['indent']);
            $chunks = explode("\n", $wrapped);
            $count = count($chunks);
            if ($count < 2) {
                return $wrapped;
            }
            $toRewrap = '';
            for ($i = $options['indentAt']; $i < $count; $i++) {
                $toRewrap .= mb_substr($chunks[$i], $indentationLength) . ' ';
                unset($chunks[$i]);
            }
            $options['width'] -= $indentationLength;
            $options['indentAt'] = 0;
            $rewrapped = self::wrap($toRewrap, $options);
            $newChunks = explode("\n", $rewrapped);

            $chunks = array_merge($chunks, $newChunks);
            $wrapped = implode("\n", $chunks);
        }

        return $wrapped;
    }

    /**
     * Unicode and newline aware version of wordwrap.
     *
     * @param string $text The text to format.
     * @param int $width The width to wrap to. Defaults to 72.
     * @param string $break The line is broken using the optional break parameter. Defaults to '\n'.
     * @param bool $cut If the cut is set to true, the string is always wrapped at the specified width.
     * @return string Formatted text.
     */
    public static function wordWrap(string $text, int $width = 72, string $break = "\n", bool $cut = false): string
    {
        $paragraphs = explode($break, $text);
        foreach ($paragraphs as &$paragraph) {
            $paragraph = static::_wordWrap($paragraph, $width, $break, $cut);
        }

        return implode($break, $paragraphs);
    }

    /**
     * Unicode aware version of wordwrap as helper method.
     *
     * @param string $text The text to format.
     * @param int $width The width to wrap to. Defaults to 72.
     * @param string $break The line is broken using the optional break parameter. Defaults to '\n'.
     * @param bool $cut If the cut is set to true, the string is always wrapped at the specified width.
     * @return string Formatted text.
     */
    protected static function _wordWrap(string $text, int $width = 72, string $break = "\n", bool $cut = false): string
    {
        if ($cut) {
            $parts = [];
            while (mb_strlen($text) > 0) {
                $part = mb_substr($text, 0, $width);
                $parts[] = trim($part);
                $text = trim(mb_substr($text, mb_strlen($part)));
            }

            return implode($break, $parts);
        }

        $parts = [];
        while (mb_strlen($text) > 0) {
            if ($width >= mb_strlen($text)) {
                $parts[] = trim($text);
                break;
            }

            $part = mb_substr($text, 0, $width);
            $nextChar = mb_substr($text, $width, 1);
            if ($nextChar !== ' ') {
                $breakAt = mb_strrpos($part, ' ');
                if ($breakAt === false) {
                    $breakAt = mb_strpos($text, ' ', $width);
                }
                if ($breakAt === false) {
                    $parts[] = trim($text);
                    break;
                }
                $part = mb_substr($text, 0, $breakAt);
            }

            $part = trim($part);
            $parts[] = $part;
            $text = trim(mb_substr($text, mb_strlen($part)));
        }

        return implode($break, $parts);
    }

    /**
     * Highlights a given phrase in a text. You can specify any expression in highlighter that
     * may include the \1 expression to include the $phrase found.
     *
     * ### Options:
     *
     * - `format` The piece of HTML with that the phrase will be highlighted
     * - `html` If true, will ignore any HTML tags, ensuring that only the correct text is highlighted
     * - `regex` A custom regex rule that is used to match words, default is '|$tag|iu'
     * - `limit` A limit, optional, defaults to -1 (none)
     *
     * @param string $text Text to search the phrase in.
     * @param string|array $phrase The phrase or phrases that will be searched.
     * @param array $options An array of HTML attributes and options.
     * @return string The highlighted text
     * @link https://book.cakephp.org/3.0/en/core-libraries/text.html#highlighting-substrings
     */
    public static function highlight(string $text, $phrase, array $options = []): string
    {
        if (empty($phrase)) {
            return $text;
        }

        $defaults = [
            'format' => '<span class="highlight">\1</span>',
            'html' => false,
            'regex' => '|%s|iu',
            'limit' => -1,
        ];
        $options += $defaults;
        $html = $format = $ellipsis = $exact = $limit = null;
        extract($options);

        if (is_array($phrase)) {
            $replace = [];
            $with = [];

            foreach ($phrase as $key => $segment) {
                $segment = '(' . preg_quote($segment, '|') . ')';
                if ($html) {
                    $segment = "(?![^<]+>)$segment(?![^<]+>)";
                }

                $with[] = is_array($format) ? $format[$key] : $format;
                $replace[] = sprintf($options['regex'], $segment);
            }

            return preg_replace($replace, $with, $text, $limit);
        }

        $phrase = '(' . preg_quote($phrase, '|') . ')';
        if ($html) {
            $phrase = "(?![^<]+>)$phrase(?![^<]+>)";
        }

        return preg_replace(sprintf($options['regex'], $phrase), $format, $text, $limit);
    }

    /**
     * Truncates text starting from the end.
     *
     * Cuts a string to the length of $length and replaces the first characters
     * with the ellipsis if the text is longer than length.
     *
     * ### Options:
     *
     * - `ellipsis` Will be used as Beginning and prepended to the trimmed string
     * - `exact` If false, $text will not be cut mid-word
     *
     * @param string $text String to truncate.
     * @param int $length Length of returned string, including ellipsis.
     * @param array $options An array of options.
     * @return string Trimmed string.
     */
    public static function tail(string $text, int $length = 100, array $options = []): string
    {
        $default = [
            'ellipsis' => '...', 'exact' => true,
        ];
        $options += $default;
        $exact = $ellipsis = null;
        extract($options);

        if (mb_strlen($text) <= $length) {
            return $text;
        }

        $truncate = mb_substr($text, mb_strlen($text) - $length + mb_strlen($ellipsis));
        if (!$exact) {
            $spacepos = mb_strpos($truncate, ' ');
            $truncate = $spacepos === false ? '' : trim(mb_substr($truncate, $spacepos));
        }

        return $ellipsis . $truncate;
    }

    /**
     * Truncates text.
     *
     * Cuts a string to the length of $length and replaces the last characters
     * with the ellipsis if the text is longer than length.
     *
     * ### Options:
     *
     * - `ellipsis` Will be used as ending and appended to the trimmed string
     * - `exact` If false, $text will not be cut mid-word
     * - `html` If true, HTML tags would be handled correctly
     * - `trimWidth` If true, $text will be truncated with the width
     *
     * @param string $text String to truncate.
     * @param int $length Length of returned string, including ellipsis.
     * @param array $options An array of HTML attributes and options.
     * @return string Trimmed string.
     * @link https://book.cakephp.org/3.0/en/core-libraries/text.html#truncating-text
     */
    public static function truncate(string $text, int $length = 100, array $options = []): string
    {
        $default = [
            'ellipsis' => '...', 'exact' => true, 'html' => false, 'trimWidth' => false,
        ];
        if (!empty($options['html']) && strtolower(mb_internal_encoding()) === 'utf-8') {
            $default['ellipsis'] = "\xe2\x80\xa6";
        }
        $options += $default;

        $prefix = '';
        $suffix = $options['ellipsis'];

        if ($options['html']) {
            $ellipsisLength = self::_strlen(strip_tags($options['ellipsis']), $options);

            $truncateLength = 0;
            $totalLength = 0;
            $openTags = [];
            $truncate = '';

            preg_match_all('/(<\/?([\w+]+)[^>]*>)?([^<>]*)/', $text, $tags, PREG_SET_ORDER);
            foreach ($tags as $tag) {
                $contentLength = 0;
                if (!in_array($tag[2], static::$_defaultHtmlNoCount, true)) {
                    $contentLength = self::_strlen($tag[3], $options);
                }

                if ($truncate === '') {
                    if (!preg_match('/img|br|input|hr|area|base|basefont|col|frame|isindex|link|meta|param/i', $tag[2])) {
                        if (preg_match('/<[\w]+[^>]*>/', $tag[0])) {
                            array_unshift($openTags, $tag[2]);
                        } elseif (preg_match('/<\/([\w]+)[^>]*>/', $tag[0], $closeTag)) {
                            $pos = array_search($closeTag[1], $openTags);
                            if ($pos !== false) {
                                array_splice($openTags, $pos, 1);
                            }
                        }
                    }

                    $prefix .= $tag[1];

                    if ($totalLength + $contentLength + $ellipsisLength > $length) {
                        $truncate = $tag[3];
                        $truncateLength = $length - $totalLength;
                    } else {
                        $prefix .= $tag[3];
                    }
                }

                $totalLength += $contentLength;
                if ($totalLength > $length) {
                    break;
                }
            }

            if ($totalLength <= $length) {
                return $text;
            }

            $text = $truncate;
            $length = $truncateLength;

            foreach ($openTags as $tag) {
                $suffix .= '</' . $tag . '>';
            }
        } else {
            if (self::_strlen($text, $options) <= $length) {
                return $text;
            }
            $ellipsisLength = self::_strlen($options['ellipsis'], $options);
        }

        $result = self::_substr($text, 0, $length - $ellipsisLength, $options);

        if (!$options['exact']) {
            if (self::_substr($text, $length - $ellipsisLength, 1, $options) !== ' ') {
                $result = self::_removeLastWord($result);
            }

            // If result is empty, then we don't need to count ellipsis in the cut.
            if (!strlen($result)) {
                $result = self::_substr($text, 0, $length, $options);
            }
        }

        return $prefix . $result . $suffix;
    }

    /**
     * Truncate text with specified width.
     *
     * @param string $text String to truncate.
     * @param int $length Length of returned string, including ellipsis.
     * @param array $options An array of HTML attributes and options.
     * @return string Trimmed string.
     * @see \Cake\Utility\Text::truncate()
     */
    public static function truncateByWidth(string $text, int $length = 100, array $options = []): string
    {
        return static::truncate($text, $length, ['trimWidth' => true] + $options);
    }

    /**
     * Get string length.
     *
     * ### Options:
     *
     * - `html` If true, HTML entities will be handled as decoded characters.
     * - `trimWidth` If true, the width will return.
     *
     * @param string $text The string being checked for length
     * @param array $options An array of options.
     * @return int
     */
    protected static function _strlen(string $text, array $options): int
    {
        if (empty($options['trimWidth'])) {
            $strlen = 'mb_strlen';
        } else {
            $strlen = 'mb_strwidth';
        }

        if (empty($options['html'])) {
            return $strlen($text);
        }

        $pattern = '/&[0-9a-z]{2,8};|&#[0-9]{1,7};|&#x[0-9a-f]{1,6};/i';
        $replace = preg_replace_callback(
            $pattern,
            function ($match) use ($strlen) {
                $utf8 = html_entity_decode($match[0], ENT_HTML5 | ENT_QUOTES, 'UTF-8');

                return str_repeat(' ', $strlen($utf8, 'UTF-8'));
            },
            $text
        );

        return $strlen($replace);
    }

    /**
     * Return part of a string.
     *
     * ### Options:
     *
     * - `html` If true, HTML entities will be handled as decoded characters.
     * - `trimWidth` If true, will be truncated with specified width.
     *
     * @param string $text The input string.
     * @param int $start The position to begin extracting.
     * @param int|null $length The desired length.
     * @param array $options An array of options.
     * @return string
     */
    protected static function _substr(string $text, int $start, ?int $length, array $options): string
    {
        if (empty($options['trimWidth'])) {
            $substr = 'mb_substr';
        } else {
            $substr = 'mb_strimwidth';
        }

        $maxPosition = self::_strlen($text, ['trimWidth' => false] + $options);
        if ($start < 0) {
            $start += $maxPosition;
            if ($start < 0) {
                $start = 0;
            }
        }
        if ($start >= $maxPosition) {
            return '';
        }

        if ($length === null) {
            $length = self::_strlen($text, $options);
        }

        if ($length < 0) {
            $text = self::_substr($text, $start, null, $options);
            $start = 0;
            $length += self::_strlen($text, $options);
        }

        if ($length <= 0) {
            return '';
        }

        if (empty($options['html'])) {
            return (string)$substr($text, $start, $length);
        }

        $totalOffset = 0;
        $totalLength = 0;
        $result = '';

        $pattern = '/(&[0-9a-z]{2,8};|&#[0-9]{1,7};|&#x[0-9a-f]{1,6};)/i';
        $parts = preg_split($pattern, $text, -1, PREG_SPLIT_DELIM_CAPTURE | PREG_SPLIT_NO_EMPTY);
        foreach ($parts as $part) {
            $offset = 0;

            if ($totalOffset < $start) {
                $len = self::_strlen($part, ['trimWidth' => false] + $options);
                if ($totalOffset + $len <= $start) {
                    $totalOffset += $len;
                    continue;
                }

                $offset = $start - $totalOffset;
                $totalOffset = $start;
            }

            $len = self::_strlen($part, $options);
            if ($offset !== 0 || $totalLength + $len > $length) {
                if (strpos($part, '&') === 0 && preg_match($pattern, $part)
                    && $part !== html_entity_decode($part, ENT_HTML5 | ENT_QUOTES, 'UTF-8')
                ) {
                    // Entities cannot be passed substr.
                    continue;
                }

                $part = $substr($part, $offset, $length - $totalLength);
                $len = self::_strlen($part, $options);
            }

            $result .= $part;
            $totalLength += $len;
            if ($totalLength >= $length) {
                break;
            }
        }

        return $result;
    }

    /**
     * Removes the last word from the input text.
     *
     * @param string $text The input text
     * @return string
     */
    protected static function _removeLastWord(string $text): string
    {
        $spacepos = mb_strrpos($text, ' ');

        if ($spacepos !== false) {
            $lastWord = mb_substr($text, $spacepos);

            // Some languages are written without word separation.
            // We recognize a string as a word if it doesn't contain any full-width characters.
            if (mb_strwidth($lastWord) === mb_strlen($lastWord)) {
                $text = mb_substr($text, 0, $spacepos);
            }

            return $text;
        }

        return '';
    }

    /**
     * Extracts an excerpt from the text surrounding the phrase with a number of characters on each side
     * determined by radius.
     *
     * @param string $text String to search the phrase in
     * @param string $phrase Phrase that will be searched for
     * @param int $radius The amount of characters that will be returned on each side of the founded phrase
     * @param string $ellipsis Ending that will be appended
     * @return string Modified string
     * @link https://book.cakephp.org/3.0/en/core-libraries/text.html#extracting-an-excerpt
     */
    public static function excerpt(string $text, string $phrase, int $radius = 100, string $ellipsis = '...'): string
    {
        if (empty($text) || empty($phrase)) {
            return static::truncate($text, $radius * 2, ['ellipsis' => $ellipsis]);
        }

        $append = $prepend = $ellipsis;

        $phraseLen = mb_strlen($phrase);
        $textLen = mb_strlen($text);

        $pos = mb_stripos($text, $phrase);
        if ($pos === false) {
            return mb_substr($text, 0, $radius) . $ellipsis;
        }

        $startPos = $pos - $radius;
        if ($startPos <= 0) {
            $startPos = 0;
            $prepend = '';
        }

        $endPos = $pos + $phraseLen + $radius;
        if ($endPos >= $textLen) {
            $endPos = $textLen;
            $append = '';
        }

        $excerpt = mb_substr($text, $startPos, $endPos - $startPos);
        $excerpt = $prepend . $excerpt . $append;

        return $excerpt;
    }

    /**
     * Creates a comma separated list where the last two items are joined with 'and', forming natural language.
     *
     * @param array $list The list to be joined.
     * @param string|null $and The word used to join the last and second last items together with. Defaults to 'and'.
     * @param string $separator The separator used to join all the other items together. Defaults to ', '.
     * @return string The glued together string.
     * @link https://book.cakephp.org/3.0/en/core-libraries/text.html#converting-an-array-to-sentence-form
     */
    public static function toList(array $list, ?string $and = null, string $separator = ', '): string
    {
        if ($and === null) {
            $and = __d('cake', 'and');
        }
        if (count($list) > 1) {
            return implode($separator, array_slice($list, 0, -1)) . ' ' . $and . ' ' . array_pop($list);
        }

        return (string)array_pop($list);
    }

    /**
     * Check if the string contain multibyte characters
     *
     * @param string $string value to test
     * @return bool
     */
    public static function isMultibyte(string $string): bool
    {
        $length = strlen($string);

        for ($i = 0; $i < $length; $i++) {
            $value = ord($string[$i]);
            if ($value > 128) {
                return true;
            }
        }

        return false;
    }

    /**
     * Converts a multibyte character string
     * to the decimal value of the character
     *
     * @param string $string String to convert.
     * @return array
     */
    public static function utf8(string $string): array
    {
        $map = [];

        $values = [];
        $find = 1;
        $length = strlen($string);

        for ($i = 0; $i < $length; $i++) {
            $value = ord($string[$i]);

            if ($value < 128) {
                $map[] = $value;
            } else {
                if (empty($values)) {
                    $find = ($value < 224) ? 2 : 3;
                }
                $values[] = $value;

                if (count($values) === $find) {
                    if ($find === 3) {
                        $map[] = (($values[0] % 16) * 4096) + (($values[1] % 64) * 64) + ($values[2] % 64);
                    } else {
                        $map[] = (($values[0] % 32) * 64) + ($values[1] % 64);
                    }
                    $values = [];
                    $find = 1;
                }
            }
        }

        return $map;
    }

    /**
     * Converts the decimal value of a multibyte character string
     * to a string
     *
     * @param array $array Array
     * @return string
     */
    public static function ascii(array $array): string
    {
        $ascii = '';

        foreach ($array as $utf8) {
            if ($utf8 < 128) {
                $ascii .= chr($utf8);
            } elseif ($utf8 < 2048) {
                $ascii .= chr(192 + (($utf8 - ($utf8 % 64)) / 64));
                $ascii .= chr(128 + ($utf8 % 64));
            } else {
                $ascii .= chr(224 + (($utf8 - ($utf8 % 4096)) / 4096));
                $ascii .= chr(128 + ((($utf8 % 4096) - ($utf8 % 64)) / 64));
                $ascii .= chr(128 + ($utf8 % 64));
            }
        }

        return $ascii;
    }

    /**
     * Converts filesize from human readable string to bytes
     *
     * @param string $size Size in human readable string like '5MB', '5M', '500B', '50kb' etc.
     * @param mixed $default Value to be returned when invalid size was used, for example 'Unknown type'
     * @return mixed Number of bytes as integer on success, `$default` on failure if not false
     * @throws \InvalidArgumentException On invalid Unit type.
     * @link https://book.cakephp.org/3.0/en/core-libraries/text.html#Cake\Utility\Text::parseFileSize
     */
    public static function parseFileSize(string $size, $default = false)
    {
        if (ctype_digit($size)) {
            return (int)$size;
        }
        $size = strtoupper($size);

        $l = -2;
        $i = array_search(substr($size, -2), ['KB', 'MB', 'GB', 'TB', 'PB']);
        if ($i === false) {
            $l = -1;
            $i = array_search(substr($size, -1), ['K', 'M', 'G', 'T', 'P']);
        }
        if ($i !== false) {
            $size = substr($size, 0, $l);

            return $size * pow(1024, $i + 1);
        }

        if (substr($size, -1) === 'B' && ctype_digit(substr($size, 0, -1))) {
            $size = substr($size, 0, -1);

            return (int)$size;
        }

        if ($default !== false) {
            return $default;
        }
        throw new InvalidArgumentException('No unit type.');
    }

    /**
     * Get the default transliterator.
     *
     * @return \Transliterator|null Either a Transliterator instance, or `null`
     *   in case no transliterator has been set yet.
     */
    public static function getTransliterator()
    {
        return static::$_defaultTransliterator;
    }

    /**
     * Set the default transliterator.
     *
     * @param \Transliterator $transliterator A `Transliterator` instance.
     * @return void
     */
    public static function setTransliterator(\Transliterator $transliterator)
    {
        static::$_defaultTransliterator = $transliterator;
    }

    /**
     * Get default transliterator identifier string.
     *
     * @return string Transliterator identifier.
     */
    public static function getTransliteratorId()
    {
        return static::$_defaultTransliteratorId;
    }

    /**
     * Set default transliterator identifier string.
     *
     * @param string $transliteratorId Transliterator identifier.
     * @return void
     */
    public static function setTransliteratorId($transliteratorId)
    {
        static::setTransliterator(transliterator_create($transliteratorId));
        static::$_defaultTransliteratorId = $transliteratorId;
    }

    /**
     * Transliterate string.
     *
     * @param string $string String to transliterate.
     * @param \Transliterator|string|null $transliterator Either a Transliterator
     *   instance, or a transliterator identifier string. If `null`, the default
     *   transliterator (identifier) set via `setTransliteratorId()` or
     *   `setTransliterator()` will be used.
     * @return string
     * @see https://secure.php.net/manual/en/transliterator.transliterate.php
     */
    public static function transliterate(string $string, $transliterator = null): string
    {
        if (!$transliterator) {
            $transliterator = static::$_defaultTransliterator ?: static::$_defaultTransliteratorId;
        }

        return transliterator_transliterate($transliterator, $string);
    }

    /**
     * Returns a string with all spaces converted to dashes (by default),
     * characters transliterated to ASCII characters, and non word characters removed.
     *
     * ### Options:
     *
     * - `replacement`: Replacement string. Default '-'.
     * - `transliteratorId`: A valid transliterator id string.
     *   If `null` (default) the transliterator (identifier) set via
     *   `setTransliteratorId()` or `setTransliterator()` will be used.
     *   If `false` no transliteration will be done, only non words will be removed.
     * - `preserve`: Specific non-word character to preserve. Default `null`.
     *   For e.g. this option can be set to '.' to generate clean file names.
     *
     * @param string $string the string you want to slug
     * @param array|string $options If string it will be use as replacement character
     *   or an array of options.
     * @return string
     * @see setTransliterator()
     * @see setTransliteratorId()
     */
    public static function slug(string $string, $options = []): string
    {
        if (is_string($options)) {
            $options = ['replacement' => $options];
        }
        $options += [
            'replacement' => '-',
            'transliteratorId' => null,
            'preserve' => null,
        ];

        if ($options['transliteratorId'] !== false) {
            $string = static::transliterate($string, $options['transliteratorId']);
        }

        $regex = '^\s\p{Ll}\p{Lm}\p{Lo}\p{Lt}\p{Lu}\p{Nd}';
        if ($options['preserve']) {
            $regex .= preg_quote($options['preserve'], '/');
        }
        $quotedReplacement = preg_quote($options['replacement'], '/');
        $map = [
            '/[' . $regex . ']/mu' => ' ',
            '/[\s]+/mu' => $options['replacement'],
            sprintf('/^[%s]+|[%s]+$/', $quotedReplacement, $quotedReplacement) => '',
        ];
        $string = preg_replace(array_keys($map), $map, $string);

        return $string;
    }
}<|MERGE_RESOLUTION|>--- conflicted
+++ resolved
@@ -188,11 +188,7 @@
     public static function insert(string $str, array $data, array $options = []): string
     {
         $defaults = [
-<<<<<<< HEAD
-            'before' => ':', 'after' => null, 'escape' => '\\', 'format' => null, 'clean' => false,
-=======
-            'before' => ':', 'after' => '', 'escape' => '\\', 'format' => null, 'clean' => false
->>>>>>> f385da71
+            'before' => ':', 'after' => '', 'escape' => '\\', 'format' => null, 'clean' => false,
         ];
         $options += $defaults;
         $format = $options['format'];
