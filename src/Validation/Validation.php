--- conflicted
+++ resolved
@@ -785,11 +785,7 @@
             return false;
         }
 
-<<<<<<< HEAD
         return mb_strlen((string)$check) >= $min;
-=======
-        return mb_strlen($check) >= $min;
->>>>>>> 1398608c
     }
 
     /**
@@ -805,11 +801,7 @@
             return false;
         }
 
-<<<<<<< HEAD
         return mb_strlen((string)$check) <= $max;
-=======
-        return mb_strlen($check) <= $max;
->>>>>>> 1398608c
     }
 
     /**
@@ -825,11 +817,7 @@
             return false;
         }
 
-<<<<<<< HEAD
         return strlen((string)$check) >= $min;
-=======
-        return strlen($check) >= $min;
->>>>>>> 1398608c
     }
 
     /**
@@ -845,11 +833,7 @@
             return false;
         }
 
-<<<<<<< HEAD
         return strlen((string)$check) <= $max;
-=======
-        return strlen($check) <= $max;
->>>>>>> 1398608c
     }
 
     /**
@@ -1134,11 +1118,7 @@
             $mimeTypes[$key] = strtolower($val);
         }
 
-<<<<<<< HEAD
-        return in_array($mime, $mimeTypes, true);
-=======
-        return in_array(strtolower($mime), $mimeTypes);
->>>>>>> 1398608c
+        return in_array(strtolower($mime), $mimeTypes, true);
     }
 
     /**
