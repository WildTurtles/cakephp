--- conflicted
+++ resolved
@@ -1025,11 +1025,7 @@
      * @since 3.8.0
      * @see \Cake\Validation\Validator::allowEmptyDateTime()
      */
-<<<<<<< HEAD
-    public function notEmptyDateTime(string $field, ?string $message = null, $when = true)
-=======
-    public function notEmptyDateTime($field, $message = null, $when = false)
->>>>>>> bb06ced5
+    public function notEmptyDateTime(string $field, ?string $message = null, $when = false)
     {
         $when = $this->invertWhenClause($when);
 
