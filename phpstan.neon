--- conflicted
+++ resolved
@@ -26,14 +26,9 @@
         - '#Call to an undefined method Cake\\Auth\\Storage\\StorageInterface::setConfig\(\)#'
         - '#Variable \$_SESSION in isset\(\) always exists and is not nullable#'
         - '#PHPDoc tag @throws with type PHPUnit\\Exception is not subtype of Throwable#'
-<<<<<<< HEAD
         - '#Call to an undefined method PHPUnit\\Framework\\MockObject\\MockObject#'
-        - '#Method Redis::setex\(\) invoked with 3 parameters, 0 required#'
-        - '#Method Redis::setnx\(\) invoked with 2 parameters, 0 required#'
-=======
         - '#Binary operation "\+" between array|false and array results in an error#'
         - '#Result of method Cake\\Auth\\BaseAuthenticate::unauthenticated\(\) \(void\) is used#'
->>>>>>> 6fa82aee
     earlyTerminatingMethodCalls:
         Cake\Console\Shell:
             - abort
