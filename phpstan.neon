--- conflicted
+++ resolved
@@ -26,11 +26,8 @@
         - '#Call to an undefined method object::__toString\(\)#'
         - '#Call to an undefined method object::toArray\(\)#'
         - '#Call to an undefined method object::__debugInfo\(\)#'
-<<<<<<< HEAD
         - '#Call to an undefined static method Cake\\ORM\\TableRegistry::getConfig\(\)#'
-=======
         - '#Method PDO::lastInsertId\(\) invoked with 2 parameters, 0-1 required#'
->>>>>>> b2b14fc3
     earlyTerminatingMethodCalls:
         Cake\Shell\Shell:
             - abort
