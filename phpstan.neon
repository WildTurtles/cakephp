--- conflicted
+++ resolved
@@ -3,11 +3,6 @@
     autoload_files:
         - tests/bootstrap.php
     ignoreErrors:
-<<<<<<< HEAD
-=======
-        - '#Constant MCRYPT_[A-Z0-9_]+ not found#'
-        - '#Cake\\Database\\Type\\[a-zA-Z0-9_]+Type::__construct\(\) does not call parent constructor from Cake\\Database\\Type#'
->>>>>>> dd18cc06
         - '#Constructor of class Cake\\[a-zA-Z0-9_\\]+ has an unused parameter#'
         - '#Access to undefined constant Memcached::OPT_CLIENT_MODE#'
         - '#Access to undefined constant Memcached::DYNAMIC_CLIENT_MODE#'
@@ -18,34 +13,15 @@
         - '#Access to an undefined property Exception::\$queryString#'
         - '#Access to an undefined property PHPUnit\\Framework\\Test::\$fixtureManager#'
         - '#Call to an undefined method Traversable::getArrayCopy().#'
-<<<<<<< HEAD
-=======
-        - '#Variable \$config in isset\(\) is never defined#'
-        - '#Variable \$plural in isset\(\) is never defined#'
-        - '#Variable \$context in isset\(\) is never defined#'
-        - '#Call to static method id\(\) on an unknown class PHPUnit_Runner_Version#'
-        - '#Call to an undefined method DateTimeInterface::i18nFormat\(\)#'
->>>>>>> dd18cc06
         - '#Cannot call method lastInsertId\(\) on null#'
         - '#Access to an undefined property Cake\\Mailer\\Renderer::\$request#'
         - '#Access to an undefined property Cake\\Mailer\\Renderer::\$response#'
         - '#Call to an undefined method Cake\\Auth\\Storage\\StorageInterface::getConfig\(\)#'
         - '#Call to an undefined method Cake\\Auth\\Storage\\StorageInterface::setConfig\(\)#'
         - '#Variable \$_SESSION in isset\(\) always exists and is not nullable#'
-<<<<<<< HEAD
         - '#Access to an undefined static property Cake\\Mailer\\Email::\$_dsnClassMap#'
         - '#PHPDoc tag @throws with type PHPUnit\\Exception|Throwable is not subtype of Throwable#'
-=======
-        - '#PHPDoc tag @throws with type PHPUnit\\Exception is not subtype of Throwable#'
-        - '#Call to an undefined method PHPUnit\\Framework\\MockObject\\MockObject#'
-        - '#Call to an undefined method DOMNode::setAttribute\(\)#'
->>>>>>> dd18cc06
         - '#Binary operation "\+" between array|false and array results in an error#'
-        - '#Variable \$validWidth in isset\(\) always exists and is not nullable#'
-        - '#Variable \$validHeight in isset\(\) always exists and is not nullable#'
-        -
-            message: '#Binary operation "-" between (.)* results in an error#'
-            path: 'src/I18n/RelativeTimeFormatter.php'
         - '#Static property Cake\\Chronos\\(Date|Chronos|MutableDate|MutableDateTime)::\$diffFormatter \(Cake\\Chronos\\DifferenceFormatter\) does not accept Cake\\I18n\\RelativeTimeFormatter#'
         - '#Return type \(void\) of method Cake\\Shell\\[A-Za-z]+Shell::main\(\) should be compatible with return type \(bool|int|null\) of method Cake\\Console\\Shell::main\(\)#'
         - '#Property Cake\\TestSuite\\Fixture\\TestFixture::\$_schema \(Cake\\Database\\Schema\\SqlGeneratorInterface&Cake\\Database\\Schema\\TableSchemaInterface\) does not accept Cake\\Database\\Schema\\TableSchemaInterface#'
