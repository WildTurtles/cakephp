includes:
    - vendor/phpstan/phpstan-phpunit/extension.neon

parameters:
    autoload_files:
        - tests/bootstrap.php
    ignoreErrors:
        - '#Function wincache_ucache_[a-zA-Z0-9_]+ not found#'
        - '#Constructor of class Cake\\[a-zA-Z0-9_\\]+ has an unused parameter#'
        - '#Access to undefined constant Memcached::OPT_CLIENT_MODE#'
        - '#Access to undefined constant Memcached::DYNAMIC_CLIENT_MODE#'
        - '#Access to undefined constant PDO::SQLSRV_ATTR_ENCODING#'
        - '#Access to undefined constant PDO::SQLSRV_ENCODING_BINARY#'
<<<<<<< HEAD
        - '#Call to an undefined method Psr\\Http\\Message\\ResponseInterface::getCookies\(\)#'
=======
        - '#Constant XC_TYPE_VAR not found#'
>>>>>>> 9258019c
        - '#Access to an undefined property Psr\\Http\\Message\\UriInterface::\$webroot#'
        - '#Access to an undefined property Psr\\Http\\Message\\UriInterface::\$base#'
        - '#Method Cake\\View\\Form\\ContextInterface::val\(\) invoked with 2 parameters, 1 required#'
        - '#Access to an undefined property Exception::\$queryString#'
        - '#Access to an undefined property PHPUnit\\Framework\\Test::\$fixtureManager#'
        - '#Method Redis::#'
        - '#Call to an undefined method Traversable::getArrayCopy().#'
        - '#Call to an undefined method DateTimeInterface::i18nFormat\(\)#'
        - '#Cannot call method lastInsertId\(\) on null#'
<<<<<<< HEAD
        - '#Access to an undefined property Cake\\Mailer\\Email::\$request#'
        - '#Access to an undefined property Cake\\Mailer\\Email::\$response#'
=======
        - '#Call to an undefined method Cake\\Auth\\Storage\\StorageInterface::getConfig\(\)#'
        - '#Call to an undefined method Cake\\Auth\\Storage\\StorageInterface::setConfig\(\)#'
        - '#Variable \$_SESSION in isset\(\) always exists and is not nullable#'
        - '#Call to an undefined method Traversable::getInnerIterator\(\)#'
        - '#PHPDoc tag @throws with type PHPUnit\\Exception is not subtype of Throwable#'
        - '#Binary operation "\+=" between \(array\&hasOffset\(.*\)\) and array results in an error#'
>>>>>>> 9258019c
    earlyTerminatingMethodCalls:
        Cake\Shell\Shell:
            - abort

services:
    -
        class: Cake\PHPStan\AssociationTableMixinClassReflectionExtension
        tags:
            - phpstan.broker.methodsClassReflectionExtension
            - phpstan.broker.propertiesClassReflectionExtension<|MERGE_RESOLUTION|>--- conflicted
+++ resolved
@@ -11,11 +11,7 @@
         - '#Access to undefined constant Memcached::DYNAMIC_CLIENT_MODE#'
         - '#Access to undefined constant PDO::SQLSRV_ATTR_ENCODING#'
         - '#Access to undefined constant PDO::SQLSRV_ENCODING_BINARY#'
-<<<<<<< HEAD
         - '#Call to an undefined method Psr\\Http\\Message\\ResponseInterface::getCookies\(\)#'
-=======
-        - '#Constant XC_TYPE_VAR not found#'
->>>>>>> 9258019c
         - '#Access to an undefined property Psr\\Http\\Message\\UriInterface::\$webroot#'
         - '#Access to an undefined property Psr\\Http\\Message\\UriInterface::\$base#'
         - '#Method Cake\\View\\Form\\ContextInterface::val\(\) invoked with 2 parameters, 1 required#'
@@ -25,17 +21,14 @@
         - '#Call to an undefined method Traversable::getArrayCopy().#'
         - '#Call to an undefined method DateTimeInterface::i18nFormat\(\)#'
         - '#Cannot call method lastInsertId\(\) on null#'
-<<<<<<< HEAD
         - '#Access to an undefined property Cake\\Mailer\\Email::\$request#'
         - '#Access to an undefined property Cake\\Mailer\\Email::\$response#'
-=======
         - '#Call to an undefined method Cake\\Auth\\Storage\\StorageInterface::getConfig\(\)#'
         - '#Call to an undefined method Cake\\Auth\\Storage\\StorageInterface::setConfig\(\)#'
         - '#Variable \$_SESSION in isset\(\) always exists and is not nullable#'
         - '#Call to an undefined method Traversable::getInnerIterator\(\)#'
         - '#PHPDoc tag @throws with type PHPUnit\\Exception is not subtype of Throwable#'
         - '#Binary operation "\+=" between \(array\&hasOffset\(.*\)\) and array results in an error#'
->>>>>>> 9258019c
     earlyTerminatingMethodCalls:
         Cake\Shell\Shell:
             - abort
